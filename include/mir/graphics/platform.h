/*
 * Copyright © 2012 Canonical Ltd.
 *
 * This program is free software: you can redistribute it and/or modify
 * it under the terms of the GNU General Public License version 3 as
 * published by the Free Software Foundation.
 *
 * This program is distributed in the hope that it will be useful,
 * but WITHOUT ANY WARRANTY; without even the implied warranty of
 * MERCHANTABILITY or FITNESS FOR A PARTICULAR PURPOSE.  See the
 * GNU General Public License for more details.
 *
 * You should have received a copy of the GNU General Public License
 * along with this program.  If not, see <http://www.gnu.org/licenses/>.
 *
 * Authored by:
 *   Thomas Guest  <thomas.guest@canonical.com>
 */

#ifndef MIR_GRAPHICS_PLATFORM_H_
#define MIR_GRAPHICS_PLATFORM_H_

#include <memory>

// Interface to platform specific support for graphics operations.

namespace mir
{
namespace compositor
{
class GraphicBufferAllocator;
}

namespace graphics
{

class Display;
class PlatformIPCPackage;
class BufferInitializer;

<<<<<<< HEAD
class DisplayListener
{
  public:

    virtual void report_successful_setup_of_native_resources() = 0;
    virtual void report_successful_egl_make_current_on_construction() = 0;
    virtual void report_successful_egl_buffer_swap_on_construction() = 0;
    virtual void report_successful_drm_mode_set_crtc_on_construction() = 0;
    virtual void report_successful_display_construction() = 0;

  protected:
    DisplayListener() = default;
    ~DisplayListener() = default;
    DisplayListener(const DisplayListener&) = delete;
    DisplayListener& operator=(const DisplayListener&) = delete;
};
=======
class DisplayListener;
>>>>>>> 37284738

class Platform
{
public:
    Platform() = default;
    Platform(const Platform& p) = delete;
    Platform& operator=(const Platform& p) = delete;

    virtual std::shared_ptr<compositor::GraphicBufferAllocator> create_buffer_allocator(
            const std::shared_ptr<BufferInitializer>& buffer_initializer) = 0;
    virtual std::shared_ptr<Display> create_display() = 0;
    virtual std::shared_ptr<PlatformIPCPackage> get_ipc_package() = 0;
};

// Create and return a new graphics platform.
std::shared_ptr<Platform> create_platform();

}
}

#endif // MIR_GRAPHICS_PLATFORM_H_<|MERGE_RESOLUTION|>--- conflicted
+++ resolved
@@ -38,26 +38,7 @@
 class PlatformIPCPackage;
 class BufferInitializer;
 
-<<<<<<< HEAD
-class DisplayListener
-{
-  public:
-
-    virtual void report_successful_setup_of_native_resources() = 0;
-    virtual void report_successful_egl_make_current_on_construction() = 0;
-    virtual void report_successful_egl_buffer_swap_on_construction() = 0;
-    virtual void report_successful_drm_mode_set_crtc_on_construction() = 0;
-    virtual void report_successful_display_construction() = 0;
-
-  protected:
-    DisplayListener() = default;
-    ~DisplayListener() = default;
-    DisplayListener(const DisplayListener&) = delete;
-    DisplayListener& operator=(const DisplayListener&) = delete;
-};
-=======
 class DisplayListener;
->>>>>>> 37284738
 
 class Platform
 {
