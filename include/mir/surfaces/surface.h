/*
 * Copyright © 2012 Canonical Ltd.
 *
 * This program is free software: you can redistribute it and/or modify
 * it under the terms of the GNU General Public License version 3 as
 * published by the Free Software Foundation.
 *
 * This program is distributed in the hope that it will be useful,
 * but WITHOUT ANY WARRANTY; without even the implied warranty of
 * MERCHANTABILITY or FITNESS FOR A PARTICULAR PURPOSE.  See the
 * GNU General Public License for more details.
 *
 * You should have received a copy of the GNU General Public License
 * along with this program.  If not, see <http://www.gnu.org/licenses/>.
 *
 * Authored by: Thomas Voss <thomas.voss@canonical.com>
 */

#ifndef MIR_SURFACES_SURFACE_H_
#define MIR_SURFACES_SURFACE_H_

#include "mir/geometry/dimensions.h"
#include "mir/geometry/pixel_format.h"
#include "mir/graphics/renderable.h"

#include <memory>
#include <string>

namespace mir
{
namespace compositor
{
class BufferBundle;
class GraphicBufferClientResource;
struct BufferIPCPackage;
}

namespace surfaces
{

struct SurfaceCreationParameters
{
    SurfaceCreationParameters& of_name(std::string const& new_name);

    SurfaceCreationParameters& of_width(geometry::Width new_width);

    SurfaceCreationParameters& of_height(geometry::Height new_height);

    SurfaceCreationParameters& of_size(geometry::Width new_width, geometry::Height new_height);

    std::string name;
    geometry::Width width;
    geometry::Height height;
};

bool operator==(const SurfaceCreationParameters& lhs, const SurfaceCreationParameters& rhs);
bool operator!=(const SurfaceCreationParameters& lhs, const SurfaceCreationParameters& rhs);


SurfaceCreationParameters a_surface();

class Surface : public graphics::Renderable
{
 public:
    Surface(const std::string& name,
            std::shared_ptr<compositor::BufferBundle> buffer_bundle);
<<<<<<< HEAD
=======

    ~Surface();
>>>>>>> 39eca7f9

    std::string const& name() const;
    geometry::Width width() const;
    geometry::Height height() const;
<<<<<<< HEAD
    geometry::PixelFormat pixel_format() const;
=======
    compositor::PixelFormat pixel_format() const;
>>>>>>> 39eca7f9
    std::shared_ptr<compositor::BufferIPCPackage> get_buffer_ipc_package();

 private:
    std::string surface_name;
    std::shared_ptr<compositor::BufferBundle> buffer_bundle;
    std::shared_ptr<compositor::GraphicBufferClientResource> graphics_resource;
};

}
}

#endif // MIR_SURFACES_SURFACE_H_<|MERGE_RESOLUTION|>--- conflicted
+++ resolved
@@ -64,20 +64,13 @@
  public:
     Surface(const std::string& name,
             std::shared_ptr<compositor::BufferBundle> buffer_bundle);
-<<<<<<< HEAD
-=======
 
     ~Surface();
->>>>>>> 39eca7f9
 
     std::string const& name() const;
     geometry::Width width() const;
     geometry::Height height() const;
-<<<<<<< HEAD
     geometry::PixelFormat pixel_format() const;
-=======
-    compositor::PixelFormat pixel_format() const;
->>>>>>> 39eca7f9
     std::shared_ptr<compositor::BufferIPCPackage> get_buffer_ipc_package();
 
  private:
