--- conflicted
+++ resolved
@@ -141,12 +141,7 @@
 
 /** @name Using hooks into the run() logic
  *  These allow the user to insert logic into startup or error handling.
-<<<<<<< HEAD
- * They should be called before apply_settings() otherwise they throw
- * a std::logic_error.
-=======
  *  For obvious reasons they should be called before run().
->>>>>>> 40cd2a9e
  *  @{ */
     /// Add a callback to be invoked when the server has been initialized,
     /// but before it starts. This allows client code to get access Mir objects.
