/*
 * Copyright © 2012 Canonical Ltd.
 *
 * This program is free software: you can redistribute it and/or modify it
 * under the terms of the GNU General Public License version 3,
 * as published by the Free Software Foundation.
 *
 * This program is distributed in the hope that it will be useful,
 * but WITHOUT ANY WARRANTY; without even the implied warranty of
 * MERCHANTABILITY or FITNESS FOR A PARTICULAR PURPOSE.  See the
 * GNU General Public License for more details.
 *
 * You should have received a copy of the GNU General Public License
 * along with this program.  If not, see <http://www.gnu.org/licenses/>.
 *
 * Authored by: Thomas Voss <thomas.voss@canonical.com>
 */

#ifndef MIR_SURFACES_SURFACE_H_
#define MIR_SURFACES_SURFACE_H_

#include "mir/geometry/pixel_format.h"
#include "mir/graphics/renderable.h"
#include "mir/compositor/buffer_properties.h"

#include <memory>
#include <string>

namespace mir
{
namespace compositor
{
class Buffer;
class GraphicRegion;
struct BufferIPCPackage;
class BufferID;
}
namespace input
{
class InputChannel;
class InputRegion;
}

namespace surfaces
{
class SurfaceInfo;
class BufferStream;

// TODO this is ideally an implementation class. It is only in a public header
// TODO because it is used in some example code (which probably needs rethinking).
class Surface : public graphics::Renderable
{
public:
    Surface(std::shared_ptr<SurfaceInfo> const& info,
            std::shared_ptr<BufferStream> buffer_stream,
            std::shared_ptr<input::InputChannel> const& input_channel,
            std::function<void()> const& change_callback);

    ~Surface();

    std::string const& name() const;
    void move_to(geometry::Point const& top_left);
    void set_rotation(float degrees, glm::vec3 const& axis);
    void set_alpha(float alpha);
    void set_hidden(bool is_hidden);

    /* From Renderable */
    geometry::Point top_left() const;
    geometry::Size size() const;
    std::shared_ptr<GraphicRegion> graphic_region() const;
    const glm::mat4& transformation() const override;
    float alpha() const;
    bool should_be_rendered() const;

    geometry::PixelFormat pixel_format() const;

    std::shared_ptr<compositor::Buffer> compositor_buffer() const;
    std::shared_ptr<compositor::Buffer> advance_client_buffer();
    void force_requests_to_complete();
    void flag_for_render();

    bool supports_input() const;
    int client_input_fd() const;
<<<<<<< HEAD

    void allow_framedropping(bool);

    std::shared_ptr<input::InputChannel> input_channel() const;
=======
    int server_input_fd() const;
    
    std::shared_ptr<input::InputRegion> input_region() const;
    void set_input_region(std::shared_ptr<input::InputRegion> const& region);

    void allow_framedropping(bool); 

>>>>>>> 68dab644
private:
    std::shared_ptr<SurfaceInfo> info;

    std::shared_ptr<BufferStream> buffer_stream;

    std::shared_ptr<input::InputChannel> const server_input_channel;

    glm::mat4 rotation_matrix;
    mutable glm::mat4 transformation_matrix;
    mutable geometry::Size transformation_size;
    mutable bool transformation_dirty;
    float alpha_value;

    bool is_hidden;
    unsigned int buffer_count;
    std::function<void()> notify_change;

    std::shared_ptr<input::InputRegion> input_region_;
};

}
}

#endif // MIR_SURFACES_SURFACE_H_<|MERGE_RESOLUTION|>--- conflicted
+++ resolved
@@ -20,9 +20,11 @@
 #define MIR_SURFACES_SURFACE_H_
 
 #include "mir/geometry/pixel_format.h"
+#include "mir/geometry/rectangle.h"
 #include "mir/graphics/renderable.h"
 #include "mir/compositor/buffer_properties.h"
 
+#include <vector>
 #include <memory>
 #include <string>
 
@@ -81,20 +83,11 @@
 
     bool supports_input() const;
     int client_input_fd() const;
-<<<<<<< HEAD
+    void allow_framedropping(bool);
+    std::shared_ptr<input::InputChannel> input_channel() const;
 
-    void allow_framedropping(bool);
+    void set_input_region(std::vector<geometry::Rectangle> const& input_rectangles);
 
-    std::shared_ptr<input::InputChannel> input_channel() const;
-=======
-    int server_input_fd() const;
-    
-    std::shared_ptr<input::InputRegion> input_region() const;
-    void set_input_region(std::shared_ptr<input::InputRegion> const& region);
-
-    void allow_framedropping(bool); 
-
->>>>>>> 68dab644
 private:
     std::shared_ptr<SurfaceInfo> info;
 
