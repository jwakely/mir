--- conflicted
+++ resolved
@@ -28,10 +28,6 @@
 
 namespace shell
 {
-<<<<<<< HEAD
-struct SurfaceCreationParameters;
-=======
->>>>>>> a82acc7e
 
 class PlacementStrategy
 {
