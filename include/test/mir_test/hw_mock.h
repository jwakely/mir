--- conflicted
+++ resolved
@@ -60,13 +60,8 @@
 
     MOCK_METHOD2(hw_get_module, int(const char *id, const struct hw_module_t**));
 
-<<<<<<< HEAD
     bool open_count_matches_close();
-
-    std::shared_ptr<alloc_device_t> mock_alloc_device; 
-=======
     std::shared_ptr<alloc_device_t> mock_alloc_device;
->>>>>>> 9b94e009
     std::shared_ptr<hwc_composer_device_1> mock_hwc_device;
 
     std::shared_ptr<HardwareModuleStub> mock_gralloc_module;
