/*
 * Copyright © 2013 Canonical Ltd.
 *
 * This program is free software: you can redistribute it and/or modify it
 * under the terms of the GNU General Public License version 3,
 * as published by the Free Software Foundation.
 *
 * This program is distributed in the hope that it will be useful,
 * but WITHOUT ANY WARRANTY; without even the implied warranty of
 * MERCHANTABILITY or FITNESS FOR A PARTICULAR PURPOSE.  See the
 * GNU General Public License for more details.
 *
 * You should have received a copy of the GNU General Public License
 * along with this program.  If not, see <http://www.gnu.org/licenses/>.
 *
 * Authored by: Robert Carr <robert.carr@canonical.com>
 */

#ifndef MIR_TEST_DOUBLES_MOCK_SURFACE_H_
#define MIR_TEST_DOUBLES_MOCK_SURFACE_H_

#include "src/server/scene/surface_impl.h"

#include "mir/shell/surface_creation_parameters.h"
#include "null_event_sink.h"
#include "null_surface_configurator.h"

#include <gmock/gmock.h>

#include <memory>

namespace mir
{
namespace test
{
namespace doubles
{

struct MockSurface : public scene::SurfaceImpl
{
<<<<<<< HEAD
    MockSurface(shell::Session* session,
                std::shared_ptr<scene::SurfaceBuilder> const& builder)
    :
        scene::SurfaceImpl(
            session, builder,
            std::make_shared<NullSurfaceConfigurator>(),
            shell::a_surface(),
=======
    MockSurface(std::shared_ptr<scene::SurfaceBuilder> const& builder) :
        scene::SurfaceImpl(builder, std::make_shared<NullSurfaceConfigurator>(), shell::a_surface(),
>>>>>>> f103a25c
            frontend::SurfaceId{}, std::make_shared<NullEventSink>())
    {
    }

    ~MockSurface() noexcept {}

    MOCK_METHOD0(hide, void());
    MOCK_METHOD0(show, void());
    MOCK_METHOD0(visible, bool());
    MOCK_METHOD1(raise, void(std::shared_ptr<shell::SurfaceController> const&));

    MOCK_METHOD0(force_requests_to_complete, void());
    MOCK_METHOD0(advance_client_buffer, std::shared_ptr<graphics::Buffer>());

    MOCK_CONST_METHOD0(name, std::string());
    MOCK_CONST_METHOD0(size, geometry::Size());
    MOCK_CONST_METHOD0(pixel_format, MirPixelFormat());

    MOCK_CONST_METHOD0(supports_input, bool());
    MOCK_CONST_METHOD0(client_input_fd, int());

    MOCK_METHOD2(configure, int(MirSurfaceAttrib, int));
    MOCK_METHOD1(take_input_focus, void(std::shared_ptr<shell::InputTargeter> const&));
};

}
}
} // namespace mir

#endif // MIR_TEST_DOUBLES_MOCK_SURFACE_H_<|MERGE_RESOLUTION|>--- conflicted
+++ resolved
@@ -38,19 +38,8 @@
 
 struct MockSurface : public scene::SurfaceImpl
 {
-<<<<<<< HEAD
-    MockSurface(shell::Session* session,
-                std::shared_ptr<scene::SurfaceBuilder> const& builder)
-    :
-        scene::SurfaceImpl(
-            session, builder,
-            std::make_shared<NullSurfaceConfigurator>(),
-            shell::a_surface(),
-=======
     MockSurface(std::shared_ptr<scene::SurfaceBuilder> const& builder) :
-        scene::SurfaceImpl(builder, std::make_shared<NullSurfaceConfigurator>(), shell::a_surface(),
->>>>>>> f103a25c
-            frontend::SurfaceId{}, std::make_shared<NullEventSink>())
+        scene::SurfaceImpl(builder, std::make_shared<NullSurfaceConfigurator>(), shell::a_surface(), frontend::SurfaceId{}, std::make_shared<NullEventSink>())
     {
     }
 
