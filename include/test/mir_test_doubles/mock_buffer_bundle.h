/*
 * Copyright © 2013 Canonical Ltd.
 *
 * This program is free software: you can redistribute it and/or modify it
 * under the terms of the GNU General Public License version 3,
 * as published by the Free Software Foundation.
 *
 * This program is distributed in the hope that it will be useful,
 * but WITHOUT ANY WARRANTY; without even the implied warranty of
 * MERCHANTABILITY or FITNESS FOR A PARTICULAR PURPOSE.  See the
 * GNU General Public License for more details.
 *
 * You should have received a copy of the GNU General Public License
 * along with this program.  If not, see <http://www.gnu.org/licenses/>.
 *
 * Authored by: Kevin DuBois <kevin.dubois@canonical.com>
 */
#ifndef MIR_TEST_DOUBLES_MOCK_BUFFER_BUNDLE_H_
#define MIR_TEST_DOUBLES_MOCK_BUFFER_BUNDLE_H_

#include "src/server/compositor/buffer_bundle.h"

#include <gmock/gmock.h>

namespace mir
{
namespace test
{
namespace doubles
{

struct MockBufferBundle : public compositor::BufferBundle
{
public:
    MockBufferBundle()
    {}
    ~MockBufferBundle() noexcept
    {}

    MOCK_METHOD1(client_acquire,     void(std::function<void(graphics::Buffer*)>));
    MOCK_METHOD1(client_release,     void(graphics::Buffer*));
    MOCK_METHOD1(compositor_acquire, std::shared_ptr<graphics::Buffer>(unsigned long));
    MOCK_METHOD1(compositor_release, void(std::shared_ptr<graphics::Buffer> const&));
    MOCK_METHOD0(snapshot_acquire, std::shared_ptr<graphics::Buffer>());
    MOCK_METHOD1(snapshot_release, void(std::shared_ptr<graphics::Buffer> const&));
    MOCK_METHOD1(allow_framedropping, void(bool));
    MOCK_CONST_METHOD0(properties, graphics::BufferProperties());
    MOCK_METHOD0(force_client_abort, void());
    MOCK_METHOD0(force_requests_to_complete, void());
    MOCK_METHOD1(resize, void(const geometry::Size &));
<<<<<<< HEAD
    int composable_buffers() const override { return 1; }
=======
    int buffers_ready_for_compositor() const override { return 1; }
>>>>>>> 8bee43d6
};

}
}
}

#endif /* MIR_TEST_DOUBLES_MOCK_BUFFER_BUNDLE_H_ */<|MERGE_RESOLUTION|>--- conflicted
+++ resolved
@@ -48,11 +48,7 @@
     MOCK_METHOD0(force_client_abort, void());
     MOCK_METHOD0(force_requests_to_complete, void());
     MOCK_METHOD1(resize, void(const geometry::Size &));
-<<<<<<< HEAD
-    int composable_buffers() const override { return 1; }
-=======
     int buffers_ready_for_compositor() const override { return 1; }
->>>>>>> 8bee43d6
 };
 
 }
