/*
 * Copyright © 2012 Canonical Ltd.
 *
 * This program is free software: you can redistribute it and/or modify it
 * under the terms of the GNU General Public License version 3,
 * as published by the Free Software Foundation.
 *
 * This program is distributed in the hope that it will be useful,
 * but WITHOUT ANY WARRANTY; without even the implied warranty of
 * MERCHANTABILITY or FITNESS FOR A PARTICULAR PURPOSE.  See the
 * GNU General Public License for more details.
 *
 * You should have received a copy of the GNU General Public License
 * along with this program.  If not, see <http://www.gnu.org/licenses/>.
 *
 * Authored by: Kevin DuBois <kevin.dubois@canonical.com>
 */

#ifndef MIR_TEST_DOUBLES_MOCK_BUFFER_STREAM_H_
#define MIR_TEST_DOUBLES_MOCK_BUFFER_STREAM_H_

#include "mir/compositor/buffer_stream.h"

#include <gmock/gmock.h>

namespace mir
{
namespace test
{
namespace doubles
{
struct MockBufferStream : public compositor::BufferStream
{
    MOCK_METHOD2(swap_client_buffers, void(graphics::Buffer*, std::function<void(graphics::Buffer*)> completee));
    MOCK_METHOD1(lock_compositor_buffer,
                 std::shared_ptr<graphics::Buffer>(unsigned long));
    MOCK_METHOD0(lock_snapshot_buffer, std::shared_ptr<graphics::Buffer>());

    MOCK_METHOD0(get_stream_pixel_format, MirPixelFormat());
    MOCK_METHOD0(stream_size, geometry::Size());
    MOCK_METHOD1(resize, void(geometry::Size const&));
    MOCK_METHOD0(force_client_completion, void());
    MOCK_METHOD1(allow_framedropping, void(bool));
    MOCK_METHOD0(force_requests_to_complete, void());
<<<<<<< HEAD
    int composable_buffers() const override { return 1; }
=======
    int buffers_ready_for_compositor() const override { return 1; }
>>>>>>> 8bee43d6
};
}
}
}

#endif /* MIR_TEST_DOUBLES_MOCK_BUFFER_STREAM_H_ */<|MERGE_RESOLUTION|>--- conflicted
+++ resolved
@@ -42,11 +42,7 @@
     MOCK_METHOD0(force_client_completion, void());
     MOCK_METHOD1(allow_framedropping, void(bool));
     MOCK_METHOD0(force_requests_to_complete, void());
-<<<<<<< HEAD
-    int composable_buffers() const override { return 1; }
-=======
     int buffers_ready_for_compositor() const override { return 1; }
->>>>>>> 8bee43d6
 };
 }
 }
