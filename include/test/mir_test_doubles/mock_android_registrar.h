/*
 * Copyright © 2012 Canonical Ltd.
 *
 * This program is free software: you can redistribute it and/or modify it
 * under the terms of the GNU General Public License version 3,
 * as published by the Free Software Foundation.
 *
 * This program is distributed in the hope that it will be useful,
 * but WITHOUT ANY WARRANTY; without even the implied warranty of
 * MERCHANTABILITY or FITNESS FOR A PARTICULAR PURPOSE.  See the
 * GNU General Public License for more details.
 *
 * You should have received a copy of the GNU General Public License
 * along with this program.  If not, see <http://www.gnu.org/licenses/>.
 *
 * Authored by:
 *   Kevin DuBois <kevin.dubois@canonical.com>
 */

#ifndef MIR_TEST_DOUBLES_MOCK_ANDROID_REGISTRAR_H_
#define MIR_TEST_DOUBLES_MOCK_ANDROID_REGISTRAR_H_

#include <gmock/gmock.h>
#include "src/client/android/android_registrar.h"

namespace mir
{
namespace geometry
{
class Rectangle;
}
namespace test
{
namespace doubles
{
struct MockAndroidRegistrar : public client::android::AndroidRegistrar
{
<<<<<<< HEAD
    MOCK_CONST_METHOD1(register_buffer, 
        std::shared_ptr<const native_handle_t>(std::shared_ptr<MirBufferPackage> const&));
=======
    ~MockAndroidRegistrar() noexcept {}
    MOCK_METHOD1(register_buffer,   void(const native_handle_t*));
    MOCK_METHOD1(unregister_buffer, void(const native_handle_t*));
>>>>>>> 4153a020
    MOCK_METHOD2(secure_for_cpu, std::shared_ptr<char>(std::shared_ptr<const native_handle_t>, geometry::Rectangle));
};
}
}
}

#endif /* MIR_TEST_DOUBLES_MOCK_ANDROID_REGISTRAR_H_ */<|MERGE_RESOLUTION|>--- conflicted
+++ resolved
@@ -35,14 +35,9 @@
 {
 struct MockAndroidRegistrar : public client::android::AndroidRegistrar
 {
-<<<<<<< HEAD
+    ~MockAndroidRegistrar() noexcept {}
     MOCK_CONST_METHOD1(register_buffer, 
         std::shared_ptr<const native_handle_t>(std::shared_ptr<MirBufferPackage> const&));
-=======
-    ~MockAndroidRegistrar() noexcept {}
-    MOCK_METHOD1(register_buffer,   void(const native_handle_t*));
-    MOCK_METHOD1(unregister_buffer, void(const native_handle_t*));
->>>>>>> 4153a020
     MOCK_METHOD2(secure_for_cpu, std::shared_ptr<char>(std::shared_ptr<const native_handle_t>, geometry::Rectangle));
 };
 }
