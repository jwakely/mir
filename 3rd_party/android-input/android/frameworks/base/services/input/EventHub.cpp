--- conflicted
+++ resolved
@@ -221,11 +221,7 @@
         mNeedToSendFinishedDeviceScan(false),
         mNeedToReopenDevices(false), mNeedToScanDevices(true),
         mEpollFd{epoll_create(EPOLL_SIZE_HINT)},
-<<<<<<< HEAD
-        mTimerFd{timerfd_create(CLOCK_MONOTONIC,TFD_NONBLOCK|TFD_CLOEXEC)},
-=======
         mTimerFd{timerfd_create(CLOCK_MONOTONIC, TFD_NONBLOCK|TFD_CLOEXEC)},
->>>>>>> f9f99ed5
         mPendingEventCount(0), mPendingEventIndex(0), mPendingUdevEvent(false) {
     acquire_wake_lock(PARTIAL_WAKE_LOCK, WAKE_LOCK_ID);
 
@@ -234,6 +230,7 @@
 
     device_listener->filter_by_subsystem("input");
     device_listener->enable();
+
 
     struct epoll_event eventItem;
     memset(&eventItem, 0, sizeof(eventItem));
