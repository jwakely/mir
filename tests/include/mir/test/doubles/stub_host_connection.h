--- conflicted
+++ resolved
@@ -136,11 +136,7 @@
     };
     std::shared_ptr<graphics::nested::HostSurface> const surface;
     
-<<<<<<< HEAD
-    std::shared_ptr<graphics::nested::NativeBuffer> create_buffer(mir::geometry::Size, MirPixelFormat)
-=======
     std::shared_ptr<graphics::nested::NativeBuffer> create_buffer(geometry::Size, MirPixelFormat)
->>>>>>> 9dff8f3a
     {
         return nullptr;
     }
