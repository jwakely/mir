--- conflicted
+++ resolved
@@ -13,11 +13,5 @@
   validity_matchers.cpp
   fd_utils.cpp
   test_dispatchable.cpp
-<<<<<<< HEAD
   event_matchers.cpp
-)
-
-target_link_libraries(mir-test mirprotobuf)
-=======
-)
->>>>>>> 8dd50184
+)