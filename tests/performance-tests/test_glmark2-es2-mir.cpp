#include "mir_test_framework/async_server_runner.h"
#include "mir_test/popen.h"

#include <gmock/gmock.h>
#include <gtest/gtest.h>

#include <cstdlib>
#include <cstdio>
#include <fstream>
#include <string>

namespace mo = mir::options;
namespace mtf = mir_test_framework;

namespace
{
struct GLMark2Test : testing::Test, mtf::AsyncServerRunner
{
    void SetUp() override
    {
        start_server();
    }

<<<<<<< HEAD
    void TearDown() override
    {
        stop_server();
    }
=======
    mir::DefaultServerConfiguration& server_config() override
    {
#ifdef ANDROID
        /*
         * Workaround instability that causes freezes when combining
         * Android overlays with high-speed frame dropping (LP: #1391261).
         * Fortunately glmark2 is the only use case that exploits this issue
         * right now.
         */
        setenv("MIR_SERVER_DISABLE_OVERLAYS", "true", 1);
#endif
        return config;
    };
>>>>>>> 4658225f

    enum ResultFileType {raw, json};
    virtual void run_glmark2(char const* output_filename, ResultFileType file_type)
    {
        auto const cmd = "MIR_SOCKET=" + new_connection() + " glmark2-es2-mir --fullscreen";
        mir::test::Popen p(cmd);
       
        std::string line;
        std::ofstream glmark2_output;
        int score = -1;
        glmark2_output.open(output_filename);
        while (p.get_line(line))
        {
            int match;
            if (sscanf(line.c_str(), " glmark2 Score: %d", &match) == 1)
            {
                score = match;
            }

            if (file_type == raw)
            {
                glmark2_output << line << std::endl;
            }
        }
        
        auto const minimum_acceptable_score = 52;
        EXPECT_THAT(score, ::testing::Ge(minimum_acceptable_score));

        if (file_type == json)
        {
            std::string json =  "{";
                json += "\"benchmark_name\":\"glmark2-es2-mir\"";
                json += ",";
                json += "\"score\":\"" + std::to_string(score) + "\"";
                json += "}";
            glmark2_output << json;
        }
    }
};

TEST_F(GLMark2Test, benchmark_fullscreen_default)
{
    run_glmark2("/tmp/glmark2_fullscreen_default.results", raw);
}
}<|MERGE_RESOLUTION|>--- conflicted
+++ resolved
@@ -18,17 +18,6 @@
 {
     void SetUp() override
     {
-        start_server();
-    }
-
-<<<<<<< HEAD
-    void TearDown() override
-    {
-        stop_server();
-    }
-=======
-    mir::DefaultServerConfiguration& server_config() override
-    {
 #ifdef ANDROID
         /*
          * Workaround instability that causes freezes when combining
@@ -36,11 +25,15 @@
          * Fortunately glmark2 is the only use case that exploits this issue
          * right now.
          */
-        setenv("MIR_SERVER_DISABLE_OVERLAYS", "true", 1);
+        add_to_environment("MIR_SERVER_DISABLE_OVERLAYS", "true");
 #endif
-        return config;
-    };
->>>>>>> 4658225f
+        start_server();
+    }
+
+    void TearDown() override
+    {
+        stop_server();
+    }
 
     enum ResultFileType {raw, json};
     virtual void run_glmark2(char const* output_filename, ResultFileType file_type)
