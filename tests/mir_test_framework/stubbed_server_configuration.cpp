/*
 * Copyright © 2013 Canonical Ltd.
 *
 * This program is free software: you can redistribute it and/or modify it
 * under the terms of the GNU General Public License version 3,
 * as published by the Free Software Foundation.
 *
 * This program is distributed in the hope that it will be useful,
 * but WITHOUT ANY WARRANTY; without even the implied warranty of
 * MERCHANTABILITY or FITNESS FOR A PARTICULAR PURPOSE.  See the
 * GNU General Public License for more details.
 *
 * You should have received a copy of the GNU General Public License
 * along with this program.  If not, see <http://www.gnu.org/licenses/>.
 *
 * Authored by: Alan Griffiths <alan@octopull.co.uk>
 */

#include "mir_test_framework/stubbed_server_configuration.h"

#include "mir/geometry/rectangle.h"
#include "mir/graphics/buffer_ipc_packer.h"
#include "mir/input/input_channel.h"
#include "mir/input/input_manager.h"

#include "mir_test_doubles/null_display.h"
#include "mir_test_doubles/null_display_configuration.h"
#include "mir_test_doubles/null_platform.h"
#include "mir_test_doubles/stub_buffer.h"
#include "mir_test_doubles/stub_buffer_allocator.h"
#include "mir_test_doubles/stub_display_buffer.h"

#ifdef ANDROID
#include "mir_test_doubles/mock_android_native_buffer.h"
#endif

#include "src/server/compositor/renderer.h"
#include "src/server/compositor/renderer_factory.h"
#include "src/server/input/null_input_configuration.h"

#include <boost/exception/errinfo_errno.hpp>
#include <boost/throw_exception.hpp>

#include <sys/types.h>
#include <sys/stat.h>
#include <fcntl.h>

namespace geom = mir::geometry;
namespace mc = mir::compositor;
namespace mg = mir::graphics;
namespace mi = mir::input;
namespace mtd = mir::test::doubles;
namespace mtf = mir_test_framework;

namespace
{
char const* dummy[] = {0};
int argc = 0;
char const** argv = dummy;

class StubFDBuffer : public mtd::StubBuffer
{
public:
    StubFDBuffer(mg::BufferProperties const& properties)
        : StubBuffer(properties),
          properties{properties}
    {
        fd = open("/dev/zero", O_RDONLY);
        if (fd < 0)
            BOOST_THROW_EXCEPTION(
                boost::enable_error_info(
                    std::runtime_error("Failed to open dummy fd")) << boost::errinfo_errno(errno));
    }

    std::shared_ptr<mg::NativeBuffer> native_buffer_handle() const override
    {
#ifndef ANDROID
        auto native_buffer = std::make_shared<mg::NativeBuffer>();
        native_buffer->data_items = 1;
        native_buffer->data[0] = 0xDEADBEEF;
        native_buffer->fd_items = 1;
        native_buffer->fd[0] = fd;
        native_buffer->width = properties.size.width.as_int();
        native_buffer->height = properties.size.height.as_int();

        native_buffer->flags = 0;
        if (properties.size.width.as_int() >= 800 &&
            properties.size.height.as_int() >= 600 &&
            properties.usage == mg::BufferUsage::hardware)
        {
            native_buffer->flags |= mir_buffer_flag_can_scanout;
        }
#else
        auto native_buffer = std::make_shared<mtd::StubAndroidNativeBuffer>();
        auto anwb = native_buffer->anwb();
        anwb->width = properties.size.width.as_int();
        anwb->height = properties.size.width.as_int();
#endif
        return native_buffer;
    }

    ~StubFDBuffer() noexcept
    {
        close(fd);
    }
private:
    int fd;
    const mg::BufferProperties properties;
};

class StubGraphicBufferAllocator : public mtd::StubBufferAllocator
{
 public:
    std::shared_ptr<mg::Buffer> alloc_buffer(mg::BufferProperties const& properties) override
    {
        return std::make_shared<StubFDBuffer>(properties);
    }
};

class StubDisplayConfiguration : public mtd::NullDisplayConfiguration
{
public:
    StubDisplayConfiguration(geom::Rectangle& rect)
         : modes{mg::DisplayConfigurationMode{rect.size, 1.0f}}
    {
    }

    void for_each_output(std::function<void(mg::DisplayConfigurationOutput const&)> f) const override
    {
        mg::DisplayConfigurationOutput dummy_output_config{
            mg::DisplayConfigurationOutputId{1},
            mg::DisplayConfigurationCardId{0},
            mg::DisplayConfigurationOutputType::vga,
            std::vector<MirPixelFormat>{mir_pixel_format_abgr_8888},
<<<<<<< HEAD
            modes, 0, geom::Size{}, true, true, geom::Point{0,0}, 0, 0,
            mir_power_mode_on,
            mir_orientation_normal};
=======
            modes, 0, geom::Size{}, true, true, geom::Point{0,0}, 0, mir_pixel_format_abgr_8888, mir_power_mode_on};
>>>>>>> 47401d9d

        f(dummy_output_config);
    }
private:
    std::vector<mg::DisplayConfigurationMode> modes;
};

class StubDisplay : public mtd::NullDisplay
{
public:
    StubDisplay()
        : rect{geom::Point{0,0}, geom::Size{1600,1600}},
          display_buffer(rect)
    {
    }

    void for_each_display_buffer(std::function<void(mg::DisplayBuffer&)> const& f) override
    {
        f(display_buffer);
    }

    std::shared_ptr<mg::DisplayConfiguration> configuration() override
    {
        return std::make_shared<StubDisplayConfiguration>(rect);
    }

private:
    geom::Rectangle rect;
    mtd::StubDisplayBuffer display_buffer;
};

class StubGraphicPlatform : public mtd::NullPlatform
{
    std::shared_ptr<mg::GraphicBufferAllocator> create_buffer_allocator(
        const std::shared_ptr<mg::BufferInitializer>& /*buffer_initializer*/) override
    {
        return std::make_shared<StubGraphicBufferAllocator>();
    }

    void fill_ipc_package(mg::BufferIPCPacker* packer, mg::Buffer const* buffer) const override
    {
#ifndef ANDROID
        auto native_handle = buffer->native_buffer_handle();
        for(auto i=0; i<native_handle->data_items; i++)
        {
            packer->pack_data(native_handle->data[i]);
        }
        for(auto i=0; i<native_handle->fd_items; i++)
        {
            packer->pack_fd(native_handle->fd[i]);
        }

        packer->pack_flags(native_handle->flags);
#endif
        packer->pack_stride(buffer->stride());
        packer->pack_size(buffer->size());
    }

    std::shared_ptr<mg::Display> create_display(
        std::shared_ptr<mg::DisplayConfigurationPolicy> const&) override
    {
        return std::make_shared<StubDisplay>();
    }
};

class StubRenderer : public mc::Renderer
{
public:
    void begin() const override
    {
    }

    void render(mc::CompositingCriteria const&, mg::Buffer&) const override
    {
    }

    void end() const override
    {
    }

    void suspend() override
    {
    }
};

class StubRendererFactory : public mc::RendererFactory
{
public:
    std::unique_ptr<mc::Renderer> create_renderer_for(geom::Rectangle const&)
    {
        return std::unique_ptr<StubRenderer>(new StubRenderer());
    }
};

struct StubInputChannel : public mi::InputChannel
{
    int client_fd() const
    {
        return 0;
    }

    int server_fd() const
    {
        return 0;
    }
};

class StubInputManager : public mi::InputManager
{
  public:
    void start() {}
    void stop() {}

    std::shared_ptr<mi::InputChannel> make_input_channel()
    {
        return std::make_shared<StubInputChannel>();
    }
};
}

mtf::StubbedServerConfiguration::StubbedServerConfiguration() :
    DefaultServerConfiguration(::argc, ::argv)
{
    namespace po = boost::program_options;

    add_options()
        ("tests-use-real-graphics", po::value<bool>(), "Use real graphics in tests. [bool:default=false]")
        ("tests-use-real-input", po::value<bool>(), "Use real input in tests. [bool:default=false]");
}

std::shared_ptr<mg::Platform> mtf::StubbedServerConfiguration::the_graphics_platform()
{
    if (!graphics_platform)
    {
        graphics_platform = std::make_shared<StubGraphicPlatform>();
    }

    return graphics_platform;
}

std::shared_ptr<mc::RendererFactory> mtf::StubbedServerConfiguration::the_renderer_factory()
{
    auto options = the_options();

    if (options->get("tests-use-real-graphics", false))
        return DefaultServerConfiguration::the_renderer_factory();
    else
        return renderer_factory(
            [&]()
            {
                return std::make_shared<StubRendererFactory>();
            });
}

std::shared_ptr<mi::InputConfiguration> mtf::StubbedServerConfiguration::the_input_configuration()
{
    auto options = the_options();

    if (options->get("tests-use-real-input", false))
        return DefaultServerConfiguration::the_input_configuration();
    else
        return std::make_shared<mi::NullInputConfiguration>();
}

int main(int argc, char** argv)
{
    ::argc = std::remove_if(
        argv,
        argv+argc,
        [](char const* arg) { return !strncmp(arg, "--gtest_", 8); }) - argv;
    ::argv = const_cast<char const**>(argv);

  ::testing::InitGoogleTest(&argc, argv);

  return RUN_ALL_TESTS();
}<|MERGE_RESOLUTION|>--- conflicted
+++ resolved
@@ -132,13 +132,9 @@
             mg::DisplayConfigurationCardId{0},
             mg::DisplayConfigurationOutputType::vga,
             std::vector<MirPixelFormat>{mir_pixel_format_abgr_8888},
-<<<<<<< HEAD
-            modes, 0, geom::Size{}, true, true, geom::Point{0,0}, 0, 0,
-            mir_power_mode_on,
+            modes, 0, geom::Size{}, true, true, geom::Point{0,0}, 0,
+            mir_pixel_format_abgr_8888, mir_power_mode_on,
             mir_orientation_normal};
-=======
-            modes, 0, geom::Size{}, true, true, geom::Point{0,0}, 0, mir_pixel_format_abgr_8888, mir_power_mode_on};
->>>>>>> 47401d9d
 
         f(dummy_output_config);
     }
