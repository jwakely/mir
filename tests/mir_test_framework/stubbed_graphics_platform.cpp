/*
 * Copyright © 2014 Canonical Ltd.
 *
 * This program is free software: you can redistribute it and/or modify it
 * under the terms of the GNU General Public License version 3,
 * as published by the Free Software Foundation.
 *
 * This program is distributed in the hope that it will be useful,
 * but WITHOUT ANY WARRANTY; without even the implied warranty of
 * MERCHANTABILITY or FITNESS FOR A PARTICULAR PURPOSE.  See the
 * GNU General Public License for more details.
 *
 * You should have received a copy of the GNU General Public License
 * along with this program.  If not, see <http://www.gnu.org/licenses/>.
 *
 * Authored By: Alan Griffiths <alan@octopull.co.uk>
 */

#include "stubbed_graphics_platform.h"
#include "mir_test_framework/stub_graphics_platform_operation.h"

#include "mir/graphics/buffer_ipc_message.h"

#include "mir_test_framework/stub_platform_helpers.h"
#include "mir_test_framework/stub_platform_native_buffer.h"

#include "mir_toolkit/common.h"
#include "mir/test/doubles/stub_buffer_allocator.h"
#include "mir/test/doubles/stub_display.h"
#include "mir/fd.h"
#include "mir/assert_module_entry_point.h"
#include "mir/test/pipe.h"
#include "mir/libname.h"

#include <sys/types.h>
#include <sys/stat.h>
#include <fcntl.h>
#include <unistd.h>

#include <system_error>
#include <boost/exception/errinfo_errno.hpp>
#include <boost/throw_exception.hpp>

namespace geom = mir::geometry;
namespace mg = mir::graphics;
namespace mo = mir::options;
namespace mtd = mir::test::doubles;
namespace mtf = mir_test_framework;

namespace
{
<<<<<<< HEAD

class StubFDBuffer : public mtd::StubBuffer
{
public:
    StubFDBuffer(mg::BufferProperties const& properties)
        : StubBuffer(properties),
          properties{properties}
    {
        fd = open("/dev/zero", O_RDONLY);
        if (fd < 0)
            BOOST_THROW_EXCEPTION(
                boost::enable_error_info(
                    std::system_error(errno, std::system_category(), "Failed to open dummy fd")));
    }

    std::shared_ptr<mg::NativeBuffer> native_buffer_handle() const override
    {
#if defined(MESA_KMS) || defined(MESA_X11)
        auto native_buffer = std::make_shared<mg::NativeBuffer>();
        native_buffer->data_items = 1;
        native_buffer->data[0] = 0xDEADBEEF;
        native_buffer->fd_items = 1;
        native_buffer->fd[0] = fd;
        native_buffer->width = properties.size.width.as_int();
        native_buffer->height = properties.size.height.as_int();

        native_buffer->flags = 0;
        if (properties.size.width.as_int() >= 800 &&
            properties.size.height.as_int() >= 600 &&
            properties.usage == mg::BufferUsage::hardware)
        {
            native_buffer->flags |= mir_buffer_flag_can_scanout;
        }
#else
        auto native_buffer = std::make_shared<mtd::StubAndroidNativeBuffer>();
        auto anwb = native_buffer->anwb();
        anwb->width = properties.size.width.as_int();
        anwb->height = properties.size.width.as_int();
#endif
        return native_buffer;
    }

    ~StubFDBuffer() noexcept
    {
        close(fd);
    }
private:
    int fd;
    const mg::BufferProperties properties;
};
=======
>>>>>>> 5fa1d029

struct WrappingDisplay : mg::Display
{
    WrappingDisplay(std::shared_ptr<mg::Display> const& display) : display{display} {}

    void for_each_display_sync_group(std::function<void(mg::DisplaySyncGroup&)> const& f) override
    {
        display->for_each_display_sync_group(f);
    }
    std::unique_ptr<mg::DisplayConfiguration> configuration() const override
    {
        return display->configuration();
    }
    bool apply_if_configuration_preserves_display_buffers(mg::DisplayConfiguration const& /*conf*/) const override
    {
        return false;
    }
    void configure(mg::DisplayConfiguration const& conf) override
    {
        display->configure(conf);
    }
    void register_configuration_change_handler(
        mg::EventHandlerRegister& handlers,
        mg::DisplayConfigurationChangeHandler const& conf_change_handler) override
    {
        display->register_configuration_change_handler(handlers, conf_change_handler);
    }

    void register_pause_resume_handlers(
        mg::EventHandlerRegister& handlers,
        mg::DisplayPauseHandler const& pause_handler,
        mg::DisplayResumeHandler const& resume_handler) override
    {
        display->register_pause_resume_handlers(handlers, pause_handler, resume_handler);
    }

    void pause() override
    {
        display->pause();
    }

    void resume( )override
    {
        display->resume();
    }
    std::shared_ptr<mg::Cursor> create_hardware_cursor(std::shared_ptr<mg::CursorImage> const& initial_image) override
    {
        return display->create_hardware_cursor(initial_image);
    }
    std::unique_ptr<mg::VirtualOutput> create_virtual_output(int width, int height) override
    {
        return display->create_virtual_output(width, height);
    }
    mg::NativeDisplay* native_display() override
    {
        return display->native_display();
    }
    mg::Frame last_frame_on(unsigned output_id) const override
    {
        return display->last_frame_on(output_id);
    }
    std::shared_ptr<Display> const display;
};

class StubGraphicBufferAllocator : public mtd::StubBufferAllocator
{
 public:
    std::shared_ptr<mg::Buffer> alloc_buffer(mg::BufferProperties const& properties) override
    {
        if (properties.size.width == geom::Width{0} ||
            properties.size.height == geom::Height{0})
        {
            BOOST_THROW_EXCEPTION(
                std::runtime_error("Request for allocation of buffer with invalid size"));
        }

        return std::make_shared<mtd::StubBuffer>(
            std::make_shared<mtf::NativeBuffer>(properties), properties,
            mir::geometry::Stride{ properties.size.width.as_int() * MIR_BYTES_PER_PIXEL(properties.format)});
    }
};

class StubIpcOps : public mg::PlatformIpcOperations
{
    void pack_buffer(
        mg::BufferIpcMessage& message,
        mg::Buffer const& buffer,
        mg::BufferIpcMsgType msg_type) const override
    {
        if (msg_type == mg::BufferIpcMsgType::full_msg)
        {
            auto native_handle = std::dynamic_pointer_cast<mtf::NativeBuffer>(buffer.native_buffer_handle());
            if (!native_handle)
                BOOST_THROW_EXCEPTION(std::invalid_argument("could not convert NativeBuffer"));
            message.pack_data(static_cast<int>(native_handle->properties.usage));
            message.pack_data(native_handle->data);
            message.pack_fd(native_handle->fd);
            message.pack_stride(
                geom::Stride{buffer.size().width.as_int() * MIR_BYTES_PER_PIXEL(buffer.pixel_format())});
            message.pack_size(buffer.size());
        }
    }

    void unpack_buffer(
        mg::BufferIpcMessage&, mg::Buffer const&) const override
    {
    }

    std::shared_ptr<mg::PlatformIPCPackage> connection_ipc_package() override
    {
        /*
         * The call to describe_graphics_module() is not ambiguous; the only implementation
         * linked in here is the one from platform_graphics_dummy.cpp
         *
         * We call describe_graphics_module() here rather than have our own module description
         * to ensure that what the client receives in the platform message is guaranteed to match
         * what describe_graphics_module() returns. Tests fail weirdly when this is not the case :).
         */
        auto package = std::make_shared<mg::PlatformIPCPackage>(describe_graphics_module());
        mtf::pack_stub_ipc_package(*package);
        return package;
    }

    mg::PlatformOperationMessage platform_operation(
         unsigned int const opcode, mg::PlatformOperationMessage const& message) override
    {
        mg::PlatformOperationMessage reply;

        if (opcode == static_cast<unsigned int>(mtf::StubGraphicsPlatformOperation::add))
        {
            if (message.data.size() != 2 * sizeof(int))
            {
                BOOST_THROW_EXCEPTION(
                    std::runtime_error("Invalid parameters for 'add' platform operation"));
            }

            auto const int_data = reinterpret_cast<int const*>(message.data.data());

            reply.data.resize(sizeof(int));
            *(reinterpret_cast<int*>(reply.data.data())) = int_data[0] + int_data[1];
        }
        else if (opcode == static_cast<unsigned int>(mtf::StubGraphicsPlatformOperation::echo_fd))
        {
            if (message.fds.size() != 1)
            {
                BOOST_THROW_EXCEPTION(
                    std::runtime_error("Invalid parameters for 'echo_fd' platform operation"));
            }

            mir::Fd const request_fd{message.fds[0]};
            char request_char{0};
            if (read(request_fd, &request_char, 1) != 1)
            {
                BOOST_THROW_EXCEPTION(
                    std::runtime_error("Failed to read character from request fd in 'echo_fd' operation"));
            }

            mir::test::Pipe pipe;

            if (write(pipe.write_fd(), &request_char, 1) != 1)
            {
                BOOST_THROW_EXCEPTION(
                    std::runtime_error("Failed to write to pipe in 'echo_fd' operation"));
            }

            reply.fds.push_back(dup(pipe.read_fd()));
        }
        else
        {
            BOOST_THROW_EXCEPTION(
                std::runtime_error("Invalid platform operation"));
        }

        return reply;
    }
};
}

mtf::StubGraphicPlatform::StubGraphicPlatform(std::vector<geom::Rectangle> const& display_rects)
    : display_rects{display_rects}
{
}

mir::UniqueModulePtr<mg::GraphicBufferAllocator> mtf::StubGraphicPlatform::create_buffer_allocator()
{
    return mir::make_module_ptr<StubGraphicBufferAllocator>();
}

mir::UniqueModulePtr<mg::PlatformIpcOperations> mtf::StubGraphicPlatform::make_ipc_operations() const
{
    return mir::make_module_ptr<StubIpcOps>();
}

namespace
{
std::shared_ptr<mg::Display> display_preset;
}

mir::UniqueModulePtr<mg::Display> mtf::StubGraphicPlatform::create_display(
    std::shared_ptr<mg::DisplayConfigurationPolicy> const&,
    std::shared_ptr<mg::GLConfig> const&)
{
    if (display_preset)
    {
        decltype(display_preset) temp;
        swap(temp, display_preset);
        return mir::make_module_ptr<WrappingDisplay>(temp);
    }

    return mir::make_module_ptr<mtd::StubDisplay>(display_rects);
}

namespace
{
struct GuestPlatformAdapter : mg::Platform
{
    GuestPlatformAdapter(
        std::shared_ptr<mg::NestedContext> const& context,
        std::shared_ptr<mg::Platform> const& adaptee) :
        context(context),
        adaptee(adaptee)
    {
    }

    mir::UniqueModulePtr<mg::GraphicBufferAllocator> create_buffer_allocator() override
    {
        return adaptee->create_buffer_allocator();
    }

    mir::UniqueModulePtr<mg::PlatformIpcOperations> make_ipc_operations() const override
    {
        return adaptee->make_ipc_operations();
    }

    mir::UniqueModulePtr<mg::Display> create_display(
        std::shared_ptr<mg::DisplayConfigurationPolicy> const& initial_conf_policy,
        std::shared_ptr<mg::GLConfig> const& gl_config) override
    {
        return adaptee->create_display(initial_conf_policy, gl_config);
    }

    std::shared_ptr<mg::NestedContext> const context;
    std::shared_ptr<mg::Platform> const adaptee;
};

std::weak_ptr<mg::Platform> the_graphics_platform{};
std::unique_ptr<std::vector<geom::Rectangle>> chosen_display_rects;
}

#if defined(__clang__)
#pragma clang diagnostic push
// These functions are given "C" linkage to avoid name-mangling, not for C compatibility.
// (We don't want a warning for doing this intentionally.)
#pragma clang diagnostic ignored "-Wreturn-type-c-linkage"
#endif
extern "C" std::shared_ptr<mg::Platform> create_stub_platform(std::vector<geom::Rectangle> const& display_rects)
{
    return std::make_shared<mtf::StubGraphicPlatform>(display_rects);
}
#if defined(__clang__)
#pragma clang diagnostic pop
#endif

mir::UniqueModulePtr<mg::Platform> create_host_platform(
    std::shared_ptr<mo::Option> const& /*options*/,
    std::shared_ptr<mir::EmergencyCleanupRegistry> const& /*emergency_cleanup_registry*/,
    std::shared_ptr<mg::DisplayReport> const& /*report*/)
{
    mir::assert_entry_point_signature<mg::CreateHostPlatform>(&create_host_platform);
    std::shared_ptr<mg::Platform> result{};

    if (auto const display_rects = std::move(chosen_display_rects))
    {
        result = create_stub_platform(*display_rects);
    }
    else
    {
        static std::vector<geom::Rectangle> const default_display_rects{geom::Rectangle{{0,0},{1600,1600}}};
        result = create_stub_platform(default_display_rects);
    }
    the_graphics_platform = result;
    return mir::make_module_ptr<GuestPlatformAdapter>(nullptr, result);
}

mir::UniqueModulePtr<mg::Platform> create_guest_platform(
    std::shared_ptr<mg::DisplayReport> const&,
    std::shared_ptr<mg::NestedContext> const& context)
{
    mir::assert_entry_point_signature<mg::CreateGuestPlatform>(&create_guest_platform);
    auto graphics_platform = the_graphics_platform.lock();
    if (!graphics_platform)
    {
        static std::vector<geom::Rectangle> const default_display_rects{geom::Rectangle{{0,0},{1600,1600}}};
        the_graphics_platform = graphics_platform = create_stub_platform(default_display_rects);
    }
    return mir::make_module_ptr<GuestPlatformAdapter>(context, graphics_platform);
}

void add_graphics_platform_options(
    boost::program_options::options_description& /*config*/)
{
    mir::assert_entry_point_signature<mg::AddPlatformOptions>(&add_graphics_platform_options);
}

extern "C" void set_next_display_rects(
    std::unique_ptr<std::vector<geom::Rectangle>>&& display_rects)
{
    chosen_display_rects = std::move(display_rects);
}

extern "C" void set_next_preset_display(std::shared_ptr<mir::graphics::Display> const& display)
{
    display_preset = display;
}<|MERGE_RESOLUTION|>--- conflicted
+++ resolved
@@ -49,59 +49,6 @@
 
 namespace
 {
-<<<<<<< HEAD
-
-class StubFDBuffer : public mtd::StubBuffer
-{
-public:
-    StubFDBuffer(mg::BufferProperties const& properties)
-        : StubBuffer(properties),
-          properties{properties}
-    {
-        fd = open("/dev/zero", O_RDONLY);
-        if (fd < 0)
-            BOOST_THROW_EXCEPTION(
-                boost::enable_error_info(
-                    std::system_error(errno, std::system_category(), "Failed to open dummy fd")));
-    }
-
-    std::shared_ptr<mg::NativeBuffer> native_buffer_handle() const override
-    {
-#if defined(MESA_KMS) || defined(MESA_X11)
-        auto native_buffer = std::make_shared<mg::NativeBuffer>();
-        native_buffer->data_items = 1;
-        native_buffer->data[0] = 0xDEADBEEF;
-        native_buffer->fd_items = 1;
-        native_buffer->fd[0] = fd;
-        native_buffer->width = properties.size.width.as_int();
-        native_buffer->height = properties.size.height.as_int();
-
-        native_buffer->flags = 0;
-        if (properties.size.width.as_int() >= 800 &&
-            properties.size.height.as_int() >= 600 &&
-            properties.usage == mg::BufferUsage::hardware)
-        {
-            native_buffer->flags |= mir_buffer_flag_can_scanout;
-        }
-#else
-        auto native_buffer = std::make_shared<mtd::StubAndroidNativeBuffer>();
-        auto anwb = native_buffer->anwb();
-        anwb->width = properties.size.width.as_int();
-        anwb->height = properties.size.width.as_int();
-#endif
-        return native_buffer;
-    }
-
-    ~StubFDBuffer() noexcept
-    {
-        close(fd);
-    }
-private:
-    int fd;
-    const mg::BufferProperties properties;
-};
-=======
->>>>>>> 5fa1d029
 
 struct WrappingDisplay : mg::Display
 {
