/*
 * Copyright © 2015 Canonical Ltd.
 *
 * This program is free software: you can redistribute it and/or modify
 * it under the terms of the GNU General Public License version 3 as
 * published by the Free Software Foundation.
 *
 * This program is distributed in the hope that it will be useful,
 * but WITHOUT ANY WARRANTY; without even the implied warranty of
 * MERCHANTABILITY or FITNESS FOR A PARTICULAR PURPOSE.  See the
 * GNU General Public License for more details.
 *
 * You should have received a copy of the GNU General Public License
 * along with this program.  If not, see <http://www.gnu.org/licenses/>.
 *
 * Authored by: Christopher James Halse Rogers <christopher.halse.rogers@canonical.com>
 */

#include "mir/dispatch/simple_dispatch_thread.h"
#include "mir/dispatch/dispatchable.h"
#include "mir/fd.h"
#include "mir_test/pipe.h"
#include "mir_test/signal.h"
#include "mir_test/test_dispatchable.h"
#include "mir_test_framework/process.h"
#include "mir_test/cross_process_action.h"

#include <fcntl.h>

#include <atomic>
<<<<<<< HEAD
#include <exception>
=======
#include <thread>
>>>>>>> 6c4d8365

#include <gtest/gtest.h>
#include <gmock/gmock.h>

namespace md = mir::dispatch;
namespace mt = mir::test;

namespace
{
class SimpleDispatchThreadTest : public ::testing::Test
{
public:
    SimpleDispatchThreadTest()
    {
        mt::Pipe pipe{O_NONBLOCK};
        watch_fd = pipe.read_fd();
        test_fd = pipe.write_fd();
    }

    mir::Fd watch_fd;
    mir::Fd test_fd;
};

class MockDispatchable : public md::Dispatchable
{
public:
    MOCK_CONST_METHOD0(watch_fd, mir::Fd());
    MOCK_METHOD1(dispatch, bool(md::FdEvents));
    MOCK_CONST_METHOD0(relevant_events, md::FdEvents());
};
}

TEST_F(SimpleDispatchThreadTest, calls_dispatch_when_fd_is_readable)
{
    using namespace testing;

    auto dispatched = std::make_shared<mt::Signal>();
    auto dispatchable = std::make_shared<mt::TestDispatchable>([dispatched]()
                                                               {
                                                                   dispatched->raise();
                                                               });

    md::SimpleDispatchThread dispatcher{dispatchable};

    dispatchable->trigger();

    EXPECT_TRUE(dispatched->wait_for(std::chrono::seconds{1}));
}

TEST_F(SimpleDispatchThreadTest, stops_calling_dispatch_once_fd_is_not_readable)
{
    using namespace testing;

    std::atomic<int> dispatch_count{0};
    auto dispatchable = std::make_shared<mt::TestDispatchable>([&dispatch_count]()
                                                               {
                                                                   ++dispatch_count;
                                                               });

    md::SimpleDispatchThread dispatcher{dispatchable};

    dispatchable->trigger();

    std::this_thread::sleep_for(std::chrono::seconds{1});

    EXPECT_THAT(dispatch_count, Eq(1));
}

TEST_F(SimpleDispatchThreadTest, passes_dispatch_events_through)
{
    using namespace testing;

    auto dispatched_with_only_readable = std::make_shared<mt::Signal>();
    auto dispatched_with_hangup = std::make_shared<mt::Signal>();
    auto delegate = [dispatched_with_only_readable, dispatched_with_hangup](md::FdEvents events)
    {
        if (events == md::FdEvent::readable)
        {
            dispatched_with_only_readable->raise();
        }
        if (events & md::FdEvent::remote_closed)
        {
            dispatched_with_hangup->raise();
            return false;
        }
        return true;
    };
    auto dispatchable =
        std::make_shared<mt::TestDispatchable>(delegate, md::FdEvent::readable | md::FdEvent::remote_closed);

    md::SimpleDispatchThread dispatcher{dispatchable};

    dispatchable->trigger();
    EXPECT_TRUE(dispatched_with_only_readable->wait_for(std::chrono::seconds{1}));

    dispatchable->hangup();
    EXPECT_TRUE(dispatched_with_hangup->wait_for(std::chrono::seconds{1}));
}

TEST_F(SimpleDispatchThreadTest, doesnt_call_dispatch_after_first_false_return)
{
    using namespace testing;
    using namespace std::chrono_literals;

    int constexpr expected_count{10};
    auto const dispatched_more_than_enough = std::make_shared<mt::Signal>();

    auto delegate =
        [dispatched_more_than_enough, dispatch_count = 0](md::FdEvents) mutable
        {
            if (++dispatch_count == expected_count)
            {
                return false;
            }
            if (dispatch_count > expected_count)
            {
                dispatched_more_than_enough->raise();
            }
            return true;
        };
    auto const dispatchable = std::make_shared<mt::TestDispatchable>(delegate);

    md::SimpleDispatchThread dispatcher{dispatchable};

    for (int i = 0; i < expected_count + 1; ++i)
    {
        dispatchable->trigger();
    }

    EXPECT_FALSE(dispatched_more_than_enough->wait_for(1s));
}

TEST_F(SimpleDispatchThreadTest, only_calls_dispatch_with_remote_closed_when_relevant)
{
    using namespace testing;

    auto dispatchable = std::make_shared<NiceMock<MockDispatchable>>();
    ON_CALL(*dispatchable, watch_fd()).WillByDefault(Return(test_fd));
    ON_CALL(*dispatchable, relevant_events()).WillByDefault(Return(md::FdEvent::writable));
    auto dispatched_writable = std::make_shared<mt::Signal>();
    auto dispatched_closed = std::make_shared<mt::Signal>();

    ON_CALL(*dispatchable, dispatch(_)).WillByDefault(Invoke([=](md::FdEvents events)
                                                             {
                                                                 if (events & md::FdEvent::writable)
                                                                 {
                                                                     dispatched_writable->raise();
                                                                 }
                                                                 if (events & md::FdEvent::remote_closed)
                                                                 {
                                                                     dispatched_closed->raise();
                                                                 }
                                                                 return true;
                                                             }));

    md::SimpleDispatchThread dispatcher{dispatchable};

    EXPECT_TRUE(dispatched_writable->wait_for(std::chrono::seconds{1}));

    // Make the fd remote-closed...
    watch_fd = mir::Fd{};
    EXPECT_FALSE(dispatched_closed->wait_for(std::chrono::seconds{1}));
}

// Regression test for: lp #1439719
// The bug involves uninitialized memory and is also sensitive to signal
// timings, so this test does not always catch the problem. However, repeated
// runs (~300, YMMV) consistently fail when run against the problematic code.
TEST_F(SimpleDispatchThreadTest, keeps_dispatching_after_signal_interruption)
{
    using namespace std::chrono_literals;
    mt::CrossProcessAction stop_and_restart_process;

    auto child = mir_test_framework::fork_and_run_in_a_different_process(
        [&]
        {
            auto dispatched = std::make_shared<mt::Signal>();
            auto dispatchable = std::make_shared<mt::TestDispatchable>(
                [dispatched]() { dispatched->raise(); });

            md::SimpleDispatchThread dispatcher{dispatchable};
            // Ensure the dispatcher has started
            dispatchable->trigger();
            EXPECT_TRUE(dispatched->wait_for(1s));

            stop_and_restart_process();

            dispatched->reset();
            // The dispatcher shouldn't have been affected by the signal
            dispatchable->trigger();
            EXPECT_TRUE(dispatched->wait_for(1s));
            exit(HasFailure() ? EXIT_FAILURE : EXIT_SUCCESS);
        },
        []{ return 1; });

    stop_and_restart_process.exec(
        [child]
        {
            // Increase chances of interrupting the dispatch mechanism
            for (int i = 0; i < 100; ++i)
            {
                child->stop();
                child->cont();
            }
        });

    auto const result = child->wait_for_termination(10s);
    EXPECT_TRUE(result.succeeded());
}

using SimpleDispatchThreadDeathTest = SimpleDispatchThreadTest;

TEST_F(SimpleDispatchThreadDeathTest, destroying_dispatcher_from_a_callback_is_an_error)
{
    using namespace testing;
    using namespace std::literals::chrono_literals;

<<<<<<< HEAD
    EXPECT_TRUE(dispatched->wait_for(10s));
}

TEST_F(SimpleDispatchThreadTest, executes_exception_handler_with_current_exception)
{
    using namespace std::chrono_literals;
    auto dispatched = std::make_shared<mt::Signal>();
    std::exception_ptr exception;

    auto dispatchable = std::make_shared<mt::TestDispatchable>(
        []()
        {
            throw std::runtime_error("thrown");
        });

    md::SimpleDispatchThread dispatcher{dispatchable,
        [&dispatched,&exception]()
        {
            exception = std::current_exception();
            dispatched->raise();
        }};
    dispatchable->trigger();
    EXPECT_TRUE(dispatched->wait_for(10s));

    EXPECT_THROW({std::rethrow_exception(exception);}, std::runtime_error);
}
=======
    EXPECT_EXIT(
    {
        md::SimpleDispatchThread* dispatcher;
    
        auto dispatchable = std::make_shared<mt::TestDispatchable>([&dispatcher]() { delete dispatcher; });
        
        dispatchable->trigger();
        dispatcher = new md::SimpleDispatchThread{dispatchable};
        std::this_thread::sleep_for(10s);
    }, KilledBySignal(SIGABRT), ".*Destroying SimpleDispatchThread.*");
}
>>>>>>> 6c4d8365
<|MERGE_RESOLUTION|>--- conflicted
+++ resolved
@@ -28,11 +28,8 @@
 #include <fcntl.h>
 
 #include <atomic>
-<<<<<<< HEAD
 #include <exception>
-=======
 #include <thread>
->>>>>>> 6c4d8365
 
 #include <gtest/gtest.h>
 #include <gmock/gmock.h>
@@ -250,34 +247,6 @@
     using namespace testing;
     using namespace std::literals::chrono_literals;
 
-<<<<<<< HEAD
-    EXPECT_TRUE(dispatched->wait_for(10s));
-}
-
-TEST_F(SimpleDispatchThreadTest, executes_exception_handler_with_current_exception)
-{
-    using namespace std::chrono_literals;
-    auto dispatched = std::make_shared<mt::Signal>();
-    std::exception_ptr exception;
-
-    auto dispatchable = std::make_shared<mt::TestDispatchable>(
-        []()
-        {
-            throw std::runtime_error("thrown");
-        });
-
-    md::SimpleDispatchThread dispatcher{dispatchable,
-        [&dispatched,&exception]()
-        {
-            exception = std::current_exception();
-            dispatched->raise();
-        }};
-    dispatchable->trigger();
-    EXPECT_TRUE(dispatched->wait_for(10s));
-
-    EXPECT_THROW({std::rethrow_exception(exception);}, std::runtime_error);
-}
-=======
     EXPECT_EXIT(
     {
         md::SimpleDispatchThread* dispatcher;
@@ -289,4 +258,27 @@
         std::this_thread::sleep_for(10s);
     }, KilledBySignal(SIGABRT), ".*Destroying SimpleDispatchThread.*");
 }
->>>>>>> 6c4d8365
+
+TEST_F(SimpleDispatchThreadTest, executes_exception_handler_with_current_exception)
+{
+    using namespace std::chrono_literals;
+    auto dispatched = std::make_shared<mt::Signal>();
+    std::exception_ptr exception;
+
+    auto dispatchable = std::make_shared<mt::TestDispatchable>(
+        []()
+        {
+            throw std::runtime_error("thrown");
+        });
+
+    md::SimpleDispatchThread dispatcher{dispatchable,
+        [&dispatched,&exception]()
+        {
+            exception = std::current_exception();
+            dispatched->raise();
+        }};
+    dispatchable->trigger();
+    EXPECT_TRUE(dispatched->wait_for(10s));
+
+    EXPECT_THROW({std::rethrow_exception(exception);}, std::runtime_error);
+}