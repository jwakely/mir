/*
 * Copyright © 2012 Canonical Ltd.
 *
 * This program is free software: you can redistribute it and/or modify
 * it under the terms of the GNU General Public License version 3 as
 * published by the Free Software Foundation.
 *
 * This program is distributed in the hope that it will be useful,
 * but WITHOUT ANY WARRANTY; without even the implied warranty of
 * MERCHANTABILITY or FITNESS FOR A PARTICULAR PURPOSE.  See the
 * GNU General Public License for more details.
 *
 * You should have received a copy of the GNU General Public License
 * along with this program.  If not, see <http://www.gnu.org/licenses/>.
 *
 * Authored by: Alexandros Frantzis <alexandros.frantzis@canonical.com>
 */

#include "mir/frontend/session_mediator_report.h"
#include "src/server/frontend/session_mediator.h"
#include "src/server/frontend/resource_cache.h"
#include "src/server/scene/application_session.h"
#include "src/server/report/null_report_factory.h"
#include "mir/frontend/shell.h"
#include "mir/scene/surface_creation_parameters.h"
#include "mir/graphics/display.h"
#include "mir/graphics/platform.h"
#include "mir/graphics/platform_ipc_package.h"

#include "mir_test_doubles/null_display_changer.h"
#include "mir_test_doubles/mock_session.h"
#include "mir_test_doubles/stub_shell.h"
#include "mir_test_doubles/null_platform.h"
#include "mir_test_doubles/null_event_sink.h"
#include "mir_test_doubles/stub_buffer_allocator.h"
#include "mir_test_doubles/null_screencast.h"

#include <gtest/gtest.h>

#include <stdexcept>

namespace mf = mir::frontend;
namespace mg = mir::graphics;
namespace geom = mir::geometry;
namespace mp = mir::protobuf;
namespace mtd = mir::test::doubles;
namespace mr = mir::report;

namespace
{

struct SessionMediatorAndroidTest : public ::testing::Test
{
    SessionMediatorAndroidTest()
        : shell{std::make_shared<mtd::StubShell>()},
          graphics_platform{std::make_shared<mtd::NullPlatform>()},
          display_changer{std::make_shared<mtd::NullDisplayChanger>()},
          surface_pixel_formats{mir_pixel_format_argb_8888, mir_pixel_format_xrgb_8888},
          report{mr::null_session_mediator_report()},
          resource_cache{std::make_shared<mf::ResourceCache>()},
          mediator{__LINE__, shell, graphics_platform, display_changer,
                   surface_pixel_formats, report,
                   std::make_shared<mtd::NullEventSink>(),
<<<<<<< HEAD
                   resource_cache, std::make_shared<mtd::NullScreencast>(), {}},
=======
                   resource_cache, std::make_shared<mtd::NullScreencast>(),
                   nullptr},
>>>>>>> b36bfcf3
          null_callback{google::protobuf::NewPermanentCallback(google::protobuf::DoNothing)}
    {
    }

    std::shared_ptr<mtd::StubShell> const shell;
    std::shared_ptr<mtd::NullPlatform> const graphics_platform;
    std::shared_ptr<mf::DisplayChanger> const display_changer;
    std::vector<MirPixelFormat> const surface_pixel_formats;
    std::shared_ptr<mf::SessionMediatorReport> const report;
    std::shared_ptr<mf::ResourceCache> const resource_cache;
    mf::SessionMediator mediator;

    std::unique_ptr<google::protobuf::Closure> null_callback;
};

}

TEST_F(SessionMediatorAndroidTest, drm_auth_magic_throws)
{
    mp::ConnectParameters connect_parameters;
    mp::Connection connection;

    mediator.connect(nullptr, &connect_parameters, &connection, null_callback.get());

    mp::DRMMagic magic;
    magic.set_magic(0x10111213);

    EXPECT_THROW({
        mediator.drm_auth_magic(nullptr, &magic, nullptr, null_callback.get());
    }, std::logic_error);
}<|MERGE_RESOLUTION|>--- conflicted
+++ resolved
@@ -61,12 +61,7 @@
           mediator{__LINE__, shell, graphics_platform, display_changer,
                    surface_pixel_formats, report,
                    std::make_shared<mtd::NullEventSink>(),
-<<<<<<< HEAD
-                   resource_cache, std::make_shared<mtd::NullScreencast>(), {}},
-=======
-                   resource_cache, std::make_shared<mtd::NullScreencast>(),
-                   nullptr},
->>>>>>> b36bfcf3
+                   resource_cache, std::make_shared<mtd::NullScreencast>(), nullptr, nullptr},
           null_callback{google::protobuf::NewPermanentCallback(google::protobuf::DoNothing)}
     {
     }
