--- conflicted
+++ resolved
@@ -407,16 +407,7 @@
 
     // We don't expect this to be called, so it can't auto destruct
     std::unique_ptr<google::protobuf::Closure> new_callback(google::protobuf::NewPermanentCallback(&client, &TestClient::disconnect_done));
-<<<<<<< HEAD
-
-    client.display_server.disconnect(
-        0,
-        &client.ignored,
-        &client.ignored,
-        new_callback.get());
-=======
     client.display_server.disconnect(0, &client.ignored, &client.ignored, new_callback.get());
->>>>>>> 82f60981
     client.wait_for_disconnect_done();
 
     server.expect_connected_session_count(0);
