/*
 * Copyright © 2012 Canonical Ltd.
 *
 * This program is free software: you can redistribute it and/or modify
 * it under the terms of the GNU General Public License version 3 as
 * published by the Free Software Foundation.
 *
 * This program is distributed in the hope that it will be useful,
 * but WITHOUT ANY WARRANTY; without even the implied warranty of
 * MERCHANTABILITY or FITNESS FOR A PARTICULAR PURPOSE.  See the
 * GNU General Public License for more details.
 *
 * You should have received a copy of the GNU General Public License
 * along with this program.  If not, see <http://www.gnu.org/licenses/>.
 *
 * Authored by: Thomas Voss <thomas.voss@canonical.com>
 *              Alan Griffiths <alan@octopull.co.uk>
 */

#include "mir/frontend/protobuf_asio_communicator.h"
#include "mir/frontend/resource_cache.h"

#include "mir_protobuf.pb.h"
#include "private/mir_rpc_channel.h"

#include "mir_test/mock_ipc_factory.h"
#include "mir_test/mock_logger.h"
<<<<<<< HEAD
=======
#include "mir_test/mock_server_tool.h"
>>>>>>> d2cc524f
#include "mir_test/test_client.h"
#include "mir_test/test_server.h"

#include <gtest/gtest.h>
#include <gmock/gmock.h>

#include <stdexcept>
#include <memory>
#include <string>

namespace mf = mir::frontend;
namespace mt = mir::test;


namespace mir
{
namespace test
{

<<<<<<< HEAD
=======
struct StubServer : public MockServerTool
{
    static const int file_descriptors = 5;

    int surface_count;
    int file_descriptor[file_descriptors];

    StubServer() : surface_count(0)
    {
        for (auto i = file_descriptor; i != file_descriptor+file_descriptors; ++i)
            *i = 0;
    }

    void create_surface(google::protobuf::RpcController* controller,
                 const mir::protobuf::SurfaceParameters* request,
                 mir::protobuf::Surface* response,
                 google::protobuf::Closure* done)
    { 
        ++surface_count;
        MockServerTool::create_surface(controller, request, response, done);
    }

    void test_file_descriptors(::google::protobuf::RpcController* ,
                         const ::mir::protobuf::Void* ,
                         ::mir::protobuf::Buffer* fds,
                         ::google::protobuf::Closure* done)
    {
        for (int i = 0; i != file_descriptors; ++i)
        {
            static char const test_file_fmt[] = "fd_test_file%d";
            char test_file[sizeof test_file_fmt];
            sprintf(test_file, test_file_fmt, i);
            remove(test_file);
            file_descriptor[i] = open(test_file, O_CREAT, S_IWUSR|S_IRUSR);

            fds->add_fd(file_descriptor[i]);
        }

        done->Run();
    }

    void close_files()
    {
        for (auto i = file_descriptor; i != file_descriptor+file_descriptors; ++i)
            close(*i), *i = 0;
    }
};
const int StubServer::file_descriptors;

struct TestServer
{
    TestServer(std::string socket_name) :
        factory(std::make_shared<mt::MockIpcFactory>(stub_services)),
        comm(socket_name, factory)
    {
    }

    void expect_surface_count(int expected_count)
    {
        std::unique_lock<std::mutex> ul(stub_services.guard);
        while (stub_services.surface_count != expected_count)
            stub_services.wait_condition.wait(ul);

        EXPECT_EQ(expected_count, stub_services.surface_count);
    }

    // "Server" side
    mt::StubServer stub_services;
    std::shared_ptr<mt::MockIpcFactory> factory;
    mf::ProtobufAsioCommunicator comm;
};
}

>>>>>>> d2cc524f
struct ProtobufAsioCommunicatorTestFixture : public ::testing::Test
{
    void SetUp()
    {
        server = std::make_shared<mt::TestServer>("./test_socket");
 
        ::testing::Mock::VerifyAndClearExpectations(server->factory.get());
        EXPECT_CALL(*server->factory, make_ipc_server()).Times(1);

        server->comm.start();

        client = std::make_shared<mt::TestClient>("./test_socket");
    }

    void TearDown()
    {
        server->comm.stop();
    }

    std::shared_ptr<mt::TestClient> client;
    std::shared_ptr<mt::TestServer> server;
};

struct ProtobufAsioMultiClientCommunicatorTestFixture : public ::testing::Test
{
    static int const number_of_clients = 10;

    void SetUp()
    {
        server = std::make_shared<mt::TestServer>("./test_socket");
        ::testing::Mock::VerifyAndClearExpectations(server->factory.get());
        EXPECT_CALL(*server->factory, make_ipc_server()).Times(number_of_clients);

        server->comm.start();

        for(int i=0; i<number_of_clients; i++)
        {
            auto client_tmp = std::make_shared<mt::TestClient>("./test_socket"); 
            client.push_back(client_tmp);
        }
    }

    void TearDown()
    {
        server->comm.stop();
    }

    std::vector<std::shared_ptr<mt::TestClient>> client;
    std::shared_ptr<mt::TestServer> server;
};


TEST_F(ProtobufAsioCommunicatorTestFixture, connection_results_in_a_callback)
{
    EXPECT_CALL(*client, create_surface_done()).Times(1);

    client->display_server.create_surface(
        0,
        &client->surface_parameters,
        &client->surface,
        google::protobuf::NewCallback(client.get(), &mt::TestClient::create_surface_done));

    client->wait_for_create_surface();

    server->expect_surface_count(1);
}

TEST_F(ProtobufAsioCommunicatorTestFixture, connection_sets_app_name)
{
    EXPECT_CALL(*client, connect_done()).Times(1);

    client->connect_parameters.set_application_name(__PRETTY_FUNCTION__);

    client->display_server.connect(
        0,
        &client->connect_parameters,
        &client->connection,
        google::protobuf::NewCallback(client.get(), &mt::TestClient::connect_done));

    client->wait_for_connect_done();

    server->expect_surface_count(0);

    EXPECT_EQ(__PRETTY_FUNCTION__, server->stub_services.app_name);
}

TEST_F(ProtobufAsioCommunicatorTestFixture, create_surface_sets_surface_name)
{
    EXPECT_CALL(*client, connect_done()).Times(1);
    EXPECT_CALL(*client, create_surface_done()).Times(1);

    client->connect_parameters.set_application_name(__PRETTY_FUNCTION__);

    client->display_server.connect(
        0,
        &client->connect_parameters,
        &client->connection,
        google::protobuf::NewCallback(client.get(), &mt::TestClient::connect_done));

    client->wait_for_connect_done();

    client->surface_parameters.set_surface_name(__PRETTY_FUNCTION__);

    client->display_server.create_surface(
        0,
        &client->surface_parameters,
        &client->surface,
        google::protobuf::NewCallback(client.get(), &mt::TestClient::create_surface_done));

    client->wait_for_create_surface();

    EXPECT_EQ(__PRETTY_FUNCTION__, server->stub_services.surface_name);
}

TEST_F(ProtobufAsioCommunicatorTestFixture,
        create_surface_results_in_a_surface_being_created)
{
    EXPECT_CALL(*client, create_surface_done()).Times(1);

    client->display_server.create_surface(
        0,
        &client->surface_parameters,
        &client->surface,
        google::protobuf::NewCallback(client.get(), &mt::TestClient::create_surface_done));

    client->wait_for_create_surface();
}

TEST_F(ProtobufAsioCommunicatorTestFixture,
       each_create_surface_results_in_a_new_surface_being_created)
{
    int const surface_count{5};

    EXPECT_CALL(*client, create_surface_done()).Times(surface_count);

    for (int i = 0; i != surface_count; ++i)
    {
        client->display_server.create_surface(
            0,
            &client->surface_parameters,
            &client->surface,
            google::protobuf::NewCallback(client.get(), &mt::TestClient::create_surface_done));

        client->wait_for_create_surface();
    }

    server->expect_surface_count(surface_count);
}

TEST_F(ProtobufAsioCommunicatorTestFixture,
       connect_create_surface_then_disconnect_a_session)
{
    EXPECT_CALL(*client, create_surface_done()).Times(1);
    client->display_server.create_surface(
        0,
        &client->surface_parameters,
        &client->surface,
        google::protobuf::NewCallback(client.get(), &mt::TestClient::create_surface_done));

    client->wait_for_create_surface();

    EXPECT_CALL(*client, disconnect_done()).Times(1);
    client->display_server.disconnect(
        0,
        &client->ignored,
        &client->ignored,
        google::protobuf::NewCallback(client.get(), &mt::TestClient::disconnect_done));

    client->wait_for_disconnect_done();
}

TEST_F(ProtobufAsioCommunicatorTestFixture,
       double_disconnection_attempt_has_no_effect)
{
    EXPECT_CALL(*client, create_surface_done()).Times(1);
    client->display_server.create_surface(
        0,
        &client->surface_parameters,
        &client->surface,
        google::protobuf::NewCallback(client.get(), &mt::TestClient::create_surface_done));

    client->wait_for_create_surface();

    EXPECT_CALL(*client, disconnect_done()).Times(1);
    client->display_server.disconnect(
        0,
        &client->ignored,
        &client->ignored,
        google::protobuf::NewCallback(client.get(), &mt::TestClient::disconnect_done));

    client->wait_for_disconnect_done();

    EXPECT_CALL(*client->logger, error()).Times(testing::AtLeast(1));

    // We don't expect this to be called, so it can't auto destruct
    std::unique_ptr<google::protobuf::Closure> new_callback(google::protobuf::NewPermanentCallback(client.get(), &mt::TestClient::disconnect_done));
    client->display_server.disconnect(0, &client->ignored, &client->ignored, new_callback.get());
    client->wait_for_disconnect_done();
}


TEST_F(ProtobufAsioCommunicatorTestFixture,
       each_create_surface_results_in_a_new_surface_being_created_asynchronously)
{
    int const surface_count{5};

    EXPECT_CALL(*client, create_surface_done()).Times(surface_count);

    for (int i = 0; i != surface_count; ++i)
    {
        client->display_server.create_surface(
            0,
            &client->surface_parameters,
            &client->surface,
            google::protobuf::NewCallback(client.get(), &mt::TestClient::create_surface_done));
    }

    server->expect_surface_count(surface_count);
    client->wait_for_surface_count(surface_count);
}

TEST_F(ProtobufAsioCommunicatorTestFixture, test_file_descriptors)
{
    mir::protobuf::Buffer fds;

    client->display_server.test_file_descriptors(0, &client->ignored, &fds,
        google::protobuf::NewCallback(client.get(), &mt::TestClient::tfd_done));

    client->wait_for_tfd_done();

    ASSERT_EQ(server->stub_services.file_descriptors, fds.fd_size());

    for (int i  = 0; i != server->stub_services.file_descriptors; ++i)
    {
        int const fd = fds.fd(i);
        EXPECT_NE(-1, fd);

        for (int j  = 0; j != server->stub_services.file_descriptors; ++j)
        {
            EXPECT_NE(server->stub_services.file_descriptor[j], fd);
        }
    }

    server->stub_services.close_files();
    for (int i  = 0; i != server->stub_services.file_descriptors; ++i)
        close(fds.fd(i));
}


TEST_F(ProtobufAsioCommunicatorTestFixture,
       getting_and_advancing_buffers)
{
    EXPECT_CALL(*client, create_surface_done()).Times(testing::AtLeast(0));
    EXPECT_CALL(*client, disconnect_done()).Times(testing::AtLeast(0));

    client->display_server.create_surface(
        0,
        &client->surface_parameters,
        &client->surface,
        google::protobuf::NewCallback(client.get(), &mt::TestClient::create_surface_done));

    client->wait_for_create_surface();

    EXPECT_TRUE(client->surface.has_buffer());
    EXPECT_CALL(*client, next_buffer_done()).Times(8);

    for (int i = 0; i != 8; ++i)
    {
        client->display_server.next_buffer(
            0,
            &client->surface.id(),
            client->surface.mutable_buffer(),
            google::protobuf::NewCallback(client.get(), &mt::TestClient::next_buffer_done));

        client->wait_for_next_buffer();
        EXPECT_TRUE(client->surface.has_buffer());
    }

    client->display_server.disconnect(
        0,
        &client->ignored,
        &client->ignored,
        google::protobuf::NewCallback(client.get(), &mt::TestClient::disconnect_done));

    client->wait_for_disconnect_done();
}

TEST_F(ProtobufAsioMultiClientCommunicatorTestFixture,
       multiple_clients_can_connect_create_surface_and_disconnect)
{
    for (int i = 0; i != number_of_clients; ++i)
    {
        EXPECT_CALL(*client[i], create_surface_done()).Times(1);
        client[i]->display_server.create_surface(
            0,
            &client[i]->surface_parameters,
            &client[i]->surface,
            google::protobuf::NewCallback(client[i].get(), &mt::TestClient::create_surface_done));
        client[i]->wait_for_create_surface();
    }

    server->expect_surface_count(number_of_clients);

    for (int i = 0; i != number_of_clients; ++i)
    {
        EXPECT_CALL(*client[i], disconnect_done()).Times(1);
        client[i]->display_server.disconnect(
            0,
            &client[i]->ignored,
            &client[i]->ignored,
            google::protobuf::NewCallback(client[i].get(), &mt::TestClient::disconnect_done));
        client[i]->wait_for_disconnect_done();
    }

    server->expect_surface_count(number_of_clients);
}

TEST_F(ProtobufAsioMultiClientCommunicatorTestFixture,
       multiple_clients_can_connect_and_disconnect_asynchronously)
{
    for (int i = 0; i != number_of_clients; ++i)
    {
        EXPECT_CALL(*client[i], create_surface_done()).Times(1);
        client[i]->display_server.create_surface(
            0,
            &client[i]->surface_parameters,
            &client[i]->surface,
            google::protobuf::NewCallback(client[i].get(), &mt::TestClient::create_surface_done));
    }

    for (int i = 0; i != number_of_clients; ++i)
    {
        client[i]->wait_for_create_surface();
    }

    server->expect_surface_count(number_of_clients);

    for (int i = 0; i != number_of_clients; ++i)
    {
        EXPECT_CALL(*client[i], disconnect_done()).Times(1);
        client[i]->display_server.disconnect(
            0,
            &client[i]->ignored,
            &client[i]->ignored,
            google::protobuf::NewCallback(client[i].get(), &mt::TestClient::disconnect_done));
    }

    for (int i = 0; i != number_of_clients; ++i)
    {
        client[i]->wait_for_disconnect_done();
    }

    server->expect_surface_count(number_of_clients);
}

}<|MERGE_RESOLUTION|>--- conflicted
+++ resolved
@@ -25,10 +25,7 @@
 
 #include "mir_test/mock_ipc_factory.h"
 #include "mir_test/mock_logger.h"
-<<<<<<< HEAD
-=======
 #include "mir_test/mock_server_tool.h"
->>>>>>> d2cc524f
 #include "mir_test/test_client.h"
 #include "mir_test/test_server.h"
 
@@ -48,8 +45,6 @@
 namespace test
 {
 
-<<<<<<< HEAD
-=======
 struct StubServer : public MockServerTool
 {
     static const int file_descriptors = 5;
@@ -99,31 +94,6 @@
 };
 const int StubServer::file_descriptors;
 
-struct TestServer
-{
-    TestServer(std::string socket_name) :
-        factory(std::make_shared<mt::MockIpcFactory>(stub_services)),
-        comm(socket_name, factory)
-    {
-    }
-
-    void expect_surface_count(int expected_count)
-    {
-        std::unique_lock<std::mutex> ul(stub_services.guard);
-        while (stub_services.surface_count != expected_count)
-            stub_services.wait_condition.wait(ul);
-
-        EXPECT_EQ(expected_count, stub_services.surface_count);
-    }
-
-    // "Server" side
-    mt::StubServer stub_services;
-    std::shared_ptr<mt::MockIpcFactory> factory;
-    mf::ProtobufAsioCommunicator comm;
-};
-}
-
->>>>>>> d2cc524f
 struct ProtobufAsioCommunicatorTestFixture : public ::testing::Test
 {
     void SetUp()
