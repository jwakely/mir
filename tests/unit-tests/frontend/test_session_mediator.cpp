/*
 * Copyright © 2012 Canonical Ltd.
 *
 * This program is free software: you can redistribute it and/or modify
 * it under the terms of the GNU General Public License version 3 as
 * published by the Free Software Foundation.
 *
 * This program is distributed in the hope that it will be useful,
 * but WITHOUT ANY WARRANTY; without even the implied warranty of
 * MERCHANTABILITY or FITNESS FOR A PARTICULAR PURPOSE.  See the
 * GNU General Public License for more details.
 *
 * You should have received a copy of the GNU General Public License
 * along with this program.  If not, see <http://www.gnu.org/licenses/>.
 *
 * Authored by: Alexandros Frantzis <alexandros.frantzis@canonical.com>
 */

#include "mir/surfaces/buffer_stream.h"
#include "mir/graphics/graphic_buffer_allocator.h"
#include "mir/frontend/session_mediator_report.h"
#include "mir/frontend/session_mediator.h"
#include "mir/frontend/resource_cache.h"
#include "mir/frontend/shell.h"
#include "mir/shell/application_session.h"
#include "mir/graphics/display.h"
#include "mir/graphics/display_configuration.h"
#include "mir/graphics/platform.h"
#include "mir/graphics/platform_ipc_package.h"
#include "mir/surfaces/surface.h"
#include "mir_test_doubles/mock_display.h"
#include "mir_test_doubles/mock_display_changer.h"
#include "mir_test_doubles/null_display.h"
<<<<<<< HEAD
#include "mir_test_doubles/mock_surface.h"
=======
#include "mir_test_doubles/null_event_sink.h"
#include "mir_test_doubles/null_display_changer.h"
>>>>>>> de43f779
#include "mir_test_doubles/mock_display.h"
#include "mir_test_doubles/mock_shell.h"
#include "mir_test_doubles/mock_frontend_surface.h"
#include "mir_test_doubles/mock_buffer.h"
#include "mir_test_doubles/mock_shell.h"
#include "mir_test_doubles/stub_session.h"
#include "mir_test_doubles/stub_surface_builder.h"
#include "mir_test_doubles/stub_display_configuration.h"
#include "mir_test/display_config_matchers.h"
#include "mir_test/fake_shared.h"
#include "mir/frontend/event_sink.h"
#include "mir/shell/surface.h"

#include <gtest/gtest.h>
#include <gmock/gmock.h>

#include <stdexcept>

namespace mf = mir::frontend;
namespace mg = mir::graphics;
namespace mc = mir::compositor;
namespace ms = mir::surfaces;
namespace geom = mir::geometry;
namespace mp = mir::protobuf;
namespace msh = mir::shell;
namespace mt = mir::test;
namespace mtd = mt::doubles;

namespace
{
struct StubConfig : public mtd::NullDisplayConfig
{
    StubConfig(std::shared_ptr<mg::DisplayConfigurationOutput> const& conf)
       : outputs{conf, conf}
    {
    }
    virtual void for_each_output(std::function<void(mg::DisplayConfigurationOutput const&)> f) const override
    {
        for(auto const& disp : outputs)
        {
            f(*disp);
        }
    }

    std::vector<std::shared_ptr<mg::DisplayConfigurationOutput>> outputs;
};

struct MockConfig : public mg::DisplayConfiguration
{
    MOCK_CONST_METHOD1(for_each_card, void(std::function<void(mg::DisplayConfigurationCard const&)>));
    MOCK_CONST_METHOD1(for_each_output, void(std::function<void(mg::DisplayConfigurationOutput const&)>));
    MOCK_METHOD4(configure_output, void(mg::DisplayConfigurationOutputId, bool, geom::Point, size_t));
};

}

<<<<<<< HEAD
class StubSession : public mtd::StubSession
=======
namespace
{
class StubbedSession : public mtd::StubSession
>>>>>>> de43f779
{
public:
    StubSession()
    {
        using namespace ::testing;

        mock_surface = std::make_shared<mtd::MockFrontendSurface>();
        mock_buffer = std::make_shared<NiceMock<mtd::MockBuffer>>(geom::Size(), geom::Stride(), geom::PixelFormat());

        EXPECT_CALL(*mock_surface, size()).Times(AnyNumber()).WillRepeatedly(Return(geom::Size()));
        EXPECT_CALL(*mock_surface, pixel_format()).Times(AnyNumber()).WillRepeatedly(Return(geom::PixelFormat()));
        EXPECT_CALL(*mock_surface, advance_client_buffer()).Times(AnyNumber()).WillRepeatedly(Return(mock_buffer));

        EXPECT_CALL(*mock_surface, supports_input()).Times(AnyNumber()).WillRepeatedly(Return(true));
        EXPECT_CALL(*mock_surface, client_input_fd()).Times(AnyNumber()).WillRepeatedly(Return(testing_client_input_fd));
    }

    std::shared_ptr<mf::Surface> get_surface(mf::SurfaceId /* surface */) const
    {
        return mock_surface;
    }

    mtd::StubSurfaceBuilder surface_builder;
    std::shared_ptr<mtd::MockFrontendSurface> mock_surface;
    std::shared_ptr<mtd::MockBuffer> mock_buffer;
    static int const testing_client_input_fd;
};

int const StubSession::testing_client_input_fd{11};

class MockGraphicBufferAllocator : public mg::GraphicBufferAllocator
{
public:
    MockGraphicBufferAllocator()
    {
        ON_CALL(*this, supported_pixel_formats())
            .WillByDefault(testing::Return(std::vector<geom::PixelFormat>()));
    }

    std::shared_ptr<mg::Buffer> alloc_buffer(mg::BufferProperties const&)
    {
        return std::shared_ptr<mg::Buffer>();
    }

    MOCK_METHOD0(supported_pixel_formats, std::vector<geom::PixelFormat>());
    ~MockGraphicBufferAllocator() noexcept {}
};

class MockPlatform : public mg::Platform
{
 public:
    MockPlatform()
    {
        using namespace testing;
        ON_CALL(*this, create_buffer_allocator(_))
            .WillByDefault(Return(std::shared_ptr<mg::GraphicBufferAllocator>()));
        ON_CALL(*this, create_display(_))
            .WillByDefault(Return(std::make_shared<mtd::NullDisplay>()));
        ON_CALL(*this, get_ipc_package())
            .WillByDefault(Return(std::make_shared<mg::PlatformIPCPackage>()));
    }

    MOCK_METHOD1(create_buffer_allocator, std::shared_ptr<mg::GraphicBufferAllocator>(std::shared_ptr<mg::BufferInitializer> const&));
    MOCK_METHOD1(create_display,
                 std::shared_ptr<mg::Display>(
                     std::shared_ptr<mg::DisplayConfigurationPolicy> const&));
    MOCK_METHOD0(get_ipc_package, std::shared_ptr<mg::PlatformIPCPackage>());
    MOCK_METHOD0(create_internal_client, std::shared_ptr<mg::InternalClient>());
    MOCK_CONST_METHOD2(fill_ipc_package, void(std::shared_ptr<mg::BufferIPCPacker> const&,
                                              std::shared_ptr<mg::Buffer> const&));
};

<<<<<<< HEAD
struct StubShell : public mf::Shell
{
    StubShell(std::shared_ptr<mf::Session> const& stub_session)
        : stub_session(stub_session)
    {
    }

    std::shared_ptr<mf::Session> open_session(std::string const&, std::shared_ptr<mf::EventSink> const&)
    {
        return stub_session;
    }
    void close_session(std::shared_ptr<mf::Session> const&)
    {
    }
    mf::SurfaceId create_surface_for(std::shared_ptr<mf::Session> const&,
                                     msh::SurfaceCreationParameters const&)
        
    {
        return mf::SurfaceId{1};
    }
    std::shared_ptr<mf::Session> const stub_session;
};

class NullEventSink : public mir::frontend::EventSink
{
public:
    void handle_event(MirEvent const& ) override {}
};

=======
>>>>>>> de43f779
struct SessionMediatorTest : public ::testing::Test
{
    SessionMediatorTest()
        : stub_session{std::make_shared<StubSession>()},
          shell{std::make_shared<StubShell>(stub_session)},
          graphics_platform{std::make_shared<testing::NiceMock<MockPlatform>>()},
          graphics_changer{std::make_shared<mtd::NullDisplayChanger>()},
          buffer_allocator{std::make_shared<testing::NiceMock<MockGraphicBufferAllocator>>()},
          report{std::make_shared<mf::NullSessionMediatorReport>()},
          resource_cache{std::make_shared<mf::ResourceCache>()},
          mediator{shell, graphics_platform, graphics_changer,
                   buffer_allocator, report, 
                   std::make_shared<mtd::NullEventSink>(),
                   resource_cache},
          null_callback{google::protobuf::NewPermanentCallback(google::protobuf::DoNothing)}
    {
    }

    std::shared_ptr<StubSession> stub_session;
    std::shared_ptr<mf::Shell> const shell;
    std::shared_ptr<MockPlatform> const graphics_platform;
    std::shared_ptr<msh::DisplayChanger> const graphics_changer;
    std::shared_ptr<testing::NiceMock<MockGraphicBufferAllocator>> const buffer_allocator;
    std::shared_ptr<mf::SessionMediatorReport> const report;
    std::shared_ptr<mf::ResourceCache> const resource_cache;
    mf::SessionMediator mediator;

    std::unique_ptr<google::protobuf::Closure> null_callback;
};
}

TEST_F(SessionMediatorTest, disconnect_releases_session)
{
    using namespace ::testing;

    mp::ConnectParameters connect_parameters;
    mp::Connection connection;
    
    auto mock_shell = std::make_shared<mtd::MockShell>();
    mf::SessionMediator mediator{mock_shell, graphics_platform, graphics_display,
        buffer_allocator, report, 
        std::make_shared<NullEventSink>(),
        resource_cache};
    
    auto stub_session = std::make_shared<StubSession>();

    EXPECT_CALL(*mock_shell, open_session(_, _)).Times(1).WillOnce(Return(stub_session));
    EXPECT_CALL(*mock_shell, close_session(_)).Times(1);

    mediator.connect(nullptr, &connect_parameters, &connection, null_callback.get());
    mediator.disconnect(nullptr, nullptr, nullptr, null_callback.get());
}

TEST_F(SessionMediatorTest, calling_methods_before_connect_throws)
{
    EXPECT_THROW({
        mp::SurfaceParameters request;
        mp::Surface response;

        mediator.create_surface(nullptr, &request, &response, null_callback.get());
    }, std::logic_error);

    EXPECT_THROW({
        mp::SurfaceId request;
        mp::Buffer response;

        mediator.next_buffer(nullptr, &request, &response, null_callback.get());
    }, std::logic_error);

    EXPECT_THROW({
        mp::SurfaceId request;

        mediator.release_surface(nullptr, &request, nullptr, null_callback.get());
    }, std::logic_error);

    EXPECT_THROW({
        mp::DRMMagic request;
        mp::DRMAuthMagicStatus response;

        mediator.drm_auth_magic(nullptr, &request, &response, null_callback.get());
    }, std::logic_error);

    EXPECT_THROW({
        mediator.disconnect(nullptr, nullptr, nullptr, null_callback.get());
    }, std::logic_error);
}

TEST_F(SessionMediatorTest, calling_methods_after_connect_works)
{
    mp::ConnectParameters connect_parameters;
    mp::Connection connection;

    mediator.connect(nullptr, &connect_parameters, &connection, null_callback.get());

    {
        mp::SurfaceParameters request;
        mp::Surface response;

        mediator.create_surface(nullptr, &request, &response, null_callback.get());
    }
    {
        mp::SurfaceId request;
        mp::Buffer response;

        mediator.next_buffer(nullptr, &request, &response, null_callback.get());
    }
    {
        mp::SurfaceId request;

        mediator.release_surface(nullptr, &request, nullptr, null_callback.get());
    }

    mediator.disconnect(nullptr, nullptr, nullptr, null_callback.get());
}

TEST_F(SessionMediatorTest, calling_methods_after_disconnect_throws)
{
    mp::ConnectParameters connect_parameters;
    mp::Connection connection;

    mediator.connect(nullptr, &connect_parameters, &connection, null_callback.get());

    mediator.disconnect(nullptr, nullptr, nullptr, null_callback.get());

    EXPECT_THROW({
        mp::SurfaceParameters surface_parameters;
        mp::Surface surface;

        mediator.create_surface(nullptr, &surface_parameters, &surface, null_callback.get());
    }, std::logic_error);

    EXPECT_THROW({
        mp::SurfaceId request;
        mp::Buffer response;

        mediator.next_buffer(nullptr, &request, &response, null_callback.get());
    }, std::logic_error);

    EXPECT_THROW({
        mp::SurfaceId request;

        mediator.release_surface(nullptr, &request, nullptr, null_callback.get());
    }, std::logic_error);

    EXPECT_THROW({
        mp::DRMMagic request;
        mp::DRMAuthMagicStatus response;

        mediator.drm_auth_magic(nullptr, &request, &response, null_callback.get());
    }, std::logic_error);

    EXPECT_THROW({
        mediator.disconnect(nullptr, nullptr, nullptr, null_callback.get());
    }, std::logic_error);
}

TEST_F(SessionMediatorTest, can_reconnect_after_disconnect)
{
    mp::ConnectParameters connect_parameters;
    mp::Connection connection;

    mediator.connect(nullptr, &connect_parameters, &connection, null_callback.get());

    mediator.disconnect(nullptr, nullptr, nullptr, null_callback.get());

    mediator.connect(nullptr, &connect_parameters, &connection, null_callback.get());
}

TEST_F(SessionMediatorTest, connect_packs_display_configuration)
{
    using namespace testing;
    geom::Size sz{1022, 2411};

    mtd::StubDisplayConfig config;

    auto mock_display = std::make_shared<mtd::MockDisplayChanger>();
    EXPECT_CALL(*mock_display, active_configuration())
        .Times(1)
        .WillOnce(Return(mt::fake_shared(config)));
    mf::SessionMediator mediator(
        shell, graphics_platform, mock_display,
        buffer_allocator, report, 
        std::make_shared<mtd::NullEventSink>(),
        resource_cache);

    mp::ConnectParameters connect_parameters;
    mp::Connection connection;
    connection.clear_platform();
    connection.clear_display_info();
    connection.clear_display_output();
    connection.clear_display_configuration();

    mediator.connect(nullptr, &connect_parameters, &connection, null_callback.get());

    EXPECT_THAT(connection.display_configuration(),
                mt::DisplayConfigMatches(std::cref(config)));
}

TEST_F(SessionMediatorTest, creating_surface_packs_response_with_input_fds)
{
    mp::ConnectParameters connect_parameters;
    mp::Connection connection;

    mediator.connect(nullptr, &connect_parameters, &connection, null_callback.get());

    {
        mp::SurfaceParameters request;
        mp::Surface response;

        mediator.create_surface(nullptr, &request, &response, null_callback.get());
        EXPECT_EQ(StubSession::testing_client_input_fd, response.fd(0));
    }

    mediator.disconnect(nullptr, nullptr, nullptr, null_callback.get());
}

TEST_F(SessionMediatorTest, no_input_channel_is_nonfatal)
{
    mp::ConnectParameters connect_parameters;
    mp::Connection connection;
    EXPECT_CALL(*stub_session->mock_surface, supports_input())
        .Times(1)
        .WillOnce(testing::Return(false));
    EXPECT_CALL(*stub_session->mock_surface, client_input_fd())
        .Times(0);

    mediator.connect(nullptr, &connect_parameters, &connection, null_callback.get());

    {
        mp::SurfaceParameters request;
        mp::Surface response;

        mediator.create_surface(nullptr, &request, &response, null_callback.get());
    }

    mediator.disconnect(nullptr, nullptr, nullptr, null_callback.get());
}

TEST_F(SessionMediatorTest, session_only_sends_needed_buffers)
{
    using namespace testing;

    mp::ConnectParameters connect_parameters;
    mp::Connection connection;

    mediator.connect(nullptr, &connect_parameters, &connection, null_callback.get());

    {
        EXPECT_CALL(*stub_session->mock_buffer, id())
            .WillOnce(Return(mg::BufferID{4}))
            .WillOnce(Return(mg::BufferID{5}))
            .WillOnce(Return(mg::BufferID{4}))
            .WillOnce(Return(mg::BufferID{5}));

        mp::Surface surface_response;
        mp::SurfaceId buffer_request;
        mp::Buffer buffer_response[3];

        std::shared_ptr<mg::Buffer> tmp_buffer = stub_session->mock_buffer;
        EXPECT_CALL(*graphics_platform, fill_ipc_package(_, tmp_buffer))
            .Times(2);

        mp::SurfaceParameters surface_request;
        mediator.create_surface(nullptr, &surface_request, &surface_response, null_callback.get());
        mediator.next_buffer(nullptr, &buffer_request, &buffer_response[0], null_callback.get());
        mediator.next_buffer(nullptr, &buffer_request, &buffer_response[1], null_callback.get());
        mediator.next_buffer(nullptr, &buffer_request, &buffer_response[2], null_callback.get());
    }

    mediator.disconnect(nullptr, nullptr, nullptr, null_callback.get());
}


TEST_F(SessionMediatorTest, buffer_resource_held_over_call)
{
    using namespace testing;

    auto stub_buffer1 = std::make_shared<mtd::StubBuffer>();
    auto stub_buffer2 = std::make_shared<mtd::StubBuffer>();

    mp::ConnectParameters connect_parameters;
    mp::Connection connection;

    mediator.connect(nullptr, &connect_parameters, &connection, null_callback.get());
    mp::Surface surface_response;
    mp::SurfaceId buffer_request;
    mp::Buffer buffer_response;
    mp::SurfaceParameters surface_request;

    EXPECT_CALL(*stub_session->mock_surface, advance_client_buffer())
        .Times(2)
        .WillOnce(Return(stub_buffer1))
        .WillOnce(Return(stub_buffer2));
 
    auto refcount = stub_buffer1.use_count();
    mediator.create_surface(nullptr, &surface_request, &surface_response, null_callback.get());
    EXPECT_EQ(refcount+1, stub_buffer1.use_count());

    auto refcount2 = stub_buffer2.use_count();
    mediator.next_buffer(nullptr, &buffer_request, &buffer_response, null_callback.get());
    EXPECT_EQ(refcount, stub_buffer1.use_count());
    EXPECT_EQ(refcount2+1, stub_buffer2.use_count());

    mediator.disconnect(nullptr, nullptr, nullptr, null_callback.get());
}

<<<<<<< HEAD
namespace
{

struct MockEventSink : public mf::EventSink
{
     ~MockEventSink() noexcept(true) {}
     MOCK_METHOD1(handle_event, void(MirEvent const&));

     // Not part of the EventSink interface but used for sequencing expectations.
     MOCK_METHOD0(closure_run, void());
};

class EventProducingShell : public mf::Shell
{
     std::shared_ptr<mf::Session> open_session(std::string const& /* name */, std::shared_ptr<mf::EventSink> const& sink)
     {
         event_sink = sink;
         return std::make_shared<StubSession>();
     }
     void close_session(std::shared_ptr<mf::Session> const&)
     {
     }
    
     mf::SurfaceId create_surface_for(std::shared_ptr<mf::Session> const&,
                                      msh::SurfaceCreationParameters const&)
        
     {
         MirEvent any_event;
         event_sink->handle_event(any_event);

         return mf::SurfaceId{1};
     }

     std::shared_ptr<mf::EventSink> event_sink;
};

struct SessionMediatorEventTest : public ::testing::Test
{
    SessionMediatorEventTest()
        : shell{std::make_shared<EventProducingShell>()},
          graphics_platform{std::make_shared<MockPlatform>()},
          graphics_display{std::make_shared<mtd::NullDisplay>()},
          buffer_allocator{std::make_shared<testing::NiceMock<MockGraphicBufferAllocator>>()},
          report{std::make_shared<mf::NullSessionMediatorReport>()},
          resource_cache{std::make_shared<mf::ResourceCache>()},
          mediator{shell, graphics_platform, graphics_display,
                   buffer_allocator, report, 
                   mt::fake_shared(mock_event_sink),
                   resource_cache},
          null_callback{google::protobuf::NewPermanentCallback(google::protobuf::DoNothing)}
    {
    }

    MockEventSink mock_event_sink;
    std::shared_ptr<mf::Shell> const shell;
    std::shared_ptr<MockPlatform> const graphics_platform;
    std::shared_ptr<mg::Display> const graphics_display;
    std::shared_ptr<testing::NiceMock<MockGraphicBufferAllocator>> const buffer_allocator;
    std::shared_ptr<mf::SessionMediatorReport> const report;
    std::shared_ptr<mf::ResourceCache> const resource_cache;
    mf::SessionMediator mediator;

    std::unique_ptr<google::protobuf::Closure> null_callback;
};

}

TEST_F(SessionMediatorEventTest, event_sink_is_clogged_during_surface_creation)
{
    using namespace ::testing;
    mp::ConnectParameters connect_parameters;
    mp::Connection connection;

    // We will inject an event during surface creation and rely on the session 
    // mediator passing a proxying event pipe through to the shell to 
    // ensure it is not received until after the completed closure has been run.
    // This models the case where a surface is configured (generating events) before
    // the create_surface response has been sent over the wire, creating a confusing
    // situation for the client library!
    {
        InSequence seq;

        EXPECT_CALL(mock_event_sink, closure_run()).Times(1);
        EXPECT_CALL(mock_event_sink, handle_event(_)).Times(1);
    }

    mediator.connect(nullptr, &connect_parameters, &connection, null_callback.get());

    struct NotifyingCallback : public google::protobuf::Closure {
        NotifyingCallback(MockEventSink& event_sink)
            : event_sink(event_sink)
        {
        }
        void Run() override
        {
            event_sink.closure_run();
        }
        MockEventSink& event_sink;
    } notifying_callback(mock_event_sink);

    {
        mp::SurfaceParameters request;
        mp::Surface response;

        mediator.create_surface(nullptr, &request, &response, &notifying_callback);
    }

    mediator.disconnect(nullptr, nullptr, nullptr, null_callback.get());
=======
TEST_F(SessionMediatorTest, display_config_request)
{
    using namespace testing;
    mp::ConnectParameters connect_parameters;
    mp::Connection connection;

    bool used0 = false, used1 = true;
    geom::Point pt0{44,22}, pt1{3,2};
    size_t mode_index0 = 1, mode_index1 = 3; 
    mg::DisplayConfigurationOutputId id0{6}, id1{3};

    NiceMock<MockConfig> mock_display_config;
    auto mock_display_selector = std::make_shared<mtd::MockDisplayChanger>();

    Sequence seq;
    EXPECT_CALL(*mock_display_selector, active_configuration())
        .InSequence(seq)
        .WillOnce(Return(mt::fake_shared(mock_display_config))); 
    EXPECT_CALL(*mock_display_selector, active_configuration())
        .InSequence(seq)
        .WillOnce(Return(mt::fake_shared(mock_display_config))); 
    EXPECT_CALL(mock_display_config, configure_output(id0, used0, pt0, mode_index0))
        .InSequence(seq);
    EXPECT_CALL(mock_display_config, configure_output(id1, used1, pt1, mode_index1))
        .InSequence(seq);
    EXPECT_CALL(*mock_display_selector, configure(_,_))
        .InSequence(seq);
 
    mf::SessionMediator session_mediator{
            shell, graphics_platform, mock_display_selector,
            buffer_allocator, report, std::make_shared<mtd::NullEventSink>(), resource_cache};

    session_mediator.connect(nullptr, &connect_parameters, &connection, null_callback.get());

    mp::Void ignored;
    mp::DisplayConfiguration configuration; 
    auto disp0 = configuration.add_display_output();
    disp0->set_output_id(id0.as_value());
    disp0->set_used(used0);
    disp0->set_position_x(pt0.x.as_uint32_t());
    disp0->set_position_y(pt0.y.as_uint32_t());
    disp0->set_current_mode(mode_index0);

    auto disp1 = configuration.add_display_output();
    disp1->set_output_id(id1.as_value());
    disp1->set_used(used1);
    disp1->set_position_x(pt1.x.as_uint32_t());
    disp1->set_position_y(pt1.y.as_uint32_t());
    disp1->set_current_mode(mode_index1);

    session_mediator.configure_display(nullptr, &configuration, &ignored, null_callback.get());

    session_mediator.disconnect(nullptr, nullptr, nullptr, null_callback.get());
>>>>>>> de43f779
}<|MERGE_RESOLUTION|>--- conflicted
+++ resolved
@@ -21,7 +21,6 @@
 #include "mir/frontend/session_mediator_report.h"
 #include "mir/frontend/session_mediator.h"
 #include "mir/frontend/resource_cache.h"
-#include "mir/frontend/shell.h"
 #include "mir/shell/application_session.h"
 #include "mir/graphics/display.h"
 #include "mir/graphics/display_configuration.h"
@@ -31,17 +30,12 @@
 #include "mir_test_doubles/mock_display.h"
 #include "mir_test_doubles/mock_display_changer.h"
 #include "mir_test_doubles/null_display.h"
-<<<<<<< HEAD
-#include "mir_test_doubles/mock_surface.h"
-=======
 #include "mir_test_doubles/null_event_sink.h"
 #include "mir_test_doubles/null_display_changer.h"
->>>>>>> de43f779
 #include "mir_test_doubles/mock_display.h"
 #include "mir_test_doubles/mock_shell.h"
 #include "mir_test_doubles/mock_frontend_surface.h"
 #include "mir_test_doubles/mock_buffer.h"
-#include "mir_test_doubles/mock_shell.h"
 #include "mir_test_doubles/stub_session.h"
 #include "mir_test_doubles/stub_surface_builder.h"
 #include "mir_test_doubles/stub_display_configuration.h"
@@ -93,16 +87,12 @@
 
 }
 
-<<<<<<< HEAD
-class StubSession : public mtd::StubSession
-=======
 namespace
 {
 class StubbedSession : public mtd::StubSession
->>>>>>> de43f779
 {
 public:
-    StubSession()
+    StubbedSession()
     {
         using namespace ::testing;
 
@@ -128,7 +118,7 @@
     static int const testing_client_input_fd;
 };
 
-int const StubSession::testing_client_input_fd{11};
+int const StubbedSession::testing_client_input_fd{11};
 
 class MockGraphicBufferAllocator : public mg::GraphicBufferAllocator
 {
@@ -172,43 +162,10 @@
                                               std::shared_ptr<mg::Buffer> const&));
 };
 
-<<<<<<< HEAD
-struct StubShell : public mf::Shell
-{
-    StubShell(std::shared_ptr<mf::Session> const& stub_session)
-        : stub_session(stub_session)
-    {
-    }
-
-    std::shared_ptr<mf::Session> open_session(std::string const&, std::shared_ptr<mf::EventSink> const&)
-    {
-        return stub_session;
-    }
-    void close_session(std::shared_ptr<mf::Session> const&)
-    {
-    }
-    mf::SurfaceId create_surface_for(std::shared_ptr<mf::Session> const&,
-                                     msh::SurfaceCreationParameters const&)
-        
-    {
-        return mf::SurfaceId{1};
-    }
-    std::shared_ptr<mf::Session> const stub_session;
-};
-
-class NullEventSink : public mir::frontend::EventSink
-{
-public:
-    void handle_event(MirEvent const& ) override {}
-};
-
-=======
->>>>>>> de43f779
 struct SessionMediatorTest : public ::testing::Test
 {
     SessionMediatorTest()
-        : stub_session{std::make_shared<StubSession>()},
-          shell{std::make_shared<StubShell>(stub_session)},
+        : shell{std::make_shared<testing::NiceMock<mtd::MockShell>>()},
           graphics_platform{std::make_shared<testing::NiceMock<MockPlatform>>()},
           graphics_changer{std::make_shared<mtd::NullDisplayChanger>()},
           buffer_allocator{std::make_shared<testing::NiceMock<MockGraphicBufferAllocator>>()},
@@ -218,18 +175,23 @@
                    buffer_allocator, report, 
                    std::make_shared<mtd::NullEventSink>(),
                    resource_cache},
+          stubbed_session{std::make_shared<StubbedSession>()},
           null_callback{google::protobuf::NewPermanentCallback(google::protobuf::DoNothing)}
     {
-    }
-
-    std::shared_ptr<StubSession> stub_session;
-    std::shared_ptr<mf::Shell> const shell;
+        using namespace ::testing;
+
+        ON_CALL(*shell, open_session(_, _)).WillByDefault(Return(stubbed_session));
+        ON_CALL(*shell, create_surface_for(_, _)).WillByDefault(Return(mf::SurfaceId{1}));
+    }
+
+    std::shared_ptr<testing::NiceMock<mtd::MockShell>> const shell;
     std::shared_ptr<MockPlatform> const graphics_platform;
     std::shared_ptr<msh::DisplayChanger> const graphics_changer;
     std::shared_ptr<testing::NiceMock<MockGraphicBufferAllocator>> const buffer_allocator;
     std::shared_ptr<mf::SessionMediatorReport> const report;
     std::shared_ptr<mf::ResourceCache> const resource_cache;
     mf::SessionMediator mediator;
+    std::shared_ptr<StubbedSession> const stubbed_session;
 
     std::unique_ptr<google::protobuf::Closure> null_callback;
 };
@@ -241,17 +203,8 @@
 
     mp::ConnectParameters connect_parameters;
     mp::Connection connection;
-    
-    auto mock_shell = std::make_shared<mtd::MockShell>();
-    mf::SessionMediator mediator{mock_shell, graphics_platform, graphics_display,
-        buffer_allocator, report, 
-        std::make_shared<NullEventSink>(),
-        resource_cache};
-    
-    auto stub_session = std::make_shared<StubSession>();
-
-    EXPECT_CALL(*mock_shell, open_session(_, _)).Times(1).WillOnce(Return(stub_session));
-    EXPECT_CALL(*mock_shell, close_session(_)).Times(1);
+
+    EXPECT_CALL(*shell, close_session(_)).Times(1);
 
     mediator.connect(nullptr, &connect_parameters, &connection, null_callback.get());
     mediator.disconnect(nullptr, nullptr, nullptr, null_callback.get());
@@ -414,7 +367,7 @@
         mp::Surface response;
 
         mediator.create_surface(nullptr, &request, &response, null_callback.get());
-        EXPECT_EQ(StubSession::testing_client_input_fd, response.fd(0));
+        EXPECT_EQ(StubbedSession::testing_client_input_fd, response.fd(0));
     }
 
     mediator.disconnect(nullptr, nullptr, nullptr, null_callback.get());
@@ -424,10 +377,10 @@
 {
     mp::ConnectParameters connect_parameters;
     mp::Connection connection;
-    EXPECT_CALL(*stub_session->mock_surface, supports_input())
+    EXPECT_CALL(*stubbed_session->mock_surface, supports_input())
         .Times(1)
         .WillOnce(testing::Return(false));
-    EXPECT_CALL(*stub_session->mock_surface, client_input_fd())
+    EXPECT_CALL(*stubbed_session->mock_surface, client_input_fd())
         .Times(0);
 
     mediator.connect(nullptr, &connect_parameters, &connection, null_callback.get());
@@ -452,7 +405,7 @@
     mediator.connect(nullptr, &connect_parameters, &connection, null_callback.get());
 
     {
-        EXPECT_CALL(*stub_session->mock_buffer, id())
+        EXPECT_CALL(*stubbed_session->mock_buffer, id())
             .WillOnce(Return(mg::BufferID{4}))
             .WillOnce(Return(mg::BufferID{5}))
             .WillOnce(Return(mg::BufferID{4}))
@@ -462,7 +415,7 @@
         mp::SurfaceId buffer_request;
         mp::Buffer buffer_response[3];
 
-        std::shared_ptr<mg::Buffer> tmp_buffer = stub_session->mock_buffer;
+        std::shared_ptr<mg::Buffer> tmp_buffer = stubbed_session->mock_buffer;
         EXPECT_CALL(*graphics_platform, fill_ipc_package(_, tmp_buffer))
             .Times(2);
 
@@ -476,7 +429,6 @@
     mediator.disconnect(nullptr, nullptr, nullptr, null_callback.get());
 }
 
-
 TEST_F(SessionMediatorTest, buffer_resource_held_over_call)
 {
     using namespace testing;
@@ -493,7 +445,7 @@
     mp::Buffer buffer_response;
     mp::SurfaceParameters surface_request;
 
-    EXPECT_CALL(*stub_session->mock_surface, advance_client_buffer())
+    EXPECT_CALL(*stubbed_session->mock_surface, advance_client_buffer())
         .Times(2)
         .WillOnce(Return(stub_buffer1))
         .WillOnce(Return(stub_buffer2));
@@ -510,116 +462,6 @@
     mediator.disconnect(nullptr, nullptr, nullptr, null_callback.get());
 }
 
-<<<<<<< HEAD
-namespace
-{
-
-struct MockEventSink : public mf::EventSink
-{
-     ~MockEventSink() noexcept(true) {}
-     MOCK_METHOD1(handle_event, void(MirEvent const&));
-
-     // Not part of the EventSink interface but used for sequencing expectations.
-     MOCK_METHOD0(closure_run, void());
-};
-
-class EventProducingShell : public mf::Shell
-{
-     std::shared_ptr<mf::Session> open_session(std::string const& /* name */, std::shared_ptr<mf::EventSink> const& sink)
-     {
-         event_sink = sink;
-         return std::make_shared<StubSession>();
-     }
-     void close_session(std::shared_ptr<mf::Session> const&)
-     {
-     }
-    
-     mf::SurfaceId create_surface_for(std::shared_ptr<mf::Session> const&,
-                                      msh::SurfaceCreationParameters const&)
-        
-     {
-         MirEvent any_event;
-         event_sink->handle_event(any_event);
-
-         return mf::SurfaceId{1};
-     }
-
-     std::shared_ptr<mf::EventSink> event_sink;
-};
-
-struct SessionMediatorEventTest : public ::testing::Test
-{
-    SessionMediatorEventTest()
-        : shell{std::make_shared<EventProducingShell>()},
-          graphics_platform{std::make_shared<MockPlatform>()},
-          graphics_display{std::make_shared<mtd::NullDisplay>()},
-          buffer_allocator{std::make_shared<testing::NiceMock<MockGraphicBufferAllocator>>()},
-          report{std::make_shared<mf::NullSessionMediatorReport>()},
-          resource_cache{std::make_shared<mf::ResourceCache>()},
-          mediator{shell, graphics_platform, graphics_display,
-                   buffer_allocator, report, 
-                   mt::fake_shared(mock_event_sink),
-                   resource_cache},
-          null_callback{google::protobuf::NewPermanentCallback(google::protobuf::DoNothing)}
-    {
-    }
-
-    MockEventSink mock_event_sink;
-    std::shared_ptr<mf::Shell> const shell;
-    std::shared_ptr<MockPlatform> const graphics_platform;
-    std::shared_ptr<mg::Display> const graphics_display;
-    std::shared_ptr<testing::NiceMock<MockGraphicBufferAllocator>> const buffer_allocator;
-    std::shared_ptr<mf::SessionMediatorReport> const report;
-    std::shared_ptr<mf::ResourceCache> const resource_cache;
-    mf::SessionMediator mediator;
-
-    std::unique_ptr<google::protobuf::Closure> null_callback;
-};
-
-}
-
-TEST_F(SessionMediatorEventTest, event_sink_is_clogged_during_surface_creation)
-{
-    using namespace ::testing;
-    mp::ConnectParameters connect_parameters;
-    mp::Connection connection;
-
-    // We will inject an event during surface creation and rely on the session 
-    // mediator passing a proxying event pipe through to the shell to 
-    // ensure it is not received until after the completed closure has been run.
-    // This models the case where a surface is configured (generating events) before
-    // the create_surface response has been sent over the wire, creating a confusing
-    // situation for the client library!
-    {
-        InSequence seq;
-
-        EXPECT_CALL(mock_event_sink, closure_run()).Times(1);
-        EXPECT_CALL(mock_event_sink, handle_event(_)).Times(1);
-    }
-
-    mediator.connect(nullptr, &connect_parameters, &connection, null_callback.get());
-
-    struct NotifyingCallback : public google::protobuf::Closure {
-        NotifyingCallback(MockEventSink& event_sink)
-            : event_sink(event_sink)
-        {
-        }
-        void Run() override
-        {
-            event_sink.closure_run();
-        }
-        MockEventSink& event_sink;
-    } notifying_callback(mock_event_sink);
-
-    {
-        mp::SurfaceParameters request;
-        mp::Surface response;
-
-        mediator.create_surface(nullptr, &request, &response, &notifying_callback);
-    }
-
-    mediator.disconnect(nullptr, nullptr, nullptr, null_callback.get());
-=======
 TEST_F(SessionMediatorTest, display_config_request)
 {
     using namespace testing;
@@ -673,5 +515,4 @@
     session_mediator.configure_display(nullptr, &configuration, &ignored, null_callback.get());
 
     session_mediator.disconnect(nullptr, nullptr, nullptr, null_callback.get());
->>>>>>> de43f779
 }