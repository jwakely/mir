--- conflicted
+++ resolved
@@ -494,17 +494,7 @@
 TEST_F(SessionMediator, session_with_multiple_surfaces_only_sends_needed_buffers)
 {
     using namespace testing;
-<<<<<<< HEAD
-    auto surface0 = stubbed_session->mock_surface_at(mf::SurfaceId{0});
-    auto surface1 = stubbed_session->mock_surface_at(mf::SurfaceId{1});
-    ON_CALL(*surface0, swap_buffers(_,_))
-        .WillByDefault(Invoke(this, &SessionMediator::toggle_buffers));
-    ON_CALL(*surface1, swap_buffers(_,_))
-        .WillByDefault(Invoke(this, &SessionMediator::toggle_buffers));
     EXPECT_CALL(mock_ipc_operations, pack_buffer(_,_,mg::BufferIpcMsgType::full_msg))
-=======
-    EXPECT_CALL(*graphics_platform, fill_buffer_package(_,_,mg::BufferIpcMsgType::full_msg))
->>>>>>> 2bddf504
         .Times(4);
     EXPECT_CALL(mock_ipc_operations, pack_buffer(_,_,mg::BufferIpcMsgType::update_msg))
         .Times(4);
