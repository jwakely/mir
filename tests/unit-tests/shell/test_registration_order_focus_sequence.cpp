--- conflicted
+++ resolved
@@ -53,12 +53,9 @@
         return std::make_shared<msh::ApplicationSession>(
             factory, name,
             std::shared_ptr<msh::SnapshotStrategy>(),
-<<<<<<< HEAD
             std::shared_ptr<msh::SurfaceConfigurator>(), 
+            std::make_shared<msh::NullSessionListener>(),
             std::shared_ptr<me::EventSink>());
-=======
-            std::make_shared<msh::NullSessionListener>());
->>>>>>> 83f4a634
     }
 
     std::shared_ptr<mtd::MockSurfaceFactory> const factory;
