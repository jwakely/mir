/*
 * Copyright © 2012 Canonical Ltd.
 *
 * This program is free software: you can redistribute it and/or modify
 * it under the terms of the GNU General Public License version 3 as
 * published by the Free Software Foundation.
 *
 * This program is distributed in the hope that it will be useful,
 * but WITHOUT ANY WARRANTY; without even the implied warranty of
 * MERCHANTABILITY or FITNESS FOR A PARTICULAR PURPOSE.  See the
 * GNU General Public License for more details.
 *
 * You should have received a copy of the GNU General Public License
 * along with this program.  If not, see <http://www.gnu.org/licenses/>.
 *
 * Authored by: Kevin DuBois <kevin.dubois@canonical.com>
 */

#include "mir/graphics/null_display_report.h"
#include "mir/graphics/buffer_ipc_packer.h"
#include "mir/options/program_option.h"
#include "src/server/graphics/android/android_platform.h"
#include "mir_test_doubles/mock_buffer.h"
#include "mir_test_doubles/mock_buffer_packer.h"
#include "mir_test_doubles/mock_display_report.h"
#include "mir_test_doubles/stub_display_buffer_factory.h"
#include "mir_test/fake_shared.h"
#include "mir_test_doubles/mock_android_native_buffer.h"
#include <system/window.h>
#include <gtest/gtest.h>

namespace mg=mir::graphics;
namespace mga=mir::graphics::android;
namespace mt=mir::test;
namespace mtd=mir::test::doubles;
namespace geom=mir::geometry;
namespace mo=mir::options;

class PlatformBufferIPCPackaging : public ::testing::Test
{
protected:
    virtual void SetUp()
    {
        using namespace testing;

        stub_db_factory = std::make_shared<mtd::StubDisplayBufferFactory>();
        stub_display_report = std::make_shared<mg::NullDisplayReport>();
        stride = geom::Stride(300*4);

        num_ints = 43;
        num_fds = 55;
        auto handle_size = sizeof(native_handle_t) + (sizeof(int)*(num_ints + num_fds));
        auto native_buffer_raw = (native_handle_t*) ::operator new(handle_size);
        native_buffer_handle = std::shared_ptr<native_handle_t>(native_buffer_raw);

        native_buffer_handle->numInts = num_ints;
        native_buffer_handle->numFds = num_fds;
        for(auto i=0u; i< (num_ints+num_fds); i++)
        {
            native_buffer_handle->data[i] = i;
        }

        native_buffer = std::make_shared<mtd::StubAndroidNativeBuffer>();
        mock_buffer = std::make_shared<mtd::MockBuffer>();

        ON_CALL(*native_buffer, handle())
            .WillByDefault(Return(native_buffer_handle.get()));
        ON_CALL(*mock_buffer, native_buffer_handle())
            .WillByDefault(Return(native_buffer));
        ON_CALL(*mock_buffer, stride())
            .WillByDefault(Return(stride));
    }

    std::shared_ptr<mtd::MockAndroidNativeBuffer> native_buffer;
    std::shared_ptr<mtd::StubDisplayBufferFactory> stub_db_factory;
    std::shared_ptr<mtd::MockBuffer> mock_buffer;
    std::shared_ptr<native_handle_t> native_buffer_handle;
    std::shared_ptr<mg::DisplayReport> stub_display_report;
    geom::Stride stride;
    unsigned int num_ints, num_fds;
};

/* ipc packaging tests */
TEST_F(PlatformBufferIPCPackaging, test_ipc_data_packed_correctly)
{
<<<<<<< HEAD
    using namespace ::testing;

    auto platform = mg::create_platform(std::make_shared<mo::ProgramOption>(), stub_display_report);
=======
    mga::AndroidPlatform platform(stub_db_factory, stub_display_report);
>>>>>>> a09023aa

    auto mock_packer = std::make_shared<mtd::MockPacker>();
    int offset = 0;
    for(auto i=0u; i<num_fds; i++)
    {
        EXPECT_CALL(*mock_packer, pack_fd(native_buffer_handle->data[offset++]))
            .Times(1);
    } 
    for(auto i=0u; i<num_ints; i++)
    {
        EXPECT_CALL(*mock_packer, pack_data(native_buffer_handle->data[offset++]))
            .Times(1);
    }

    EXPECT_CALL(*mock_buffer, stride())
        .WillOnce(Return(stride));
    EXPECT_CALL(*mock_packer, pack_stride(stride))
        .Times(1);

<<<<<<< HEAD
    EXPECT_CALL(*mock_buffer, size())
        .WillOnce(Return(mir::geometry::Size{123, 456}));
    EXPECT_CALL(*mock_packer, pack_size(_))
        .Times(1);

    platform->fill_ipc_package(mock_packer, mock_buffer);
}

namespace
{
struct MockResourceFactory: public mga::DisplayResourceFactory
{
    ~MockResourceFactory() noexcept {}
    MockResourceFactory()
    {
        using namespace testing;
        ON_CALL(*this, create_hwc_native_device()).WillByDefault(Return(nullptr));
        ON_CALL(*this, create_fb_native_device()).WillByDefault(Return(nullptr));
        ON_CALL(*this, create_fb_buffers(_,_)).WillByDefault(Return(nullptr));
        ON_CALL(*this, create_fb_device(_)).WillByDefault(Return(nullptr));
        ON_CALL(*this, create_hwc11_device(_)).WillByDefault(Return(nullptr));
        ON_CALL(*this, create_hwc10_device(_,_)).WillByDefault(Return(nullptr));
        ON_CALL(*this, create_display(_,_,_)).WillByDefault(Return(nullptr));
    }

    MOCK_CONST_METHOD0(create_hwc_native_device, std::shared_ptr<hwc_composer_device_1>());
    MOCK_CONST_METHOD0(create_fb_native_device, std::shared_ptr<framebuffer_device_t>());

    MOCK_CONST_METHOD2(create_fb_buffers, 
        std::shared_ptr<mga::FBSwapper>(
            std::shared_ptr<mga::DisplayDevice> const&, std::shared_ptr<mga::GraphicBufferAllocator> const&)); 

    MOCK_CONST_METHOD1(create_fb_device,
        std::shared_ptr<mga::DisplayDevice>(std::shared_ptr<framebuffer_device_t> const&));
    MOCK_CONST_METHOD1(create_hwc11_device,
        std::shared_ptr<mga::DisplayDevice>(std::shared_ptr<hwc_composer_device_1> const&));
    MOCK_CONST_METHOD2(create_hwc10_device,
        std::shared_ptr<mga::DisplayDevice>(
            std::shared_ptr<hwc_composer_device_1> const&, std::shared_ptr<framebuffer_device_t> const&));

    MOCK_CONST_METHOD3(create_display,
        std::shared_ptr<mg::Display>(
            std::shared_ptr<mga::FBSwapper> const&,
            std::shared_ptr<mga::DisplayDevice> const&,
            std::shared_ptr<mg::DisplayReport> const&));
};

class PlatformDisplayCreationTest : public ::testing::Test
{
public:
    PlatformDisplayCreationTest()
    {
    }

    void SetUp()
    {
        using namespace testing;
        mock_resource_factory = std::make_shared<testing::StrictMock<MockResourceFactory>>();
        ON_CALL(*mock_resource_factory, create_hwc_native_device())
            .WillByDefault(Return(hw_access_mock.mock_hwc_device));

        mock_display_report = std::make_shared<mtd::MockDisplayReport>();
    }

    //TODO: this test shouldnt need mock_egl;
    testing::NiceMock<mtd::MockEGL> mock_egl;
    testing::NiceMock<mtd::HardwareAccessMock> hw_access_mock;
    std::shared_ptr<MockResourceFactory> mock_resource_factory;
    std::shared_ptr<mtd::MockDisplayReport> mock_display_report;
    mg::DefaultDisplayConfigurationPolicy stub_display_policy;
};
}

TEST_F(PlatformDisplayCreationTest, hwc_version_10_success)
{
    using namespace testing;

    hw_access_mock.mock_hwc_device->common.version = HWC_DEVICE_API_VERSION_1_0;

    EXPECT_CALL(*mock_resource_factory, create_hwc_native_device())
        .Times(1);
    EXPECT_CALL(*mock_resource_factory, create_fb_native_device())
        .Times(1);
    EXPECT_CALL(*mock_resource_factory, create_fb_buffers(_,_))
        .Times(1);
    EXPECT_CALL(*mock_resource_factory, create_hwc10_device(_,_))
        .Times(1);
    EXPECT_CALL(*mock_display_report, report_hwc_composition_in_use(1,0))
        .Times(1);
    EXPECT_CALL(*mock_resource_factory, create_display(_,_,_))
        .Times(1);

    mga::AndroidPlatform platform(mock_resource_factory, mock_display_report);
    platform.create_display(mt::fake_shared(stub_display_policy));
}

TEST_F(PlatformDisplayCreationTest, hwc_version_10_failure_uses_gpu)
{
    using namespace testing;

    hw_access_mock.mock_hwc_device->common.version = HWC_DEVICE_API_VERSION_1_0;

    EXPECT_CALL(*mock_resource_factory, create_hwc_native_device())
        .Times(1)
        .WillOnce(Throw(std::runtime_error("")));
    EXPECT_CALL(*mock_resource_factory, create_fb_native_device())
        .Times(1);
    EXPECT_CALL(*mock_resource_factory, create_fb_buffers(_,_))
        .Times(1);
    EXPECT_CALL(*mock_resource_factory, create_fb_device(_))
        .Times(1);
    EXPECT_CALL(*mock_display_report, report_gpu_composition_in_use())
        .Times(1);
    EXPECT_CALL(*mock_resource_factory, create_display(_,_,_))
        .Times(1);

    mga::AndroidPlatform platform(mock_resource_factory, mock_display_report);
    platform.create_display(mt::fake_shared(stub_display_policy));
}

TEST_F(PlatformDisplayCreationTest, hwc_version_11_success)
{
    using namespace testing;

    hw_access_mock.mock_hwc_device->common.version = HWC_DEVICE_API_VERSION_1_1;

    EXPECT_CALL(*mock_resource_factory, create_hwc_native_device())
        .Times(1);
    EXPECT_CALL(*mock_resource_factory, create_fb_buffers(_,_))
        .Times(1);
    EXPECT_CALL(*mock_resource_factory, create_hwc11_device(_))
        .Times(1);
    EXPECT_CALL(*mock_display_report, report_hwc_composition_in_use(1,1))
        .Times(1);
    EXPECT_CALL(*mock_resource_factory, create_display(_,_,_))
        .Times(1);

    mga::AndroidPlatform platform(mock_resource_factory, mock_display_report);
    platform.create_display(mt::fake_shared(stub_display_policy));
}

TEST_F(PlatformDisplayCreationTest, hwc_version_11_hwc_failure)
{
    using namespace testing;

    hw_access_mock.mock_hwc_device->common.version = HWC_DEVICE_API_VERSION_1_1;

    EXPECT_CALL(*mock_resource_factory, create_hwc_native_device())
        .Times(1)
        .WillOnce(Throw(std::runtime_error("")));
    EXPECT_CALL(*mock_resource_factory, create_fb_native_device())
        .Times(1);
    EXPECT_CALL(*mock_resource_factory, create_fb_buffers(_,_))
        .Times(1);
    EXPECT_CALL(*mock_resource_factory, create_fb_device(_))
        .Times(1);
    EXPECT_CALL(*mock_display_report, report_gpu_composition_in_use())
        .Times(1);
    EXPECT_CALL(*mock_resource_factory, create_display(_,_,_))
        .Times(1);

    mga::AndroidPlatform platform(mock_resource_factory, mock_display_report);
    platform.create_display(mt::fake_shared(stub_display_policy));
}

TEST_F(PlatformDisplayCreationTest, hwc_version_11_hwc_and_fb_failure_fatal)
{
    using namespace testing;

    hw_access_mock.mock_hwc_device->common.version = HWC_DEVICE_API_VERSION_1_1;

    EXPECT_CALL(*mock_resource_factory, create_hwc_native_device())
        .Times(1)
        .WillOnce(Throw(std::runtime_error("")));
    EXPECT_CALL(*mock_resource_factory, create_fb_native_device())
        .Times(1)
        .WillOnce(Throw(std::runtime_error("")));

    mga::AndroidPlatform platform(mock_resource_factory, mock_display_report);
    EXPECT_THROW({
        platform.create_display(mt::fake_shared(stub_display_policy));
    }, std::runtime_error);
}

//we don't support hwc 1.2 quite yet. for the time being, at least try the fb backup
TEST_F(PlatformDisplayCreationTest, hwc_version_12_attempts_fb_backup)
{
    using namespace testing;

    hw_access_mock.mock_hwc_device->common.version = HWC_DEVICE_API_VERSION_1_2;

    EXPECT_CALL(*mock_resource_factory, create_hwc_native_device())
        .Times(1);
    EXPECT_CALL(*mock_resource_factory, create_fb_native_device())
        .Times(1);
    EXPECT_CALL(*mock_resource_factory, create_fb_buffers(_,_))
        .Times(1);
    EXPECT_CALL(*mock_resource_factory, create_fb_device(_))
        .Times(1);
    EXPECT_CALL(*mock_display_report, report_gpu_composition_in_use())
        .Times(1);
    EXPECT_CALL(*mock_resource_factory, create_display(_,_,_))
        .Times(1);

    mga::AndroidPlatform platform(mock_resource_factory, mock_display_report);
    platform.create_display(mt::fake_shared(stub_display_policy));
=======
    platform.fill_ipc_package(mock_packer, mock_buffer);
>>>>>>> a09023aa
}<|MERGE_RESOLUTION|>--- conflicted
+++ resolved
@@ -83,13 +83,9 @@
 /* ipc packaging tests */
 TEST_F(PlatformBufferIPCPackaging, test_ipc_data_packed_correctly)
 {
-<<<<<<< HEAD
     using namespace ::testing;
 
-    auto platform = mg::create_platform(std::make_shared<mo::ProgramOption>(), stub_display_report);
-=======
     mga::AndroidPlatform platform(stub_db_factory, stub_display_report);
->>>>>>> a09023aa
 
     auto mock_packer = std::make_shared<mtd::MockPacker>();
     int offset = 0;
@@ -109,214 +105,10 @@
     EXPECT_CALL(*mock_packer, pack_stride(stride))
         .Times(1);
 
-<<<<<<< HEAD
     EXPECT_CALL(*mock_buffer, size())
         .WillOnce(Return(mir::geometry::Size{123, 456}));
     EXPECT_CALL(*mock_packer, pack_size(_))
         .Times(1);
 
-    platform->fill_ipc_package(mock_packer, mock_buffer);
-}
-
-namespace
-{
-struct MockResourceFactory: public mga::DisplayResourceFactory
-{
-    ~MockResourceFactory() noexcept {}
-    MockResourceFactory()
-    {
-        using namespace testing;
-        ON_CALL(*this, create_hwc_native_device()).WillByDefault(Return(nullptr));
-        ON_CALL(*this, create_fb_native_device()).WillByDefault(Return(nullptr));
-        ON_CALL(*this, create_fb_buffers(_,_)).WillByDefault(Return(nullptr));
-        ON_CALL(*this, create_fb_device(_)).WillByDefault(Return(nullptr));
-        ON_CALL(*this, create_hwc11_device(_)).WillByDefault(Return(nullptr));
-        ON_CALL(*this, create_hwc10_device(_,_)).WillByDefault(Return(nullptr));
-        ON_CALL(*this, create_display(_,_,_)).WillByDefault(Return(nullptr));
-    }
-
-    MOCK_CONST_METHOD0(create_hwc_native_device, std::shared_ptr<hwc_composer_device_1>());
-    MOCK_CONST_METHOD0(create_fb_native_device, std::shared_ptr<framebuffer_device_t>());
-
-    MOCK_CONST_METHOD2(create_fb_buffers, 
-        std::shared_ptr<mga::FBSwapper>(
-            std::shared_ptr<mga::DisplayDevice> const&, std::shared_ptr<mga::GraphicBufferAllocator> const&)); 
-
-    MOCK_CONST_METHOD1(create_fb_device,
-        std::shared_ptr<mga::DisplayDevice>(std::shared_ptr<framebuffer_device_t> const&));
-    MOCK_CONST_METHOD1(create_hwc11_device,
-        std::shared_ptr<mga::DisplayDevice>(std::shared_ptr<hwc_composer_device_1> const&));
-    MOCK_CONST_METHOD2(create_hwc10_device,
-        std::shared_ptr<mga::DisplayDevice>(
-            std::shared_ptr<hwc_composer_device_1> const&, std::shared_ptr<framebuffer_device_t> const&));
-
-    MOCK_CONST_METHOD3(create_display,
-        std::shared_ptr<mg::Display>(
-            std::shared_ptr<mga::FBSwapper> const&,
-            std::shared_ptr<mga::DisplayDevice> const&,
-            std::shared_ptr<mg::DisplayReport> const&));
-};
-
-class PlatformDisplayCreationTest : public ::testing::Test
-{
-public:
-    PlatformDisplayCreationTest()
-    {
-    }
-
-    void SetUp()
-    {
-        using namespace testing;
-        mock_resource_factory = std::make_shared<testing::StrictMock<MockResourceFactory>>();
-        ON_CALL(*mock_resource_factory, create_hwc_native_device())
-            .WillByDefault(Return(hw_access_mock.mock_hwc_device));
-
-        mock_display_report = std::make_shared<mtd::MockDisplayReport>();
-    }
-
-    //TODO: this test shouldnt need mock_egl;
-    testing::NiceMock<mtd::MockEGL> mock_egl;
-    testing::NiceMock<mtd::HardwareAccessMock> hw_access_mock;
-    std::shared_ptr<MockResourceFactory> mock_resource_factory;
-    std::shared_ptr<mtd::MockDisplayReport> mock_display_report;
-    mg::DefaultDisplayConfigurationPolicy stub_display_policy;
-};
-}
-
-TEST_F(PlatformDisplayCreationTest, hwc_version_10_success)
-{
-    using namespace testing;
-
-    hw_access_mock.mock_hwc_device->common.version = HWC_DEVICE_API_VERSION_1_0;
-
-    EXPECT_CALL(*mock_resource_factory, create_hwc_native_device())
-        .Times(1);
-    EXPECT_CALL(*mock_resource_factory, create_fb_native_device())
-        .Times(1);
-    EXPECT_CALL(*mock_resource_factory, create_fb_buffers(_,_))
-        .Times(1);
-    EXPECT_CALL(*mock_resource_factory, create_hwc10_device(_,_))
-        .Times(1);
-    EXPECT_CALL(*mock_display_report, report_hwc_composition_in_use(1,0))
-        .Times(1);
-    EXPECT_CALL(*mock_resource_factory, create_display(_,_,_))
-        .Times(1);
-
-    mga::AndroidPlatform platform(mock_resource_factory, mock_display_report);
-    platform.create_display(mt::fake_shared(stub_display_policy));
-}
-
-TEST_F(PlatformDisplayCreationTest, hwc_version_10_failure_uses_gpu)
-{
-    using namespace testing;
-
-    hw_access_mock.mock_hwc_device->common.version = HWC_DEVICE_API_VERSION_1_0;
-
-    EXPECT_CALL(*mock_resource_factory, create_hwc_native_device())
-        .Times(1)
-        .WillOnce(Throw(std::runtime_error("")));
-    EXPECT_CALL(*mock_resource_factory, create_fb_native_device())
-        .Times(1);
-    EXPECT_CALL(*mock_resource_factory, create_fb_buffers(_,_))
-        .Times(1);
-    EXPECT_CALL(*mock_resource_factory, create_fb_device(_))
-        .Times(1);
-    EXPECT_CALL(*mock_display_report, report_gpu_composition_in_use())
-        .Times(1);
-    EXPECT_CALL(*mock_resource_factory, create_display(_,_,_))
-        .Times(1);
-
-    mga::AndroidPlatform platform(mock_resource_factory, mock_display_report);
-    platform.create_display(mt::fake_shared(stub_display_policy));
-}
-
-TEST_F(PlatformDisplayCreationTest, hwc_version_11_success)
-{
-    using namespace testing;
-
-    hw_access_mock.mock_hwc_device->common.version = HWC_DEVICE_API_VERSION_1_1;
-
-    EXPECT_CALL(*mock_resource_factory, create_hwc_native_device())
-        .Times(1);
-    EXPECT_CALL(*mock_resource_factory, create_fb_buffers(_,_))
-        .Times(1);
-    EXPECT_CALL(*mock_resource_factory, create_hwc11_device(_))
-        .Times(1);
-    EXPECT_CALL(*mock_display_report, report_hwc_composition_in_use(1,1))
-        .Times(1);
-    EXPECT_CALL(*mock_resource_factory, create_display(_,_,_))
-        .Times(1);
-
-    mga::AndroidPlatform platform(mock_resource_factory, mock_display_report);
-    platform.create_display(mt::fake_shared(stub_display_policy));
-}
-
-TEST_F(PlatformDisplayCreationTest, hwc_version_11_hwc_failure)
-{
-    using namespace testing;
-
-    hw_access_mock.mock_hwc_device->common.version = HWC_DEVICE_API_VERSION_1_1;
-
-    EXPECT_CALL(*mock_resource_factory, create_hwc_native_device())
-        .Times(1)
-        .WillOnce(Throw(std::runtime_error("")));
-    EXPECT_CALL(*mock_resource_factory, create_fb_native_device())
-        .Times(1);
-    EXPECT_CALL(*mock_resource_factory, create_fb_buffers(_,_))
-        .Times(1);
-    EXPECT_CALL(*mock_resource_factory, create_fb_device(_))
-        .Times(1);
-    EXPECT_CALL(*mock_display_report, report_gpu_composition_in_use())
-        .Times(1);
-    EXPECT_CALL(*mock_resource_factory, create_display(_,_,_))
-        .Times(1);
-
-    mga::AndroidPlatform platform(mock_resource_factory, mock_display_report);
-    platform.create_display(mt::fake_shared(stub_display_policy));
-}
-
-TEST_F(PlatformDisplayCreationTest, hwc_version_11_hwc_and_fb_failure_fatal)
-{
-    using namespace testing;
-
-    hw_access_mock.mock_hwc_device->common.version = HWC_DEVICE_API_VERSION_1_1;
-
-    EXPECT_CALL(*mock_resource_factory, create_hwc_native_device())
-        .Times(1)
-        .WillOnce(Throw(std::runtime_error("")));
-    EXPECT_CALL(*mock_resource_factory, create_fb_native_device())
-        .Times(1)
-        .WillOnce(Throw(std::runtime_error("")));
-
-    mga::AndroidPlatform platform(mock_resource_factory, mock_display_report);
-    EXPECT_THROW({
-        platform.create_display(mt::fake_shared(stub_display_policy));
-    }, std::runtime_error);
-}
-
-//we don't support hwc 1.2 quite yet. for the time being, at least try the fb backup
-TEST_F(PlatformDisplayCreationTest, hwc_version_12_attempts_fb_backup)
-{
-    using namespace testing;
-
-    hw_access_mock.mock_hwc_device->common.version = HWC_DEVICE_API_VERSION_1_2;
-
-    EXPECT_CALL(*mock_resource_factory, create_hwc_native_device())
-        .Times(1);
-    EXPECT_CALL(*mock_resource_factory, create_fb_native_device())
-        .Times(1);
-    EXPECT_CALL(*mock_resource_factory, create_fb_buffers(_,_))
-        .Times(1);
-    EXPECT_CALL(*mock_resource_factory, create_fb_device(_))
-        .Times(1);
-    EXPECT_CALL(*mock_display_report, report_gpu_composition_in_use())
-        .Times(1);
-    EXPECT_CALL(*mock_resource_factory, create_display(_,_,_))
-        .Times(1);
-
-    mga::AndroidPlatform platform(mock_resource_factory, mock_display_report);
-    platform.create_display(mt::fake_shared(stub_display_policy));
-=======
     platform.fill_ipc_package(mock_packer, mock_buffer);
->>>>>>> a09023aa
 }