/**
 * Copyright © 2013 Canonical Ltd.
 *
 * This program is free software: you can redistribute it and/or modify
 * it under the terms of the GNU General Public License version 3 as
 * published by the Free Software Foundation.
 *
 * This program is distributed in the hope that it will be useful,
 * but WITHOUT ANY WARRANTY; without even the implied warranty of
 * MERCHANTABILITY or FITNESS FOR A PARTICULAR PURPOSE.  See the
 * GNU General Public License for more details.
 *
 * You should have received a copy of the GNU General Public License
 * along with this program.  If not, see <http://www.gnu.org/licenses/>.
 *
 * Authored by: Kevin DuBois <kevin.dubois@canonical.com>
 */

#include "mir/graphics/android/sync_fence.h"
#include "src/platforms/android/framebuffer_bundle.h"
#include "src/platforms/android/hwc_device.h"
#include "src/platforms/android/hwc_layerlist.h"
#include "src/platforms/android/gl_context.h"
#include "src/platforms/android/hwc_configuration.h"
#include "mir_test_doubles/mock_android_native_buffer.h"
#include "mir_test_doubles/mock_hwc_vsync_coordinator.h"
#include "mir_test_doubles/stub_renderable.h"
#include "mir_test_doubles/mock_framebuffer_bundle.h"
#include "mir_test_doubles/stub_buffer.h"
#include "mir_test_doubles/mock_hwc_device_wrapper.h"
#include "mir_test/fake_shared.h"
#include "hwc_struct_helpers.h"
#include "mir_test_doubles/mock_swapping_gl_context.h"
#include "mir_test_doubles/stub_swapping_gl_context.h"
#include "mir_test_doubles/stub_renderable_list_compositor.h"
#include "mir_test_doubles/mock_renderable_list_compositor.h"
#include "mir_test_doubles/mock_renderable.h"
#include "mir_test_doubles/stub_renderable.h"
#include <unistd.h>
#include <fcntl.h>
#include <gmock/gmock.h>
#include <gtest/gtest.h>
#include <stdexcept>

namespace mg=mir::graphics;
namespace mga=mir::graphics::android;
namespace mtd=mir::test::doubles;
namespace geom=mir::geometry;
namespace mt=mir::test;

namespace
{
<<<<<<< HEAD
=======
struct StubConfig : public mga::HwcConfiguration
{
    void power_mode(mga::DisplayName, MirPowerMode) {}
};

>>>>>>> a1f03bfc
struct MockFileOps : public mga::SyncFileOps
{
    MOCK_METHOD3(ioctl, int(int,int,void*));
    MOCK_METHOD1(dup, int(int));
    MOCK_METHOD1(close, int(int));
};

void fill_hwc_layer(
    hwc_layer_1_t& layer,
    hwc_rect_t* visible_rect,
    geom::Rectangle const& position,
    mg::Buffer const& buffer,
    int type, int flags)
{
    *visible_rect = {0, 0, buffer.size().width.as_int(), buffer.size().height.as_int()};
    layer.compositionType = type;
    layer.hints = 0;
    layer.flags = flags;
    layer.handle = buffer.native_buffer_handle()->handle();
    layer.transform = 0;
    layer.blending = HWC_BLENDING_NONE;
    layer.sourceCrop = *visible_rect;
    layer.displayFrame = {
        position.top_left.x.as_int(),
        position.top_left.y.as_int(),
        position.bottom_right().x.as_int(),
        position.bottom_right().y.as_int()
    };
    layer.visibleRegionScreen = {1, visible_rect};
    layer.acquireFenceFd = -1;
    layer.releaseFenceFd = -1;
    layer.planeAlpha = std::numeric_limits<decltype(hwc_layer_1_t::planeAlpha)>::max();
}

struct HwcDevice : public ::testing::Test
{
    HwcDevice() :
        mock_native_buffer1(std::make_shared<testing::NiceMock<mtd::MockAndroidNativeBuffer>>(size1)),
        mock_native_buffer2(std::make_shared<testing::NiceMock<mtd::MockAndroidNativeBuffer>>(size2)),
        mock_native_buffer3(std::make_shared<testing::NiceMock<mtd::MockAndroidNativeBuffer>>(size3)),
        mock_vsync(std::make_shared<testing::NiceMock<mtd::MockVsyncCoordinator>>()),
        stub_buffer1(std::make_shared<mtd::StubBuffer>(mock_native_buffer1, size1)),
        stub_buffer2(std::make_shared<mtd::StubBuffer>(mock_native_buffer2, size2)),
        stub_fb_buffer(std::make_shared<mtd::StubBuffer>(mock_native_buffer3, size3)),
        stub_renderable1(std::make_shared<mtd::StubRenderable>(stub_buffer1, position1)),
        stub_renderable2(std::make_shared<mtd::StubRenderable>(stub_buffer2, position2)),
        mock_device(std::make_shared<testing::NiceMock<mtd::MockHWCDeviceWrapper>>()),
        stub_context{stub_fb_buffer},
        renderlist({stub_renderable1, stub_renderable2}),
        layer_adapter{std::make_shared<mga::IntegerSourceCrop>()}
    {
        fill_hwc_layer(layer, &comp_rect, position1, *stub_buffer1, HWC_FRAMEBUFFER, 0);
        fill_hwc_layer(layer2, &comp2_rect, position2, *stub_buffer2, HWC_FRAMEBUFFER, 0);
        fill_hwc_layer(target_layer, &target_rect, fb_position, *stub_fb_buffer, HWC_FRAMEBUFFER_TARGET, 0);
        fill_hwc_layer(skip_layer, &skip_rect, fb_position, *stub_fb_buffer, HWC_FRAMEBUFFER, HWC_SKIP_LAYER);
        set_all_layers_to_overlay = [&](std::array<hwc_display_contents_1_t*, HWC_NUM_DISPLAY_TYPES> const& contents)
        {
            for(auto i = 0u; i < contents[0]->numHwLayers - 1; i++) //-1 because the last layer is the target
                contents[0]->hwLayers[i].compositionType = HWC_OVERLAY;
        };
        reject_all_layers = [](std::array<hwc_display_contents_1_t*, HWC_NUM_DISPLAY_TYPES> const&){};
    }

    hwc_rect_t skip_rect;
    hwc_rect_t target_rect;
    hwc_rect_t comp_rect;
    hwc_rect_t comp2_rect;
    hwc_layer_1_t skip_layer;
    hwc_layer_1_t target_layer;
    hwc_layer_1_t layer;
    hwc_layer_1_t layer2;

    geom::Size const size1{111, 222};
    geom::Size const size2{333, 444};
    geom::Size const size3{555, 666};
    geom::Rectangle const position1{{44,1},size1};
    geom::Rectangle const position2{{92,293},size2};
    geom::Rectangle const fb_position{{0,0},size3};
    mtd::StubRenderableListCompositor stub_compositor;
    std::function<void(std::array<hwc_display_contents_1_t*, HWC_NUM_DISPLAY_TYPES> const& contents)> set_all_layers_to_overlay;
    std::function<void(std::array<hwc_display_contents_1_t*, HWC_NUM_DISPLAY_TYPES> const& contents)> reject_all_layers;

    std::shared_ptr<mtd::MockAndroidNativeBuffer> const mock_native_buffer1;
    std::shared_ptr<mtd::MockAndroidNativeBuffer> const mock_native_buffer2;
    std::shared_ptr<mtd::MockAndroidNativeBuffer> const mock_native_buffer3;
    std::shared_ptr<mtd::MockVsyncCoordinator> const mock_vsync;
    std::shared_ptr<mtd::StubBuffer> const stub_buffer1;
    std::shared_ptr<mtd::StubBuffer> const stub_buffer2;
    std::shared_ptr<mtd::StubBuffer> const stub_fb_buffer;
    std::shared_ptr<mtd::StubRenderable> const stub_renderable1;
    std::shared_ptr<mtd::StubRenderable> const stub_renderable2;
    std::shared_ptr<mtd::MockHWCDeviceWrapper> const mock_device;
    mtd::StubSwappingGLContext stub_context;
    mg::RenderableList renderlist;
    std::shared_ptr<mga::LayerAdapter> const layer_adapter;
    std::shared_ptr<mga::HwcConfiguration> const stub_config;
};
}

TEST_F(HwcDevice, prepares_a_skip_and_target_layer_by_default)
{
    using namespace testing;
    std::list<hwc_layer_1_t*> expected_list
    {
        &skip_layer,
        &target_layer
    };

    EXPECT_CALL(*mock_device, prepare(MatchesPrimaryList(expected_list)))
        .Times(1);

    mga::HwcDevice device(mock_device, mock_vsync, layer_adapter);
    device.post_gl(stub_context);
}

TEST_F(HwcDevice, calls_backup_compositor_when_overlay_rejected)
{
    using namespace testing;
    mtd::MockRenderableListCompositor mock_compositor;

    mg::RenderableList expected_renderable_list({
        stub_renderable2
    });

    std::list<hwc_layer_1_t*> expected_prepare_list
    {
        &layer,
        &layer2,
        &target_layer
    };

    Sequence seq;
    EXPECT_CALL(*mock_device, prepare(MatchesPrimaryList(expected_prepare_list)))
        .InSequence(seq)
        .WillOnce(Invoke([&](std::array<hwc_display_contents_1_t*, HWC_NUM_DISPLAY_TYPES> const& contents)
        {
            ASSERT_EQ(contents[0]->numHwLayers, 3);
            contents[0]->hwLayers[0].compositionType = HWC_OVERLAY;
            contents[0]->hwLayers[1].compositionType = HWC_FRAMEBUFFER;
            contents[0]->hwLayers[2].compositionType = HWC_FRAMEBUFFER_TARGET;
        }));

    EXPECT_CALL(mock_compositor, render(expected_renderable_list,Ref(stub_context)))
        .InSequence(seq);

    mga::HwcDevice device(mock_device, mock_vsync, layer_adapter);
    EXPECT_TRUE(device.post_overlays(stub_context, renderlist, mock_compositor));
}

TEST_F(HwcDevice, resets_layers_when_prepare_gl_called)
{
    using namespace testing;
    std::list<hwc_layer_1_t*> expected_list1
    {
        &layer,
        &layer2,
        &target_layer
    };

    std::list<hwc_layer_1_t*> expected_list2
    {
        &skip_layer,
        &target_layer
    };

    Sequence seq;
    EXPECT_CALL(*mock_device, prepare(MatchesPrimaryList(expected_list1)))
        .InSequence(seq);
    EXPECT_CALL(*mock_device, prepare(MatchesPrimaryList(expected_list2)))
        .InSequence(seq);
    mga::HwcDevice device(mock_device, mock_vsync, layer_adapter);

    EXPECT_TRUE(device.post_overlays(stub_context, renderlist, stub_compositor));
    device.post_gl(stub_context);
}

TEST_F(HwcDevice, sets_and_updates_fences)
{
    using namespace testing;
    int fb_release_fence = 94;
    int hwc_retire_fence = ::open("/dev/null", 0);
    int* list_retire_fence = nullptr;
    auto set_fences_fn = [&](std::array<hwc_display_contents_1_t*, HWC_NUM_DISPLAY_TYPES> const& contents)
    {
        ASSERT_EQ(contents[0]->numHwLayers, 2);
        contents[0]->hwLayers[1].releaseFenceFd = fb_release_fence;
        contents[0]->retireFenceFd = hwc_retire_fence;
        list_retire_fence = &contents[0]->retireFenceFd;
    };

    std::list<hwc_layer_1_t*> expected_list
    {
        &skip_layer,
        &target_layer
    };

    Sequence seq;
    EXPECT_CALL(*mock_device, set(MatchesPrimaryList(expected_list)))
        .InSequence(seq)
        .WillOnce(Invoke(set_fences_fn));
    EXPECT_CALL(*mock_native_buffer3, update_usage(fb_release_fence, mga::BufferAccess::read))
        .InSequence(seq);

    mga::HwcDevice device(mock_device, mock_vsync, layer_adapter);
    device.post_gl(stub_context);

    //check that the retire fence is closed
    bool retire_fence_was_closed{fcntl(hwc_retire_fence, F_GETFD) == -1};
    EXPECT_TRUE(retire_fence_was_closed);
    if (!retire_fence_was_closed)
        close(hwc_retire_fence);
}

TEST_F(HwcDevice, commits_correct_list_with_rejected_renderables)
{
    using namespace testing;
    int fb_acquire_fence = 80;
    int fb_release_fence = 383;

    auto set_fences_fn = [&](std::array<hwc_display_contents_1_t*, HWC_NUM_DISPLAY_TYPES> const& contents)
    {
        ASSERT_EQ(contents[0]->numHwLayers, 2);
        contents[0]->hwLayers[1].releaseFenceFd = fb_release_fence;
        contents[0]->retireFenceFd = -1;
    };

    layer.acquireFenceFd = -1;
    target_layer.acquireFenceFd = fb_acquire_fence;

    std::list<hwc_layer_1_t*> expected_list
    {
        &layer,
        &target_layer
    };

    mga::HwcDevice device(mock_device, mock_vsync, layer_adapter);

    EXPECT_CALL(*mock_native_buffer1, copy_fence())
        .Times(0);
    EXPECT_CALL(*mock_native_buffer1, update_usage(_,_))
        .Times(0);
    Sequence seq; 
    EXPECT_CALL(*mock_device, prepare(_))
        .InSequence(seq)
        .WillOnce(Invoke(reject_all_layers));
    EXPECT_CALL(*mock_native_buffer3, copy_fence())
        .InSequence(seq)
        .WillOnce(Return(fb_acquire_fence));
    EXPECT_CALL(*mock_device, set(MatchesPrimaryList(expected_list)))
        .InSequence(seq)
        .WillOnce(Invoke(set_fences_fn));
    EXPECT_CALL(*mock_native_buffer3, update_usage(fb_release_fence, mga::BufferAccess::read))
        .InSequence(seq);

    EXPECT_TRUE(device.post_overlays(stub_context, {stub_renderable1}, stub_compositor));
}

TEST_F(HwcDevice, commits_correct_list_when_all_accepted_as_overlays)
{
    using namespace testing;
    int overlay_acquire_fence1 = 80;
    int overlay_acquire_fence2 = 81;
    int release_fence1 = 381;
    int release_fence2 = 382;

    auto set_fences_fn = [&](std::array<hwc_display_contents_1_t*, HWC_NUM_DISPLAY_TYPES> const& contents)
    {
        ASSERT_EQ(contents[0]->numHwLayers, 3);
        contents[0]->hwLayers[0].releaseFenceFd = release_fence1;
        contents[0]->hwLayers[1].releaseFenceFd = release_fence2;
        contents[0]->retireFenceFd = -1;
    };

    layer.compositionType = HWC_OVERLAY;
    layer.acquireFenceFd = overlay_acquire_fence1;

    layer2.compositionType = HWC_OVERLAY;
    layer2.acquireFenceFd = overlay_acquire_fence2;

    //all layers are overlays, so we don't copy the fence. lp: #1331769
    target_layer.acquireFenceFd = -1;

    std::list<hwc_layer_1_t*> expected_list
    {
        &layer,
        &layer2,
        &target_layer
    };

    mga::HwcDevice device(mock_device, mock_vsync, layer_adapter);

    EXPECT_CALL(*mock_native_buffer3, copy_fence())
        .Times(0);
    EXPECT_CALL(*mock_native_buffer3, update_usage(_,_))
        .Times(0);

    Sequence seq; 
    EXPECT_CALL(*mock_device, prepare(_))
        .InSequence(seq)
        .WillOnce(Invoke(set_all_layers_to_overlay));

    //copy all fb fences for OVERLAY or FRAMEBUFFER_TARGET in preparation of set
    EXPECT_CALL(*mock_native_buffer1, copy_fence())
        .InSequence(seq)
        .WillOnce(Return(overlay_acquire_fence1));
    EXPECT_CALL(*mock_native_buffer2, copy_fence())
        .InSequence(seq)
        .WillOnce(Return(overlay_acquire_fence2));
    EXPECT_CALL(*mock_device, set(MatchesPrimaryList(expected_list)))
        .InSequence(seq)
        .WillOnce(Invoke(set_fences_fn));
    EXPECT_CALL(*mock_native_buffer1, update_usage(release_fence1, mga::BufferAccess::read))
        .InSequence(seq);
    EXPECT_CALL(*mock_native_buffer2, update_usage(release_fence2, mga::BufferAccess::read))
        .InSequence(seq);

    EXPECT_TRUE(device.post_overlays(stub_context, renderlist, stub_compositor));
}

TEST_F(HwcDevice, discards_second_set_if_all_overlays_and_nothing_has_changed)
{
    using namespace testing;
    ON_CALL(*mock_device, prepare(_))
        .WillByDefault(Invoke(set_all_layers_to_overlay));
    EXPECT_CALL(*mock_device, set(_))
        .Times(1);

    mga::HwcDevice device(mock_device, mock_vsync, layer_adapter);
    EXPECT_TRUE(device.post_overlays(stub_context, renderlist, stub_compositor));
    EXPECT_FALSE(device.post_overlays(stub_context, renderlist, stub_compositor));
}

TEST_F(HwcDevice, submits_every_time_if_at_least_one_layer_is_gl_rendered)
{
    using namespace testing;
    mga::HwcDevice device(mock_device, mock_vsync, layer_adapter);

    ON_CALL(*mock_device, prepare(_))
        .WillByDefault(Invoke([&](std::array<hwc_display_contents_1_t*, HWC_NUM_DISPLAY_TYPES> const& contents)
        {
            ASSERT_EQ(contents[0]->numHwLayers, 3);
            contents[0]->hwLayers[0].compositionType = HWC_OVERLAY;
            contents[0]->hwLayers[1].compositionType = HWC_FRAMEBUFFER;
            contents[0]->hwLayers[2].compositionType = HWC_FRAMEBUFFER_TARGET;
        }));

    EXPECT_CALL(*mock_device, set(_))
        .Times(2);

    EXPECT_TRUE(device.post_overlays(stub_context, renderlist, stub_compositor));
    EXPECT_TRUE(device.post_overlays(stub_context, renderlist, stub_compositor));
}

TEST_F(HwcDevice, resets_composition_type_with_prepare) //lp:1314399
{
    using namespace testing;
    mg::RenderableList renderlist({stub_renderable1});
    mg::RenderableList renderlist2({stub_renderable2});
    mga::HwcDevice device(mock_device, mock_vsync, layer_adapter);

    std::list<hwc_layer_1_t*> expected_list1 { &layer, &target_layer };
    std::list<hwc_layer_1_t*> expected_list2 { &layer2, &target_layer };

    Sequence seq; 
    EXPECT_CALL(*mock_device, prepare(MatchesPrimaryList(expected_list1)))
        .InSequence(seq)
        .WillOnce(Invoke(set_all_layers_to_overlay));
    EXPECT_CALL(*mock_device, prepare(MatchesPrimaryList(expected_list2)))
        .InSequence(seq);

    EXPECT_TRUE(device.post_overlays(stub_context, renderlist, stub_compositor));
    EXPECT_TRUE(device.post_overlays(stub_context, renderlist2, stub_compositor));
}

//note: HWC models overlay layer buffers as owned by the display hardware until a subsequent set.
TEST_F(HwcDevice, owns_overlay_buffers_until_next_set)
{
    using namespace testing;
    EXPECT_CALL(*mock_device, prepare(_))
        .WillOnce(Invoke(set_all_layers_to_overlay))
        .WillOnce(Return());

    mga::HwcDevice device(mock_device, mock_vsync, layer_adapter);

    auto use_count_before = stub_buffer1.use_count();
    EXPECT_TRUE(device.post_overlays(stub_context, {stub_renderable1}, stub_compositor));
    EXPECT_THAT(stub_buffer1.use_count(), Gt(use_count_before));

    EXPECT_TRUE(device.post_overlays(stub_context, {stub_renderable2}, stub_compositor));
    EXPECT_THAT(stub_buffer1.use_count(), Eq(use_count_before));
}

TEST_F(HwcDevice, does_not_set_acquirefences_when_it_has_set_them_previously_without_update)
{
    using namespace testing;
    int acquire_fence1 = 39303;
    int acquire_fence2 = 39302;
    int acquire_fence3 = 39301;

    int release_fence1 = 381;
    int release_fence2 = 382;
    auto native_buffer = std::make_shared<testing::NiceMock<mtd::MockAndroidNativeBuffer>>(size1);
    auto updated_buffer = std::make_shared<mtd::StubBuffer>(native_buffer, size1);
    auto set_fences_fn = [&](std::array<hwc_display_contents_1_t*, HWC_NUM_DISPLAY_TYPES> const& contents)
    {
        ASSERT_EQ(contents[0]->numHwLayers, 3);
        contents[0]->hwLayers[0].releaseFenceFd = release_fence1;
        contents[0]->hwLayers[1].releaseFenceFd = release_fence2;
        contents[0]->retireFenceFd = -1;
    };

    mg::RenderableList renderlist{
        stub_renderable1,
        stub_renderable2
    };

    layer.acquireFenceFd = acquire_fence1;
    layer2.acquireFenceFd = acquire_fence2;
    layer.compositionType = HWC_OVERLAY;
    layer2.compositionType = HWC_OVERLAY;
    std::list<hwc_layer_1_t*> expected_list1
    {
        &layer,
        &layer2,
        &target_layer
    };

    hwc_rect_t update_layer_rect;
    hwc_layer_1_t update_layer;
    hwc_rect_t nofence_rect;
    hwc_layer_1_t nofence_layer;
    fill_hwc_layer(update_layer, &update_layer_rect, position1, *updated_buffer, HWC_OVERLAY, 0);
    fill_hwc_layer(nofence_layer, &nofence_rect, position2, *stub_buffer2, HWC_OVERLAY, 0);
    update_layer.acquireFenceFd = acquire_fence3;
    nofence_layer.acquireFenceFd = -1;
    std::list<hwc_layer_1_t*> expected_list2
    {
        &update_layer,
        &nofence_layer,
        &target_layer
    };

    Sequence seq; 
    EXPECT_CALL(*mock_device, prepare(_))
        .InSequence(seq)
        .WillOnce(Invoke(set_all_layers_to_overlay));
    EXPECT_CALL(*mock_native_buffer1, copy_fence())
        .InSequence(seq)
        .WillOnce(Return(acquire_fence1));
    EXPECT_CALL(*mock_native_buffer2, copy_fence())
        .InSequence(seq)
        .WillOnce(Return(acquire_fence2));
    EXPECT_CALL(*mock_device, set(MatchesPrimaryList(expected_list1)))
        .InSequence(seq)
        .WillOnce(Invoke(set_fences_fn));
    EXPECT_CALL(*mock_device, prepare(_))
        .InSequence(seq)
        .WillOnce(Invoke(set_all_layers_to_overlay));
    EXPECT_CALL(*native_buffer, copy_fence())
        .InSequence(seq)
        .WillOnce(Return(acquire_fence3));
    EXPECT_CALL(*mock_device, set(MatchesPrimaryList(expected_list2)))
        .InSequence(seq)
        .WillOnce(Invoke(set_fences_fn));

    mga::HwcDevice device(mock_device, mock_vsync, layer_adapter);
    EXPECT_TRUE(device.post_overlays(stub_context, renderlist, stub_compositor));
    //set only the 2nd layer to a new buffer. the first buffer has the same buffer, and would 
    //still be onscreen if this wasn't against a mock
    stub_renderable1->set_buffer(updated_buffer);
    EXPECT_TRUE(device.post_overlays(stub_context, renderlist, stub_compositor));
}

TEST_F(HwcDevice, does_not_own_framebuffer_buffers_past_set)
{
    using namespace testing;
    EXPECT_CALL(*mock_device, prepare(_))
       .WillOnce(Invoke([&](std::array<hwc_display_contents_1_t*, HWC_NUM_DISPLAY_TYPES> const& contents)
        {
            ASSERT_THAT(contents[0]->numHwLayers, Ge(2));
            contents[0]->hwLayers[0].compositionType = HWC_FRAMEBUFFER;
            contents[0]->hwLayers[1].compositionType = HWC_FRAMEBUFFER_TARGET;
        }));

    mga::HwcDevice device(mock_device, mock_vsync, layer_adapter);

    auto use_count_before = stub_buffer1.use_count();
    EXPECT_TRUE(device.post_overlays(stub_context, {stub_renderable1}, stub_compositor));
    EXPECT_THAT(stub_buffer1.use_count(), Eq(use_count_before));
}

TEST_F(HwcDevice, rejects_empty_list)
{
    mga::HwcDevice device(mock_device, mock_vsync, layer_adapter);

    std::list<std::shared_ptr<mg::Renderable>> renderlist{};
    EXPECT_FALSE(device.post_overlays(stub_context, renderlist, stub_compositor));
}

//TODO: we could accept a 90 degree transform
TEST_F(HwcDevice, rejects_list_containing_transformed)
{
    mga::HwcDevice device(mock_device, mock_vsync, layer_adapter);

    auto renderable = std::make_shared<mtd::StubTransformedRenderable>();
    mg::RenderableList renderlist{renderable};
    EXPECT_FALSE(device.post_overlays(stub_context, renderlist, stub_compositor));
}

//TODO: support plane alpha for hwc 1.2 and later
TEST_F(HwcDevice, rejects_list_containing_plane_alpha)
{
    using namespace testing;

    mga::HwcDevice device(mock_device, mock_vsync, layer_adapter);

    mg::RenderableList renderlist{std::make_shared<mtd::PlaneAlphaRenderable>()};
    EXPECT_FALSE(device.post_overlays(stub_context, renderlist, stub_compositor));
}

TEST_F(HwcDevice, does_not_own_overlay_buffers_after_screen_off)
{
    using namespace testing;
    EXPECT_CALL(*mock_device, prepare(_))
        .WillOnce(Invoke(set_all_layers_to_overlay));

    mga::HwcDevice device(mock_device, mock_vsync, layer_adapter);

    auto use_count_before = stub_buffer1.use_count();
    EXPECT_TRUE(device.post_overlays(stub_context, {stub_renderable1}, stub_compositor));
    EXPECT_THAT(stub_buffer1.use_count(), Gt(use_count_before));

    device.content_cleared();
    EXPECT_THAT(stub_buffer1.use_count(), Eq(use_count_before));
}

TEST_F(HwcDevice, tracks_hwc_owned_fences_even_across_list_changes)
{
    using namespace testing;
    hwc_layer_1_t layer3;
    fill_hwc_layer(layer2, &comp_rect, position1, *stub_buffer1, HWC_FRAMEBUFFER, 0);
    fill_hwc_layer(layer3, &comp2_rect, position2, *stub_buffer2, HWC_FRAMEBUFFER, 0);

    int acquire_fence1 = 39303;
    int acquire_fence2 = 393044;
    int release_fence1 = 39304;
    int release_fence2 = 123;
    int release_fence3 = 136;
    mg::RenderableList renderlist1{
        stub_renderable1
    };
    mg::RenderableList renderlist2{
        stub_renderable1,
        stub_renderable2
    };

    layer.acquireFenceFd = acquire_fence1;
    layer.compositionType = HWC_OVERLAY;
    std::list<hwc_layer_1_t*> expected_list1
    {
        &layer,
        &target_layer
    };
    auto set_fences = [&](std::array<hwc_display_contents_1_t*, HWC_NUM_DISPLAY_TYPES> const& contents)
    {
        ASSERT_THAT(contents[0], testing::NotNull());
        ASSERT_EQ(contents[0]->numHwLayers, 2);
        contents[0]->hwLayers[0].releaseFenceFd = release_fence1;
        contents[0]->retireFenceFd = -1;
    };
    auto set_fences2 = [&](std::array<hwc_display_contents_1_t*, HWC_NUM_DISPLAY_TYPES> const& contents)
    {
        ASSERT_THAT(contents[0], testing::NotNull());
        ASSERT_EQ(contents[0]->numHwLayers, 3);
        contents[0]->hwLayers[0].releaseFenceFd = release_fence2;
        contents[0]->hwLayers[1].releaseFenceFd = release_fence3;
        contents[0]->retireFenceFd = -1;
    };

    layer2.acquireFenceFd = -1;
    layer2.compositionType = HWC_OVERLAY;
    layer3.acquireFenceFd = acquire_fence2;
    layer3.compositionType = HWC_OVERLAY;
    std::list<hwc_layer_1_t*> expected_list2
    {
        &layer2,
        &layer3,
        &target_layer
    };

    Sequence seq;
    // first post 
    EXPECT_CALL(*mock_device, prepare(_))
        .InSequence(seq)
        .WillOnce(Invoke(set_all_layers_to_overlay));
    EXPECT_CALL(*mock_native_buffer1, copy_fence())
        .InSequence(seq)
        .WillOnce(Return(acquire_fence1));
    EXPECT_CALL(*mock_device, set(MatchesPrimaryList(expected_list1)))
        .InSequence(seq)
        .WillOnce(Invoke(set_fences));
    EXPECT_CALL(*mock_native_buffer1, update_usage(release_fence1, mga::BufferAccess::read))
        .InSequence(seq);

    //end first post, second post
    EXPECT_CALL(*mock_device, prepare(_))
        .InSequence(seq)
        .WillOnce(Invoke(set_all_layers_to_overlay));
    //note that only the 2nd buffer should have its fence copied
    EXPECT_CALL(*mock_native_buffer2, copy_fence())
        .InSequence(seq)
        .WillOnce(Return(acquire_fence2));
    EXPECT_CALL(*mock_device, set(MatchesPrimaryList(expected_list2)))
        .InSequence(seq)
        .WillOnce(Invoke(set_fences2));
    EXPECT_CALL(*mock_native_buffer1, update_usage(release_fence2, mga::BufferAccess::read))
        .InSequence(seq);
    EXPECT_CALL(*mock_native_buffer2, update_usage(release_fence3, mga::BufferAccess::read))
        .InSequence(seq);
    //end second post

    mga::HwcDevice device(mock_device, mock_vsync, layer_adapter);
    EXPECT_TRUE(device.post_overlays(stub_context, renderlist1, stub_compositor));

    EXPECT_TRUE(device.post_overlays(stub_context, renderlist2, stub_compositor));
}

TEST_F(HwcDevice, tracks_hwc_owned_fences_across_list_rearrange)
{
    using namespace testing;
    hwc_layer_1_t layer3;
    hwc_layer_1_t layer4;
    fill_hwc_layer(layer3, &comp2_rect, position2, *stub_buffer2, HWC_FRAMEBUFFER, 0);
    fill_hwc_layer(layer4, &comp_rect, position1, *stub_buffer1, HWC_FRAMEBUFFER, 0);

    int acquire_fence1 = 39303;
    int acquire_fence2 = 393044;
    int release_fence1 = 39304;
    int release_fence2 = 123;
    int release_fence3 = 136;
    int release_fence4 = 1344;
    mg::RenderableList renderlist{
        stub_renderable1,
        stub_renderable2
    };

    //the renderable ptr or the buffer ptr could change, while still referencing the same buffer_handle_t
    mg::RenderableList renderlist2{
        std::make_shared<mtd::StubRenderable>(
            std::make_shared<mtd::StubBuffer>(mock_native_buffer2, size2), position2),
        std::make_shared<mtd::StubRenderable>(
            std::make_shared<mtd::StubBuffer>(mock_native_buffer1, size1), position1),
    };

    layer.acquireFenceFd = acquire_fence1;
    layer.compositionType = HWC_OVERLAY;
    layer2.acquireFenceFd = acquire_fence2;
    layer2.compositionType = HWC_OVERLAY;
    std::list<hwc_layer_1_t*> expected_list1
    {
        &layer,
        &layer2,
        &target_layer
    };
    auto set_fences = [&](std::array<hwc_display_contents_1_t*, HWC_NUM_DISPLAY_TYPES> const& contents)
    {
        ASSERT_EQ(contents[0]->numHwLayers, 3);
        contents[0]->hwLayers[0].releaseFenceFd = release_fence1;
        contents[0]->hwLayers[1].releaseFenceFd = release_fence2;
        contents[0]->retireFenceFd = -1;
    };
    auto set_fences2 = [&](std::array<hwc_display_contents_1_t*, HWC_NUM_DISPLAY_TYPES> const& contents)
    {
        ASSERT_EQ(contents[0]->numHwLayers, 3);
        contents[0]->hwLayers[0].releaseFenceFd = release_fence3;
        contents[0]->hwLayers[1].releaseFenceFd = release_fence4;
        contents[0]->retireFenceFd = -1;
    };

    layer3.acquireFenceFd = -1;
    layer3.compositionType = HWC_OVERLAY;
    layer4.acquireFenceFd = -1;
    layer4.compositionType = HWC_OVERLAY;
    std::list<hwc_layer_1_t*> expected_list2
    {
        &layer3,
        &layer4,
        &target_layer
    };

    Sequence seq;
    // first post 
    EXPECT_CALL(*mock_device, prepare(_))
        .InSequence(seq)
        .WillOnce(Invoke(set_all_layers_to_overlay));
    EXPECT_CALL(*mock_native_buffer1, copy_fence())
        .InSequence(seq)
        .WillOnce(Return(acquire_fence1));
    EXPECT_CALL(*mock_native_buffer2, copy_fence())
        .InSequence(seq)
        .WillOnce(Return(acquire_fence2));
    EXPECT_CALL(*mock_device, set(MatchesPrimaryList(expected_list1)))
        .InSequence(seq)
        .WillOnce(Invoke(set_fences));
    EXPECT_CALL(*mock_native_buffer1, update_usage(release_fence1, mga::BufferAccess::read))
        .InSequence(seq);
    EXPECT_CALL(*mock_native_buffer2, update_usage(release_fence2, mga::BufferAccess::read))
        .InSequence(seq);

    //end first post, second post
    EXPECT_CALL(*mock_device, prepare(_))
        .InSequence(seq)
        .WillOnce(Invoke(set_all_layers_to_overlay));
    //note that the buffers just flipped position, no acquire fence copying.
    EXPECT_CALL(*mock_device, set(MatchesPrimaryList(expected_list2)))
        .InSequence(seq)
        .WillOnce(Invoke(set_fences2));
    EXPECT_CALL(*mock_native_buffer2, update_usage(release_fence3, mga::BufferAccess::read))
        .InSequence(seq);
    EXPECT_CALL(*mock_native_buffer1, update_usage(release_fence4, mga::BufferAccess::read))
        .InSequence(seq);
    //end second post

    mga::HwcDevice device(mock_device, mock_vsync, layer_adapter);
    EXPECT_TRUE(device.post_overlays(stub_context, renderlist, stub_compositor));
    EXPECT_TRUE(device.post_overlays(stub_context, renderlist2, stub_compositor));
}<|MERGE_RESOLUTION|>--- conflicted
+++ resolved
@@ -50,14 +50,11 @@
 
 namespace
 {
-<<<<<<< HEAD
-=======
 struct StubConfig : public mga::HwcConfiguration
 {
     void power_mode(mga::DisplayName, MirPowerMode) {}
 };
 
->>>>>>> a1f03bfc
 struct MockFileOps : public mga::SyncFileOps
 {
     MOCK_METHOD3(ioctl, int(int,int,void*));
@@ -107,7 +104,8 @@
         mock_device(std::make_shared<testing::NiceMock<mtd::MockHWCDeviceWrapper>>()),
         stub_context{stub_fb_buffer},
         renderlist({stub_renderable1, stub_renderable2}),
-        layer_adapter{std::make_shared<mga::IntegerSourceCrop>()}
+        layer_adapter{std::make_shared<mga::IntegerSourceCrop>()},
+        stub_config{std::make_shared<StubConfig>()}
     {
         fill_hwc_layer(layer, &comp_rect, position1, *stub_buffer1, HWC_FRAMEBUFFER, 0);
         fill_hwc_layer(layer2, &comp2_rect, position2, *stub_buffer2, HWC_FRAMEBUFFER, 0);
