/*
 * Copyright © 2013 Canonical Ltd.
 *
 * This program is free software: you can redistribute it and/or modify
 * it under the terms of the GNU General Public License version 3 as
 * published by the Free Software Foundation.
 *
 * This program is distributed in the hope that it will be useful,
 * but WITHOUT ANY WARRANTY; without even the implied warranty of
 * MERCHANTABILITY or FITNESS FOR A PARTICULAR PURPOSE.  See the
 * GNU General Public License for more details.
 *
 * You should have received a copy of the GNU General Public License
 * along with this program.  If not, see <http://www.gnu.org/licenses/>.
 *
 * Authored by: Christopher James Halse Rogers <christopher.halse.rogers@canonical.com>
 */

#include "mir/aging_buffer.h"

#include <gtest/gtest.h>
#include <gmock/gmock.h>

namespace mcl = mir::client;
namespace geom = mir::geometry;

namespace mir
{
namespace test
{

struct MyAgingBuffer : public mcl::AgingBuffer
{
    std::shared_ptr<mcl::MemoryRegion> secure_for_cpu_write() override
    {
        exit(1);
    }

    geom::Size size() const override
    {
        exit(1);
    }

    geom::Stride stride() const override
    {
        exit(1);
    }

    MirPixelFormat pixel_format() const override
    {
        exit(1);
    }

    std::shared_ptr<mir::graphics::NativeBuffer> native_buffer_handle() const override
    {
        exit(1);
    }
    
    void update_from(MirBufferPackage const&) override
    {
    }

    void fill_update_msg(MirBufferPackage&) override
    {
    }

    MirNativeBuffer* as_mir_native_buffer() const override
    {
        exit(1);
    }

    void set_fence(MirNativeFence, MirBufferAccess) override
    {
        exit(1);
    }

    MirNativeFence get_fence() const override
    {
        exit(1);
    }

    bool wait_fence(MirBufferAccess, std::chrono::nanoseconds) override
    {
        exit(1);
    }

<<<<<<< HEAD
    MirBufferPackage* package() const override
=======
    void egl_image(char const*, EGLenum*, EGLClientBuffer*, EGLint**) override
>>>>>>> 4d901e38
    {
        exit(1);
    }
};

TEST(MirClientAgingBufferTest, buffer_age_starts_at_zero)
{
    using namespace testing;

    MyAgingBuffer buffer;

    EXPECT_EQ(0u, buffer.age());
}

TEST(MirClientAgingBufferTest, buffer_age_set_to_one_on_submit)
{
    using namespace testing;

    MyAgingBuffer buffer;
    buffer.mark_as_submitted();

    EXPECT_EQ(1u, buffer.age());
}

TEST(MirClientAgingBufferTest, buffer_age_increases_on_increment)
{
    using namespace testing;

    MyAgingBuffer buffer;
    buffer.mark_as_submitted();

    for (uint32_t age = 2; age < 10; ++age)
    {
        buffer.increment_age();
        EXPECT_EQ(age, buffer.age());
    }
}

TEST(MirClientAgingBufferTest, incrementing_age_has_no_effect_for_unsubmitted_buffer)
{
    using namespace testing;

    MyAgingBuffer buffer;
    buffer.increment_age();

    EXPECT_EQ(0u, buffer.age());
}

}
}<|MERGE_RESOLUTION|>--- conflicted
+++ resolved
@@ -84,11 +84,12 @@
         exit(1);
     }
 
-<<<<<<< HEAD
     MirBufferPackage* package() const override
-=======
+    {
+        exit(1);
+    }
+
     void egl_image(char const*, EGLenum*, EGLClientBuffer*, EGLint**) override
->>>>>>> 4d901e38
     {
         exit(1);
     }
