/*
 * Copyright © 2012-2014 Canonical Ltd.
 *
 * This program is free software: you can redistribute it and/or modify
 * it under the terms of the GNU General Public License version 3 as
 * published by the Free Software Foundation.
 *
 * This program is distributed in the hope that it will be useful,
 * but WITHOUT ANY WARRANTY; without even the implied warranty of
 * MERCHANTABILITY or FITNESS FOR A PARTICULAR PURPOSE.  See the
 * GNU General Public License for more details.
 *
 * You should have received a copy of the GNU General Public License
 * along with this program.  If not, see <http://www.gnu.org/licenses/>.
 *
 * Authored by: Thomas Voss <thomas.voss@canonical.com>
 */

#include "src/server/scene/surface_stack.h"
#include "mir/graphics/buffer_properties.h"
#include "mir/geometry/rectangle.h"
#include "mir/scene/observer.h"
#include "mir/scene/surface_creation_parameters.h"
#include "mir/compositor/scene_element.h"
#include "src/server/report/null_report_factory.h"
#include "src/server/scene/basic_surface.h"
#include "mir/input/input_channel_factory.h"
#include "mir_test_doubles/stub_input_channel.h"
#include "mir_test/fake_shared.h"
#include "mir_test_doubles/stub_buffer_stream.h"
#include "mir_test_doubles/stub_renderable.h"
#include "mir_test_doubles/mock_buffer_stream.h"
#include "mir_test_doubles/null_surface_configurator.h"

#include <gmock/gmock.h>
#include <gtest/gtest.h>

#include <memory>
#include <stdexcept>
#include <thread>
#include <atomic>
#include <future>

namespace mc = mir::compositor;
namespace mg = mir::graphics;
namespace ms = mir::scene;
namespace msh = mir::shell;
namespace mf = mir::frontend;
namespace mi = mir::input;
namespace geom = mir::geometry;
namespace mt = mir::test;
namespace mtd = mir::test::doubles;
namespace mr = mir::report;

namespace
{

MATCHER_P(SurfaceWithInputReceptionMode, mode, "")
{
    return arg->reception_mode() == mode;
}

MATCHER_P(SceneElementFor, surface, "")
{
    return arg->renderable()->id() == surface.get();
}

struct StubInputChannelFactory : public mi::InputChannelFactory
{
    std::shared_ptr<mi::InputChannel> make_input_channel()
    {
        return std::make_shared<mtd::StubInputChannel>();
    }
};

struct StubInputChannel : public mi::InputChannel
{
    StubInputChannel(int server_fd, int client_fd)
        : s_fd(server_fd),
          c_fd(client_fd)
    {
    }

    int client_fd() const
    {
        return c_fd;
    }
    int server_fd() const
    {
        return s_fd;
    }

    int const s_fd;
    int const c_fd;
};

struct MockCallback
{
    MOCK_METHOD0(call, void());
};

struct MockSceneObserver : public ms::Observer
{
    MOCK_METHOD1(surface_added, void(ms::Surface*));
    MOCK_METHOD1(surface_removed, void(ms::Surface*));
    MOCK_METHOD0(surfaces_reordered, void());
    MOCK_METHOD0(scene_changed, void());

    MOCK_METHOD1(surface_exists, void(ms::Surface*));
    MOCK_METHOD0(end_observation, void());
};

struct SurfaceStack : public ::testing::Test
{
    void SetUp()
    {
        using namespace testing;
        default_params = ms::a_surface().of_size(geom::Size{geom::Width{1024}, geom::Height{768}});

        stub_surface1 = std::make_shared<ms::BasicSurface>(
            std::string("stub"),
            geom::Rectangle{{},{}},
            false,
            std::make_shared<mtd::StubBufferStream>(),
            std::shared_ptr<mir::input::InputChannel>(),
            std::shared_ptr<mir::input::InputSender>(),
            std::make_shared<mtd::NullSurfaceConfigurator>(),
            std::shared_ptr<mg::CursorImage>(),
            report);

        stub_surface2 = std::make_shared<ms::BasicSurface>(
            std::string("stub"),
            geom::Rectangle{{},{}},
            false,
            std::make_shared<mtd::StubBufferStream>(),
            std::shared_ptr<mir::input::InputChannel>(),
            std::shared_ptr<mir::input::InputSender>(),
            std::make_shared<mtd::NullSurfaceConfigurator>(),
            std::shared_ptr<mg::CursorImage>(),
            report);

        stub_surface3 = std::make_shared<ms::BasicSurface>(
            std::string("stub"),
            geom::Rectangle{{},{}},
            false,
            std::make_shared<mtd::StubBufferStream>(),
            std::shared_ptr<mir::input::InputChannel>(),
            std::shared_ptr<mir::input::InputSender>(),
            std::make_shared<mtd::NullSurfaceConfigurator>(),
            std::shared_ptr<mg::CursorImage>(),
            report);
    }

    ms::SurfaceCreationParameters default_params;
    std::shared_ptr<ms::BasicSurface> stub_surface1;
    std::shared_ptr<ms::BasicSurface> stub_surface2;
    std::shared_ptr<ms::BasicSurface> stub_surface3;

    std::shared_ptr<ms::SceneReport> const report = mr::null_scene_report();
    ms::SurfaceStack stack{report};
    void const* compositor_id{&default_params};
};

}

TEST_F(SurfaceStack, owns_surface_from_add_to_remove)
{
    using namespace testing;

    auto const use_count = stub_surface1.use_count();

    stack.add_surface(stub_surface1, default_params.depth, default_params.input_mode);

    EXPECT_THAT(stub_surface1.use_count(), Gt(use_count));

    stack.remove_surface(stub_surface1);

    EXPECT_THAT(stub_surface1.use_count(), Eq(use_count));
}

TEST_F(SurfaceStack, stacking_order)
{
    using namespace testing;

    stack.add_surface(stub_surface1, default_params.depth, default_params.input_mode);
    stack.add_surface(stub_surface2, default_params.depth, default_params.input_mode);
    stack.add_surface(stub_surface3, default_params.depth, default_params.input_mode);

    EXPECT_THAT(
        stack.scene_elements_for(compositor_id),
        ElementsAre(
            SceneElementFor(stub_surface1),
            SceneElementFor(stub_surface2),
            SceneElementFor(stub_surface3)));
}

TEST_F(SurfaceStack, surfaces_are_emitted_by_layer)
{
    using namespace testing;

    stack.add_surface(stub_surface1, ms::DepthId{0}, default_params.input_mode);
    stack.add_surface(stub_surface2, ms::DepthId{1}, default_params.input_mode);
    stack.add_surface(stub_surface3, ms::DepthId{0}, default_params.input_mode);

    EXPECT_THAT(
        stack.scene_elements_for(compositor_id),
        ElementsAre(
            SceneElementFor(stub_surface1),
            SceneElementFor(stub_surface3),
            SceneElementFor(stub_surface2)));
}


TEST_F(SurfaceStack, input_registrar_is_notified_of_input_monitor_scene)
{
    using namespace ::testing;

    MockSceneObserver observer;

    stack.add_observer(mt::fake_shared(observer));


    Sequence seq;
    EXPECT_CALL(observer, surface_added(SurfaceWithInputReceptionMode(mi::InputReceptionMode::receives_all_input)))
        .InSequence(seq);
    EXPECT_CALL(observer, surface_removed(_))
        .InSequence(seq);

    stack.add_surface(stub_surface1, default_params.depth, mi::InputReceptionMode::receives_all_input);
    stack.remove_surface(stub_surface1);
}

TEST_F(SurfaceStack, raise_to_top_alters_render_ordering)
{
    using namespace ::testing;

    stack.add_surface(stub_surface1, default_params.depth, default_params.input_mode);
    stack.add_surface(stub_surface2, default_params.depth, default_params.input_mode);
    stack.add_surface(stub_surface3, default_params.depth, default_params.input_mode);

    EXPECT_THAT(
        stack.scene_elements_for(compositor_id),
        ElementsAre(
            SceneElementFor(stub_surface1),
            SceneElementFor(stub_surface2),
            SceneElementFor(stub_surface3)));

    stack.raise(stub_surface1);

    EXPECT_THAT(
        stack.scene_elements_for(compositor_id),
        ElementsAre(
            SceneElementFor(stub_surface2),
            SceneElementFor(stub_surface3),
            SceneElementFor(stub_surface1)));
}

TEST_F(SurfaceStack, depth_id_trumps_raise)
{
    using namespace ::testing;

    stack.add_surface(stub_surface1, ms::DepthId{0}, default_params.input_mode);
    stack.add_surface(stub_surface2, ms::DepthId{0}, default_params.input_mode);
    stack.add_surface(stub_surface3, ms::DepthId{1}, default_params.input_mode);

    EXPECT_THAT(
        stack.scene_elements_for(compositor_id),
        ElementsAre(
            SceneElementFor(stub_surface1),
            SceneElementFor(stub_surface2),
            SceneElementFor(stub_surface3)));

    stack.raise(stub_surface1);

    EXPECT_THAT(
        stack.scene_elements_for(compositor_id),
        ElementsAre(
            SceneElementFor(stub_surface2),
            SceneElementFor(stub_surface1),
            SceneElementFor(stub_surface3)));
}

TEST_F(SurfaceStack, raise_throw_behavior)
{
    using namespace ::testing;

    std::shared_ptr<ms::BasicSurface> null_surface{nullptr};
    EXPECT_THROW({
            stack.raise(null_surface);
    }, std::runtime_error);
}

TEST_F(SurfaceStack, generate_elementelements)
{
    using namespace testing;

    size_t num_surfaces{3};

    std::vector<std::shared_ptr<ms::Surface>> surfaces;
    for(auto i = 0u; i < num_surfaces; i++)
    {
        auto const surface = std::make_shared<ms::BasicSurface>(
            std::string("stub"),
            geom::Rectangle{geom::Point{3 * i, 4 * i},geom::Size{1 * i, 2 * i}},
            true,
            std::make_shared<mtd::StubBufferStream>(),
            std::shared_ptr<mir::input::InputChannel>(),
            std::shared_ptr<mir::input::InputSender>(),
            std::make_shared<mtd::NullSurfaceConfigurator>(),
            std::shared_ptr<mg::CursorImage>(),
            report);

        surfaces.emplace_back(surface);
        stack.add_surface(surface, default_params.depth, default_params.input_mode);
    }

    auto const elements = stack.scene_elements_for(compositor_id);

    ASSERT_THAT(elements.size(), Eq(num_surfaces));

    auto surface_it = surfaces.begin();
    for(auto& element : elements)
    {
        EXPECT_THAT(element->renderable()->screen_position().top_left, Eq((*surface_it++)->top_left()));
    }

    for(auto& surface : surfaces)
        stack.remove_surface(surface);
}

TEST_F(SurfaceStack, scene_observer_notified_of_add_and_remove)
{
    using namespace ::testing;

    MockSceneObserver observer;

    InSequence seq;
    EXPECT_CALL(observer, surface_added(stub_surface1.get())).Times(1);
    EXPECT_CALL(observer, surface_removed(stub_surface1.get()))
        .Times(1);

    stack.add_observer(mt::fake_shared(observer));

    stack.add_surface(stub_surface1, default_params.depth, default_params.input_mode);
    stack.remove_surface(stub_surface1);
}

TEST_F(SurfaceStack, multiple_observers)
{
    using namespace ::testing;

    MockSceneObserver observer1, observer2;

    InSequence seq;
    EXPECT_CALL(observer1, surface_added(stub_surface1.get())).Times(1);
    EXPECT_CALL(observer2, surface_added(stub_surface1.get())).Times(1);

    stack.add_observer(mt::fake_shared(observer1));
    stack.add_observer(mt::fake_shared(observer2));

    stack.add_surface(stub_surface1, default_params.depth, default_params.input_mode);
}

TEST_F(SurfaceStack, remove_scene_observer)
{
    using namespace ::testing;

    MockSceneObserver observer;

    InSequence seq;
    EXPECT_CALL(observer, surface_added(stub_surface1.get())).Times(1);
    // We remove the scene observer before removing the surface, and thus
    // expect to NOT see the surface_removed call
    EXPECT_CALL(observer, end_observation()).Times(1);
    EXPECT_CALL(observer, surface_removed(stub_surface1.get()))
        .Times(0);

    stack.add_observer(mt::fake_shared(observer));

    stack.add_surface(stub_surface1, default_params.depth, default_params.input_mode);
    stack.remove_observer(mt::fake_shared(observer));

    stack.remove_surface(stub_surface1);
}

// Many clients of the scene observer wish to install surface observers to monitor surface
// notifications. We offer them a surface_added event for existing surfaces to give them
// a chance to do this.
TEST_F(SurfaceStack, scene_observer_informed_of_existing_surfaces)
{
    using namespace ::testing;

    using namespace ::testing;

    MockSceneObserver observer;

    InSequence seq;
    EXPECT_CALL(observer, surface_exists(stub_surface1.get())).Times(1);
    EXPECT_CALL(observer, surface_exists(stub_surface2.get())).Times(1);
    
    stack.add_surface(stub_surface1, default_params.depth, default_params.input_mode);
    stack.add_surface(stub_surface2, default_params.depth, default_params.input_mode);

    stack.add_observer(mt::fake_shared(observer));
}

TEST_F(SurfaceStack, surfaces_reordered)
{
    using namespace ::testing;

    MockSceneObserver observer;

    EXPECT_CALL(observer, surface_added(_)).Times(AnyNumber());
    EXPECT_CALL(observer, surface_removed(_)).Times(AnyNumber());

    EXPECT_CALL(observer, surfaces_reordered()).Times(1);

    stack.add_observer(mt::fake_shared(observer));

    stack.add_surface(stub_surface1, default_params.depth, default_params.input_mode);
    stack.add_surface(stub_surface2, default_params.depth, default_params.input_mode);
    stack.raise(stub_surface1);
}

TEST_F(SurfaceStack, scene_elements_hold_snapshot_of_positioning_info)
{
    size_t num_surfaces{3};

    std::vector<std::shared_ptr<ms::Surface>> surfaces;
    for(auto i = 0u; i < num_surfaces; i++)
    {
        auto const surface = std::make_shared<ms::BasicSurface>(
            std::string("stub"),
            geom::Rectangle{geom::Point{3 * i, 4 * i},geom::Size{1 * i, 2 * i}},
            true,
            std::make_shared<mtd::StubBufferStream>(),
            std::shared_ptr<mir::input::InputChannel>(),
            std::shared_ptr<mir::input::InputSender>(),
            std::make_shared<mtd::NullSurfaceConfigurator>(),
            std::shared_ptr<mg::CursorImage>(),
            report);

        surfaces.emplace_back(surface);
        stack.add_surface(surface, default_params.depth, default_params.input_mode);
    }

    auto const elements = stack.scene_elements_for(compositor_id);

    auto const changed_position = geom::Point{43,44};
    for(auto const& surface : surfaces)
        surface->move_to(changed_position);

    //check that the renderables are not at changed_pos
    for(auto& element : elements)
        EXPECT_THAT(changed_position, testing::Ne(element->renderable()->screen_position().top_left));
}

TEST_F(SurfaceStack, generates_scene_elements_that_delay_buffer_acquisition)
{
    using namespace testing;

    auto mock_stream = std::make_shared<mtd::MockBufferStream>();
    EXPECT_CALL(*mock_stream, lock_compositor_buffer(_))
        .Times(0);

    auto const surface = std::make_shared<ms::BasicSurface>(
        std::string("stub"),
        geom::Rectangle{geom::Point{3, 4},geom::Size{1, 2}},
        true,
        mock_stream,
        std::shared_ptr<mir::input::InputChannel>(),
        std::shared_ptr<mir::input::InputSender>(),
        std::make_shared<mtd::NullSurfaceConfigurator>(),
        std::shared_ptr<mg::CursorImage>(),
        report);
    stack.add_surface(surface, default_params.depth, default_params.input_mode);

    auto const elements = stack.scene_elements_for(compositor_id);

    Mock::VerifyAndClearExpectations(mock_stream.get());
    EXPECT_CALL(*mock_stream, lock_compositor_buffer(compositor_id))
        .Times(1)
        .WillOnce(Return(std::make_shared<mtd::StubBuffer>()));
    ASSERT_THAT(elements.size(), Eq(1u));
    elements.front()->renderable()->buffer();
}

TEST_F(SurfaceStack, generates_scene_elements_that_allow_only_one_buffer_acquisition)
{
    using namespace testing;

    auto mock_stream = std::make_shared<mtd::MockBufferStream>();
    EXPECT_CALL(*mock_stream, lock_compositor_buffer(_))
        .Times(1)
        .WillOnce(Return(std::make_shared<mtd::StubBuffer>()));

    auto const surface = std::make_shared<ms::BasicSurface>(
        std::string("stub"),
        geom::Rectangle{geom::Point{3, 4},geom::Size{1, 2}},
        true,
        mock_stream,
        std::shared_ptr<mir::input::InputChannel>(),
        std::shared_ptr<mir::input::InputSender>(),
        std::make_shared<mtd::NullSurfaceConfigurator>(),
        std::shared_ptr<mg::CursorImage>(),
        report);
    stack.add_surface(surface, default_params.depth, default_params.input_mode);

    auto const elements = stack.scene_elements_for(compositor_id);
    ASSERT_THAT(elements.size(), Eq(1u));
    elements.front()->renderable()->buffer();
    elements.front()->renderable()->buffer();
    elements.front()->renderable()->buffer();
}

namespace
{
struct MockConfigureSurface : public ms::BasicSurface
{
    MockConfigureSurface() :
        ms::BasicSurface(
            {},
            {{},{}},
            true,
            std::make_shared<mtd::StubBufferStream>(),
            {},
            {},
            {},
            {},
            mir::report::null_scene_report())
    {
    }
    MOCK_METHOD2(configure, int(MirSurfaceAttrib, int));
};
}

TEST_F(SurfaceStack, occludes_not_rendered_surface)
{
    using namespace testing;

    mc::CompositorID const compositor_id2{&compositor_id};

    stack.register_compositor(compositor_id);
    stack.register_compositor(compositor_id2);

    auto const old_buffer = reinterpret_cast<mg::Buffer*>(this);
    auto const mock_surface = std::make_shared<MockConfigureSurface>();
    mock_surface->show();
    mock_surface->swap_buffers(old_buffer, [](mg::Buffer*){});

    stack.add_surface(mock_surface, default_params.depth, default_params.input_mode);

    auto const elements = stack.scene_elements_for(compositor_id);
    ASSERT_THAT(elements.size(), Eq(1u));
    auto const elements2 = stack.scene_elements_for(compositor_id2);
    ASSERT_THAT(elements2.size(), Eq(1u));

    EXPECT_CALL(*mock_surface, configure(mir_surface_attrib_visibility, mir_surface_visibility_occluded));

    elements.back()->occluded_in(compositor_id);
    elements2.back()->occluded_in(compositor_id2);
}

TEST_F(SurfaceStack, exposes_rendered_surface)
{
    using namespace testing;

    mc::CompositorID const compositor_id2{&compositor_id};

    stack.register_compositor(compositor_id);
    stack.register_compositor(compositor_id2);

    auto const mock_surface = std::make_shared<MockConfigureSurface>();
    stack.add_surface(mock_surface, default_params.depth, default_params.input_mode);

    auto const elements = stack.scene_elements_for(compositor_id);
    ASSERT_THAT(elements.size(), Eq(1u));
    auto const elements2 = stack.scene_elements_for(compositor_id2);
    ASSERT_THAT(elements2.size(), Eq(1u));

    EXPECT_CALL(*mock_surface, configure(mir_surface_attrib_visibility, mir_surface_visibility_exposed));

    elements.back()->occluded_in(compositor_id);
    elements2.back()->rendered_in(compositor_id2);
}

TEST_F(SurfaceStack, occludes_surface_when_unregistering_all_compositors_that_rendered_it)
{
    using namespace testing;

    mc::CompositorID const compositor_id2{&compositor_id};
    mc::CompositorID const compositor_id3{&compositor_id2};

    stack.register_compositor(compositor_id);
    stack.register_compositor(compositor_id2);
    stack.register_compositor(compositor_id3);

    auto const mock_surface = std::make_shared<MockConfigureSurface>();
    stack.add_surface(mock_surface, default_params.depth, default_params.input_mode);

    auto const elements = stack.scene_elements_for(compositor_id);
    ASSERT_THAT(elements.size(), Eq(1u));
    auto const elements2 = stack.scene_elements_for(compositor_id2);
    ASSERT_THAT(elements2.size(), Eq(1u));
    auto const elements3 = stack.scene_elements_for(compositor_id3);
    ASSERT_THAT(elements3.size(), Eq(1u));

    EXPECT_CALL(*mock_surface, configure(mir_surface_attrib_visibility, mir_surface_visibility_exposed))
        .Times(2);

    elements.back()->occluded_in(compositor_id);
    elements2.back()->rendered_in(compositor_id2);
    elements3.back()->rendered_in(compositor_id3);

    Mock::VerifyAndClearExpectations(mock_surface.get());

    EXPECT_CALL(*mock_surface, configure(mir_surface_attrib_visibility, mir_surface_visibility_occluded));

    stack.unregister_compositor(compositor_id2);
    stack.unregister_compositor(compositor_id3);
}

TEST_F(SurfaceStack, observer_can_trigger_state_change_within_notification)
{
    using namespace ::testing;

    MockSceneObserver observer;

    auto const state_changer = [&]{
        stack.add_surface(stub_surface1, default_params.depth, default_params.input_mode);
    };

    //Make sure another thread can also change state
    auto const async_state_changer = [&]{
        std::async(std::launch::async, state_changer);
    };

    EXPECT_CALL(observer, surface_added(stub_surface1.get())).Times(3)
        .WillOnce(InvokeWithoutArgs(state_changer))
        .WillOnce(InvokeWithoutArgs(async_state_changer))
        .WillOnce(Return());

    stack.add_observer(mt::fake_shared(observer));

    state_changer();
}

TEST_F(SurfaceStack, observer_can_remove_itself_within_notification)
{
    using namespace testing;

    MockSceneObserver observer1;
    MockSceneObserver observer2;
    MockSceneObserver observer3;

    auto const remove_observer = [&]{
        stack.remove_observer(mt::fake_shared(observer2));
    };

    //Both of these observers should still get their notifications
    //regardless of the removal of observer2
    EXPECT_CALL(observer1, surface_added(stub_surface1.get())).Times(2);
    EXPECT_CALL(observer3, surface_added(stub_surface1.get())).Times(2);

    InSequence seq;
    EXPECT_CALL(observer2, surface_added(stub_surface1.get())).Times(1)
         .WillOnce(InvokeWithoutArgs(remove_observer));
    EXPECT_CALL(observer2, end_observation()).Times(1);

    stack.add_observer(mt::fake_shared(observer1));
    stack.add_observer(mt::fake_shared(observer2));
    stack.add_observer(mt::fake_shared(observer3));

    stack.add_surface(stub_surface1, default_params.depth, default_params.input_mode);
    stack.add_surface(stub_surface1, default_params.depth, default_params.input_mode);
}

<<<<<<< HEAD
TEST_F(SurfaceStack, scene_observer_notified_of_add_and_remove_input_visualization)
{
    using namespace ::testing;

    MockSceneObserver observer;
    mtd::StubRenderable r;

    InSequence seq;
    EXPECT_CALL(observer, scene_changed()).Times(2);

    stack.add_observer(mt::fake_shared(observer));

    stack.add_input_visualization(mt::fake_shared(r));
    stack.remove_input_visualization(mt::fake_shared(r));
}

TEST_F(SurfaceStack, overlays_do_not_appear_in_input_enumeration)
{
    mtd::StubRenderable r;
    
    stack.add_surface(stub_surface1, default_params.depth, default_params.input_mode);
    stack.add_surface(stub_surface2, default_params.depth, default_params.input_mode);

    stack.add_input_visualization(mt::fake_shared(r));

    unsigned int observed_input_targets = 0;
    stack.for_each([&observed_input_targets](std::shared_ptr<mi::Surface> const&)
        {
            observed_input_targets++;
        });
    EXPECT_EQ(2, observed_input_targets);
}

TEST_F(SurfaceStack, overlays_appear_at_top_of_renderlist)
{
    using namespace ::testing;

    mtd::StubRenderable r;
    
    stack.add_surface(stub_surface1, default_params.depth, default_params.input_mode);
    stack.add_input_visualization(mt::fake_shared(r));
    stack.add_surface(stub_surface2, default_params.depth, default_params.input_mode);

    EXPECT_THAT(
        stack.scene_elements_for(compositor_id),
        ElementsAre(
            SceneElementFor(stub_surface1),
            SceneElementFor(stub_surface2),
            SceneElementFor(mt::fake_shared(r))));    
}

TEST_F(SurfaceStack, removed_overlays_are_removed)
{
    using namespace ::testing;

    mtd::StubRenderable r;
    
    stack.add_surface(stub_surface1, default_params.depth, default_params.input_mode);
    stack.add_input_visualization(mt::fake_shared(r));
    stack.add_surface(stub_surface2, default_params.depth, default_params.input_mode);

    EXPECT_THAT(
        stack.scene_elements_for(compositor_id),
        ElementsAre(
            SceneElementFor(stub_surface1),
            SceneElementFor(stub_surface2),
            SceneElementFor(mt::fake_shared(r))));
    
    stack.remove_input_visualization(mt::fake_shared(r));

    EXPECT_THAT(
        stack.scene_elements_for(compositor_id),
        ElementsAre(
            SceneElementFor(stub_surface1),
            SceneElementFor(stub_surface2)));
}

TEST_F(SurfaceStack, scene_observers_notified_of_generic_scene_change)
{
    MockSceneObserver o1, o2;

    EXPECT_CALL(o1, scene_changed()).Times(1);
    EXPECT_CALL(o2, scene_changed()).Times(1);
    
    stack.add_observer(mt::fake_shared(o1));
    stack.add_observer(mt::fake_shared(o2));
    
    stack.emit_scene_changed();
=======
TEST_F(SurfaceStack, only_enumerates_exposed_input_surfaces)
{
    using namespace ::testing;

    stack.add_surface(stub_surface1, default_params.depth, default_params.input_mode);
    stack.add_surface(stub_surface2, default_params.depth, default_params.input_mode);
    stack.add_surface(stub_surface3, default_params.depth, default_params.input_mode);

    stub_surface1->configure(mir_surface_attrib_visibility, MirSurfaceVisibility::mir_surface_visibility_exposed);
    stub_surface2->configure(mir_surface_attrib_visibility, MirSurfaceVisibility::mir_surface_visibility_occluded);
    stub_surface3->configure(mir_surface_attrib_visibility, MirSurfaceVisibility::mir_surface_visibility_occluded);

    int num_exposed_surfaces = 0;
    auto const count_exposed_surfaces = [&num_exposed_surfaces](std::shared_ptr<mi::Surface> const&){
        num_exposed_surfaces++;
    };

    stack.for_each(count_exposed_surfaces);
    EXPECT_THAT(num_exposed_surfaces, Eq(1));
>>>>>>> cca7abe4
}<|MERGE_RESOLUTION|>--- conflicted
+++ resolved
@@ -675,7 +675,6 @@
     stack.add_surface(stub_surface1, default_params.depth, default_params.input_mode);
 }
 
-<<<<<<< HEAD
 TEST_F(SurfaceStack, scene_observer_notified_of_add_and_remove_input_visualization)
 {
     using namespace ::testing;
@@ -764,7 +763,8 @@
     stack.add_observer(mt::fake_shared(o2));
     
     stack.emit_scene_changed();
-=======
+}
+
 TEST_F(SurfaceStack, only_enumerates_exposed_input_surfaces)
 {
     using namespace ::testing;
@@ -784,5 +784,4 @@
 
     stack.for_each(count_exposed_surfaces);
     EXPECT_THAT(num_exposed_surfaces, Eq(1));
->>>>>>> cca7abe4
 }