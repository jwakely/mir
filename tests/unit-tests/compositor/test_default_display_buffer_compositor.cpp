--- conflicted
+++ resolved
@@ -415,8 +415,7 @@
         mt::fake_shared(mock_renderer),
         mr::null_compositor_report());
 
-<<<<<<< HEAD
-    compositor.composite();
+    compositor.composite({element0_invisible});
 }
 
 #if 0
@@ -505,8 +504,4 @@
     compositor.zoom(5.0f);
     compositor.composite();
 }
-#endif
-=======
-    compositor.composite({element0_invisible});
-}
->>>>>>> 7a6f9c70
+#endif