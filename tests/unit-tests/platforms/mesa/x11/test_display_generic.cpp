--- conflicted
+++ resolved
@@ -103,11 +103,7 @@
                 {
                     XCloseDisplay(display);
                 }), mir::geometry::Size{1280,1024},
-<<<<<<< HEAD
-                std::shared_ptr<mg::DisplayReport>()/*TODO*/);
-=======
                 std::make_shared<mir::report::null::DisplayReport>());
->>>>>>> 9a61a8c9
         return platform->create_display(
             std::make_shared<mg::CloneDisplayConfigurationPolicy>(),
             std::make_shared<mtd::StubGLConfig>());
