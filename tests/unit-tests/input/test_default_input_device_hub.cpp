--- conflicted
+++ resolved
@@ -29,18 +29,11 @@
 #include "mir/test/event_matchers.h"
 #include "mir/test/fake_shared.h"
 
-<<<<<<< HEAD
-#include "mir/cookie_factory.h"
-=======
->>>>>>> 2532feba
 #include "mir/dispatch/action_queue.h"
 #include "mir/dispatch/multiplexing_dispatchable.h"
 #include "mir/events/event_builders.h"
 #include "mir/input/cursor_listener.h"
-<<<<<<< HEAD
-=======
 #include "mir/cookie/authority.h"
->>>>>>> 2532feba
 #include "mir/input/device.h"
 #include "mir/input/input_device.h"
 
@@ -60,19 +53,11 @@
 struct InputDeviceHubTest : ::testing::Test
 {
     mtd::TriggeredMainLoop observer_loop;
-<<<<<<< HEAD
-    std::shared_ptr<mir::cookie::CookieFactory> cookie_factory = mir::cookie::CookieFactory::create_keeping_secret();
-    mir::dispatch::MultiplexingDispatchable multiplexer;
-    Nice<mtd::MockInputSeat> mock_seat;
-    mi::DefaultInputDeviceHub hub{mt::fake_shared(mock_seat), mt::fake_shared(multiplexer),
-                                  mt::fake_shared(observer_loop), cookie_factory};
-=======
     std::shared_ptr<mir::cookie::Authority> cookie_authority = mir::cookie::Authority::create();
     mir::dispatch::MultiplexingDispatchable multiplexer;
     Nice<mtd::MockInputSeat> mock_seat;
     mi::DefaultInputDeviceHub hub{mt::fake_shared(mock_seat), mt::fake_shared(multiplexer),
                                   mt::fake_shared(observer_loop), cookie_authority};
->>>>>>> 2532feba
     Nice<mtd::MockInputDeviceObserver> mock_observer;
     Nice<mtd::MockInputDevice> device{"device","dev-1", mi::DeviceCapability::unknown};
     Nice<mtd::MockInputDevice> another_device{"another_device","dev-2", mi::DeviceCapability::keyboard};
