/*
 * Copyright © 2015 Canonical Ltd.
 *
 * This program is free software: you can redistribute it and/or modify
 * it under the terms of the GNU General Public License version 3 as
 * published by the Free Software Foundation.
 *
 * This program is distributed in the hope that it will be useful,
 * but WITHOUT ANY WARRANTY; without even the implied warranty of
 * MERCHANTABILITY or FITNESS FOR A PARTICULAR PURPOSE.  See the
 * GNU General Public License for more details.
 *
 * You should have received a copy of the GNU General Public License
 * along with this program.  If not, see <http://www.gnu.org/licenses/>.
 *
 * Authored by: Robert Carr <robert.carr@canonical.com>
 */

#include "mir/events/event_builders.h"
#include "mir/events/event_private.h" // only needed to validate motion_up/down mapping

#include <gtest/gtest.h>
#include <gmock/gmock.h>

#include <linux/input.h>

namespace mev = mir::events;
using namespace ::testing;

namespace
{
struct InputEventBuilder : public Test
{
    MirInputDeviceId const device_id = 7;
    std::chrono::nanoseconds const timestamp = std::chrono::nanoseconds(39);
    std::vector<uint8_t> const cookie{};
    MirInputEventModifiers const modifiers = mir_input_event_modifier_meta;
};
}

TEST_F(InputEventBuilder, makes_valid_key_event)
{
    MirKeyboardAction const action = mir_keyboard_action_down;
    xkb_keysym_t const key_code = 34;
    int const scan_code = 17;

   auto ev = mev::make_event(device_id, timestamp,
       cookie, action, key_code, scan_code, modifiers);
   auto e = ev.get();

   EXPECT_EQ(mir_event_type_input, mir_event_get_type(e));
   auto ie = mir_event_get_input_event(e);
   EXPECT_EQ(mir_input_event_type_key, mir_input_event_get_type(ie));
   auto kev = mir_input_event_get_keyboard_event(ie);
   EXPECT_EQ(action, mir_keyboard_event_action(kev));
   EXPECT_EQ(key_code, mir_keyboard_event_key_code(kev));
   EXPECT_EQ(scan_code, mir_keyboard_event_scan_code(kev));
   EXPECT_EQ(modifiers, mir_keyboard_event_modifiers(kev));
}

TEST_F(InputEventBuilder, makes_valid_touch_event)
{
    unsigned touch_count = 3;
    MirTouchId touch_ids[] = {7, 9, 4};
    MirTouchAction actions[] = { mir_touch_action_up, mir_touch_action_change, mir_touch_action_change};
    MirTouchTooltype tooltypes[] = {mir_touch_tooltype_unknown, mir_touch_tooltype_finger, mir_touch_tooltype_stylus};
    float x_axis_values[] = { 7, 14.3, 19.6 };
    float y_axis_values[] = { 3, 9, 11 };
    float pressure_values[] = {3, 9, 14.6};
    float touch_major_values[] = {11, 9, 14};
    float touch_minor_values[] = {13, 3, 9.13};
    float size_values[] = {4, 9, 6};

   auto ev = mev::make_event(device_id, timestamp,
       cookie, modifiers);
   for (unsigned i = 0; i < touch_count; i++)
   {
       mev::add_touch(*ev, touch_ids[i], actions[i], tooltypes[i], x_axis_values[i], y_axis_values[i],
           pressure_values[i], touch_major_values[i], touch_minor_values[i], size_values[i]);
   }
   auto e = ev.get();

   EXPECT_EQ(mir_event_type_input, mir_event_get_type(e));
   auto ie = mir_event_get_input_event(e);
   EXPECT_EQ(mir_input_event_type_touch, mir_input_event_get_type(ie));
   auto tev = mir_input_event_get_touch_event(ie);
   EXPECT_EQ(modifiers, mir_touch_event_modifiers(tev));
   EXPECT_EQ(touch_count, mir_touch_event_point_count(tev));

   for (unsigned i = 0; i < touch_count; i++)
   {
       EXPECT_EQ(touch_ids[i], mir_touch_event_id(tev, i));
       EXPECT_EQ(actions[i], mir_touch_event_action(tev, i));
       EXPECT_EQ(tooltypes[i], mir_touch_event_tooltype(tev, i));
       EXPECT_EQ(x_axis_values[i], mir_touch_event_axis_value(tev, i, mir_touch_axis_x));
       EXPECT_EQ(y_axis_values[i], mir_touch_event_axis_value(tev, i, mir_touch_axis_y));
       EXPECT_EQ(pressure_values[i], mir_touch_event_axis_value(tev, i, mir_touch_axis_pressure));
       EXPECT_EQ(touch_major_values[i], mir_touch_event_axis_value(tev, i, mir_touch_axis_touch_major));
       EXPECT_EQ(touch_minor_values[i], mir_touch_event_axis_value(tev, i, mir_touch_axis_touch_minor));
       EXPECT_EQ(size_values[i], mir_touch_event_axis_value(tev, i, mir_touch_axis_size));
   }   
}

TEST_F(InputEventBuilder, makes_valid_pointer_event)
{
    MirPointerAction action = mir_pointer_action_enter;
    auto depressed_buttons = mir_pointer_button_back | mir_pointer_button_tertiary;
    float x_axis_value = 3.9, y_axis_value = 7.4, hscroll_value = .9, vscroll_value = .3;
    auto const relative_x_value = 0.0;
    auto const relative_y_value = 0.0;
    auto ev = mev::make_event(device_id, timestamp, cookie, modifiers, 
        action, depressed_buttons, x_axis_value, y_axis_value,
        hscroll_value, vscroll_value, relative_x_value, relative_y_value);
    auto e = ev.get();

    EXPECT_EQ(mir_event_type_input, mir_event_get_type(e));
    auto ie = mir_event_get_input_event(e);
    EXPECT_EQ(mir_input_event_type_pointer, mir_input_event_get_type(ie));
    auto pev = mir_input_event_get_pointer_event(ie);
    EXPECT_EQ(modifiers, mir_pointer_event_modifiers(pev));
    EXPECT_EQ(action, mir_pointer_event_action(pev));
    EXPECT_TRUE(mir_pointer_event_button_state(pev, mir_pointer_button_back));
    EXPECT_TRUE(mir_pointer_event_button_state(pev, mir_pointer_button_tertiary));
    EXPECT_FALSE(mir_pointer_event_button_state(pev, mir_pointer_button_primary));
    EXPECT_FALSE(mir_pointer_event_button_state(pev, mir_pointer_button_secondary));
    EXPECT_FALSE(mir_pointer_event_button_state(pev, mir_pointer_button_forward));
    EXPECT_EQ(x_axis_value, mir_pointer_event_axis_value(pev, mir_pointer_axis_x));
    EXPECT_EQ(y_axis_value, mir_pointer_event_axis_value(pev, mir_pointer_axis_y));
    EXPECT_EQ(hscroll_value, mir_pointer_event_axis_value(pev, mir_pointer_axis_hscroll));
    EXPECT_EQ(vscroll_value, mir_pointer_event_axis_value(pev, mir_pointer_axis_vscroll));
}

// The following three requirements can be removed as soon as we remove android::InputDispatcher, which is the
// only remaining part that relies on the difference between mir_motion_action_pointer_{up,down} and
// mir_motion_action_{up,down} and the difference between mir_motion_action_move and mir_motion_action_hover_move.
TEST_F(InputEventBuilder, maps_single_touch_down_to_motion_down)
{
    MirTouchAction action =  mir_touch_action_down;

    auto ev = mev::make_event(device_id, timestamp, cookie, modifiers);
    mev::add_touch(*ev, 0, action, mir_touch_tooltype_finger, 0, 0, 0, 0, 0, 0);
    auto e = ev.get();

    EXPECT_EQ(mir_event_type_input, mir_event_get_type(e));
    auto ie = mir_event_get_input_event(e);
    EXPECT_EQ(mir_input_event_type_touch, mir_input_event_get_type(ie));
    auto tev = mir_input_event_get_touch_event(ie);

    EXPECT_EQ(action, mir_touch_event_action(tev, 0));
}

TEST_F(InputEventBuilder, maps_single_touch_up_to_motion_up)
{
    MirTouchAction action =  mir_touch_action_up;

    auto ev = mev::make_event(device_id, timestamp, cookie, modifiers);
    mev::add_touch(*ev, 0, action, mir_touch_tooltype_finger, 0, 0, 0, 0, 0, 0);
    auto e = ev.get();

    EXPECT_EQ(mir_event_type_input, mir_event_get_type(e));
    auto ie = mir_event_get_input_event(e);
    EXPECT_EQ(mir_input_event_type_touch, mir_input_event_get_type(ie));
    auto tev = mir_input_event_get_touch_event(ie);

    EXPECT_EQ(action, mir_touch_event_action(tev, 0));
}

TEST_F(InputEventBuilder, map_to_hover_if_no_button_pressed)
{
    float x_axis_value = 3.9, y_axis_value = 7.4, hscroll_value = .9, vscroll_value = .3;
    auto const relative_x_value = 0.0;
    auto const relative_y_value = 0.0;
    MirPointerAction action = mir_pointer_action_motion;
    auto ev = mev::make_event(device_id, timestamp, cookie, modifiers,
        action, 0, x_axis_value, y_axis_value,
        hscroll_value, vscroll_value, relative_x_value, relative_y_value);
    auto e = ev.get();

    auto ie = mir_event_get_input_event(e);
    EXPECT_EQ(mir_input_event_type_pointer, mir_input_event_get_type(ie));
    auto pev = mir_input_event_get_pointer_event(ie);
    EXPECT_EQ(modifiers, mir_pointer_event_modifiers(pev));
    EXPECT_EQ(action, mir_pointer_event_action(pev));
}

TEST_F(InputEventBuilder, when_creating_input_device_state_event_it_has_supplied_properties)
{
    auto const pos_x = 12.1f;
    auto const pos_y = 53.2f;
    auto const button_state = mir_pointer_button_primary|mir_pointer_button_secondary;
    auto const modifiers = mir_input_event_modifier_ctrl_right | mir_input_event_modifier_ctrl;
    std::vector<uint32_t> const pressed_keys = {KEY_LEFTALT, KEY_M};
    auto ev = mev::make_event(timestamp,
                              button_state,
                              modifiers,
                              pos_x,
                              pos_y,
                              {mev::InputDeviceState{MirInputDeviceId{3}, pressed_keys, 0},
                               mev::InputDeviceState{MirInputDeviceId{2}, {}, button_state}});

    EXPECT_THAT(mir_event_get_type(ev.get()), Eq(mir_event_type_input_device_state));
    auto ids_event = mir_event_get_input_device_state_event(ev.get());

    EXPECT_THAT(mir_input_device_state_event_time(ids_event), Eq(timestamp.count()));
    EXPECT_THAT(mir_input_device_state_event_modifiers(ids_event), Eq(modifiers));
    EXPECT_THAT(mir_input_device_state_event_pointer_axis(ids_event, mir_pointer_axis_x), Eq(pos_x));
    EXPECT_THAT(mir_input_device_state_event_pointer_axis(ids_event, mir_pointer_axis_y), Eq(pos_y));
    EXPECT_THAT(mir_input_device_state_event_pointer_buttons(ids_event), Eq(button_state));
    EXPECT_THAT(mir_input_device_state_event_device_count(ids_event), Eq(2));

    EXPECT_THAT(mir_input_device_state_event_device_id(ids_event, 0), Eq(MirInputDeviceId{3}));
    auto const pressed_keys_count = mir_input_device_state_event_device_pressed_keys_count(ids_event, 0);
    EXPECT_THAT(pressed_keys_count, Eq(2));
    for (uint32_t i = 0; i < pressed_keys_count; i++)
    {
        EXPECT_THAT(mir_input_device_state_event_device_pressed_keys_for_index(ids_event, 0, i), Eq(pressed_keys[i]));
    }
<<<<<<< HEAD

=======
>>>>>>> 7e69e558
    EXPECT_THAT(mir_input_device_state_event_device_pointer_buttons(ids_event, 0), Eq(0));

    EXPECT_THAT(mir_input_device_state_event_device_id(ids_event, 1), Eq(MirInputDeviceId{2}));
    EXPECT_THAT(mir_input_device_state_event_device_pressed_keys_count(ids_event, 1), Eq(0));
    EXPECT_THAT(mir_input_device_state_event_device_pointer_buttons(ids_event, 1), Eq(button_state));
}

TEST_F(InputEventBuilder, when_deserialized_input_device_state_event_has_supplied_properties)
{
    auto const pos_x = 124.5f;
    auto const pos_y = 91.2f;
    auto const button_state = mir_pointer_button_primary;
    auto const modifiers = mir_input_event_modifier_alt_right | mir_input_event_modifier_alt;
    auto ev = mev::make_event(timestamp,
                              button_state,
                              modifiers,
                              pos_x,
                              pos_y,
                              {});

    auto encoded = MirEvent::serialize(ev.get());

    auto deserialzed_event = MirEvent::deserialize(encoded);

    EXPECT_THAT(mir_event_get_type(deserialzed_event.get()), Eq(mir_event_type_input_device_state));
    auto ids_event = mir_event_get_input_device_state_event(deserialzed_event.get());

    EXPECT_THAT(mir_input_device_state_event_time(ids_event), Eq(timestamp.count()));
    EXPECT_THAT(mir_input_device_state_event_modifiers(ids_event), Eq(modifiers));
    EXPECT_THAT(mir_input_device_state_event_pointer_axis(ids_event, mir_pointer_axis_x), Eq(pos_x));
    EXPECT_THAT(mir_input_device_state_event_pointer_axis(ids_event, mir_pointer_axis_y), Eq(pos_y));
    EXPECT_THAT(mir_input_device_state_event_pointer_buttons(ids_event), Eq(button_state));
    EXPECT_THAT(mir_input_device_state_event_device_count(ids_event), Eq(0));
}

TEST_F(InputEventBuilder, when_deserialized_input_device_state_event_has_supplied_key_presses)
{
    auto const pos_x = 0.0f;
    auto const pos_y = 0.0f;
    auto const button_state = mir_pointer_button_primary | mir_pointer_button_secondary;
    auto const modifiers = mir_input_event_modifier_none;
    std::vector<uint32_t> const pressed_keys = {KEY_RIGHTALT, KEY_LEFTSHIFT, KEY_Q};
    auto ev = mev::make_event(timestamp,
                              button_state,
                              modifiers,
                              pos_x,
                              pos_y,
                              {mev::InputDeviceState{MirInputDeviceId{0}, {}, mir_pointer_button_primary},
                               mev::InputDeviceState{MirInputDeviceId{2}, {}, mir_pointer_button_secondary},
                               mev::InputDeviceState{MirInputDeviceId{3}, pressed_keys, 0}});

    auto encoded = MirEvent::serialize(ev.get());

    auto deserialzed_event = MirEvent::deserialize(encoded);

    EXPECT_THAT(mir_event_get_type(deserialzed_event.get()), Eq(mir_event_type_input_device_state));
    auto ids_event = mir_event_get_input_device_state_event(deserialzed_event.get());

    EXPECT_THAT(mir_input_device_state_event_device_count(ids_event), Eq(3));
    auto pressed_keys_count = mir_input_device_state_event_device_pressed_keys_count(ids_event, 2);
    EXPECT_THAT(pressed_keys_count, Eq(3));
    for (uint32_t i = 0; i < pressed_keys_count; i++)
    {
        EXPECT_THAT(mir_input_device_state_event_device_pressed_keys_for_index(ids_event, 2, i), Eq(pressed_keys[i]));
    }
}<|MERGE_RESOLUTION|>--- conflicted
+++ resolved
@@ -215,10 +215,6 @@
     {
         EXPECT_THAT(mir_input_device_state_event_device_pressed_keys_for_index(ids_event, 0, i), Eq(pressed_keys[i]));
     }
-<<<<<<< HEAD
-
-=======
->>>>>>> 7e69e558
     EXPECT_THAT(mir_input_device_state_event_device_pointer_buttons(ids_event, 0), Eq(0));
 
     EXPECT_THAT(mir_input_device_state_event_device_id(ids_event, 1), Eq(MirInputDeviceId{2}));
