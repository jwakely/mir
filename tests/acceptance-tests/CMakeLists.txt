--- conflicted
+++ resolved
@@ -11,11 +11,8 @@
   test_focus_selection.cpp
   test_server_shutdown.cpp
   test_client_authorization.cpp
-<<<<<<< HEAD
   test_shell_control_of_surface_configuration.cpp
-=======
   test_nested_mir.cpp
->>>>>>> 9087f86c
 )
 
 list(APPEND SOURCES
