/*
 * Copyright © 2015-2016 Canonical Ltd.
 *
 * This program is free software: you can redistribute it and/or modify
 * it under the terms of the GNU General Public License version 3 as
 * published by the Free Software Foundation.
 *
 * This program is distributed in the hope that it will be useful,
 * but WITHOUT ANY WARRANTY; without even the implied warranty of
 * MERCHANTABILITY or FITNESS FOR A PARTICULAR PURPOSE.  See the
 * GNU General Public License for more details.
 *
 * You should have received a copy of the GNU General Public License
 * along with this program.  If not, see <http://www.gnu.org/licenses/>.
 *
 * Authored by: Christopher James Halse Rogers <christopher.halse.rogers@canonical.com>
 *              Brandon Schaefer <brandon.schaefer@canonical.com>
 */

#include "mir/input/input_device_info.h"
#include "mir_test_framework/fake_input_device.h"

#include "mir_test_framework/stub_server_platform_factory.h"
#include "mir_test_framework/connected_client_with_a_surface.h"
#include "mir/test/spin_wait.h"
#include "mir/test/signal.h"
#include "mir/cookie/authority.h"
#include "mir_test_framework/visible_surface.h"

#include "boost/throw_exception.hpp"

#include <linux/input.h>

#include <mutex>

namespace mtf = mir_test_framework;
namespace mt = mir::test;
namespace mi = mir::input;
namespace mis = mir::input::synthesis;

namespace
{
std::chrono::seconds const max_wait{4};
void cookie_capturing_callback(MirSurface*, MirEvent const* ev, void* ctx);
}

class ClientCookies : public mtf::ConnectedClientHeadlessServer
{
public:
    ClientCookies()
    {
        server.override_the_cookie_authority([this] ()
            { return mir::cookie::Authority::create_saving(cookie_secret); });
    }

    void SetUp() override
    {
        mtf::ConnectedClientHeadlessServer::SetUp();

        // Need fullscreen for the cursor events
        auto const spec = mir_connection_create_spec_for_normal_surface(
            connection, 100, 100, mir_pixel_format_abgr_8888);
        mir_surface_spec_set_fullscreen_on_output(spec, 1);
        mir_surface_spec_set_event_handler(spec, &cookie_capturing_callback, this);
        surface = mir_surface_create_sync(spec);
        mir_surface_spec_release(spec);

        mir_buffer_stream_swap_buffers_sync(mir_surface_get_buffer_stream(surface));

        ready_to_accept_events.wait_for(max_wait);
        if (!ready_to_accept_events.raised())
            BOOST_THROW_EXCEPTION(std::runtime_error("Timeout waiting for surface to become focused and exposed"));
    }

    std::unique_ptr<mtf::FakeInputDevice> fake_keyboard{
        mtf::add_fake_input_device(mi::InputDeviceInfo{"keyboard", "keyboard-uid" , mi::DeviceCapability::keyboard})
        };
    std::unique_ptr<mtf::FakeInputDevice> fake_pointer{
        mtf::add_fake_input_device(mi::InputDeviceInfo{"mouse", "mouse-uid" , mi::DeviceCapability::pointer})
        };
    std::unique_ptr<mtf::FakeInputDevice> fake_touch_screen{
       mtf::add_fake_input_device(mi::InputDeviceInfo{
       "touch screen", "touch-screen-uid", mi::DeviceCapability::touchscreen | mi::DeviceCapability::multitouch})
       };

    mir::test::Signal ready_to_accept_events;
    std::vector<std::vector<uint8_t>> out_cookies;
    std::vector<uint8_t> cookie_secret;
    size_t event_count{0};
    mutable std::mutex mutex;
    bool exposed{false};
    bool focused{false};
    MirSurface* surface;
};

namespace
{

void cookie_capturing_callback(MirSurface*, MirEvent const* ev, void* ctx)
{
    auto const event_type = mir_event_get_type(ev);
    auto client_cookie = static_cast<ClientCookies*>(ctx);

    if (event_type == mir_event_type_surface)
    {
        auto event = mir_event_get_surface_event(ev);
        auto const attrib = mir_surface_event_get_attribute(event);
        auto const value = mir_surface_event_get_attribute_value(event);

        std::lock_guard<std::mutex> lk(client_cookie->mutex);
        if (attrib == mir_surface_attrib_visibility &&
            value == mir_surface_visibility_exposed)
        {
            client_cookie->exposed = true;
        }

        if (attrib == mir_surface_attrib_focus &&
            value == mir_surface_focused)
        {
            client_cookie->focused = true;
        }

        if (client_cookie->exposed && client_cookie->focused)
            client_cookie->ready_to_accept_events.raise();
    }
    else if (event_type == mir_event_type_input)
    {
        auto const* iev = mir_event_get_input_event(ev);

        std::lock_guard<std::mutex> lk(client_cookie->mutex);
        if (mir_input_event_has_cookie(iev))
        {
            auto cookie = mir_input_event_get_cookie(iev);
            size_t size = mir_cookie_buffer_size(cookie);

            std::vector<uint8_t> cookie_bytes(size);
            mir_cookie_to_buffer(cookie, cookie_bytes.data(), size);

            mir_cookie_release(cookie);
            client_cookie->out_cookies.push_back(cookie_bytes);
        }

        client_cookie->event_count++;
    }
}

bool wait_for_n_events(size_t n, ClientCookies* client_cookie)
{
    bool all_events = mt::spin_wait_for_condition_or_timeout(
        [&n, &client_cookie]
        {
            std::lock_guard<std::mutex> lk(client_cookie->mutex);
            return client_cookie->event_count >= n;
        },
        std::chrono::seconds{max_wait});

   EXPECT_TRUE(all_events);
   return all_events;
}
}

TEST_F(ClientCookies, keyboard_events_have_cookies)
{
    fake_keyboard->emit_event(mis::a_key_down_event().of_scancode(KEY_M));

    int events = 1;
    if (wait_for_n_events(events, this))
    {
        std::lock_guard<std::mutex> lk(mutex);

        ASSERT_FALSE(out_cookies.empty());
        auto authority = mir::cookie::Authority::create_from(cookie_secret);

        EXPECT_NO_THROW(authority->make_cookie(out_cookies.back()));
    }
}

TEST_F(ClientCookies, pointer_motion_events_do_not_have_cookies)
{
    fake_pointer->emit_event(mis::a_pointer_event().with_movement(1, 1));

<<<<<<< HEAD
    size_t events = 2;
=======
    int events = 1;
>>>>>>> 353ff0bf
    if (wait_for_n_events(events, this))
    {
        std::lock_guard<std::mutex> lk(mutex);
        EXPECT_EQ(event_count, events);
        EXPECT_TRUE(out_cookies.empty());
    }
}

TEST_F(ClientCookies, pointer_click_events_have_cookies)
{
    fake_pointer->emit_event(mis::a_button_down_event().of_button(BTN_LEFT).with_action(mis::EventAction::Down));
    fake_pointer->emit_event(mis::a_button_up_event().of_button(BTN_LEFT));

    int events = 2;
    if (wait_for_n_events(events, this))
    {
        std::lock_guard<std::mutex> lk(mutex);
        ASSERT_FALSE(out_cookies.empty());
        auto authority = mir::cookie::Authority::create_from(cookie_secret);
        EXPECT_NO_THROW(authority->make_cookie(out_cookies.back()));
    }
}

TEST_F(ClientCookies, touch_motion_events_do_not_have_cookies)
{
    fake_touch_screen->emit_event(
         mis::a_touch_event()
        .at_position({0, 0})
        );

    fake_touch_screen->emit_event(
         mis::a_touch_event()
        .with_action(mis::TouchParameters::Action::Move)
        .at_position({1, 1})
        );

    size_t events = 1;
    if (wait_for_n_events(events, this))
    {
        std::lock_guard<std::mutex> lk(mutex);
        EXPECT_GE(event_count, events);
        EXPECT_EQ(out_cookies.size(), 1u);
    }
}<|MERGE_RESOLUTION|>--- conflicted
+++ resolved
@@ -179,11 +179,7 @@
 {
     fake_pointer->emit_event(mis::a_pointer_event().with_movement(1, 1));
 
-<<<<<<< HEAD
-    size_t events = 2;
-=======
-    int events = 1;
->>>>>>> 353ff0bf
+    size_t events = 1;
     if (wait_for_n_events(events, this))
     {
         std::lock_guard<std::mutex> lk(mutex);
