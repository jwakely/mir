/*
 * Copyright © 2015 Canonical Ltd.
 *
 * This program is free software: you can redistribute it and/or modify it
 * under the terms of the GNU General Public License version 3,
 * as published by the Free Software Foundation.
 *
 * This program is distributed in the hope that it will be useful,
 * but WITHOUT ANY WARRANTY; without even the implied warranty of
 * MERCHANTABILITY or FITNESS FOR A PARTICULAR PURPOSE.  See the
 * GNU General Public License for more details.
 *
 * You should have received a copy of the GNU General Public License
 * along with this program.  If not, see <http://www.gnu.org/licenses/>.
 *
 * Authored by: Kevin DuBois <kevin.dubois@canonical.com>
 */

#include "mir_toolkit/rs/mir_render_surface.h"
#include "mir_toolkit/mir_presentation_chain.h"
#include "mir_toolkit/mir_buffer.h"

#include "mir_toolkit/mir_client_library.h"
#include "mir_toolkit/mir_extension_core.h"
#include "mir_toolkit/extensions/fenced_buffers.h"
#include "mir_test_framework/connected_client_headless_server.h"
#include "mir/test/doubles/null_display_buffer_compositor_factory.h"
#include "mir/geometry/size.h"
#include "mir/fd.h"

#include <atomic>
#include <gtest/gtest.h>
#include <gmock/gmock.h>

namespace mg = mir::graphics;
namespace mtf = mir_test_framework;
namespace mt = mir::test;
namespace mc = mir::compositor;
namespace geom = mir::geometry;
namespace mtd = mir::test::doubles;
using namespace testing;
using namespace std::chrono_literals;

namespace
{
#pragma GCC diagnostic push
#pragma GCC diagnostic ignored "-Wdeprecated-declarations"
struct Chain
{
    Chain(Chain const&) = delete;
    Chain& operator=(Chain const&) = delete;

    Chain(MirConnection* connection, MirPresentMode mode) :
        rs(mir_connection_create_render_surface_sync(connection, 0, 0)),
<<<<<<< HEAD
        chain(mir_create_presentation_chain(rs, mode))
=======
        chain(mir_render_surface_get_presentation_chain(rs))
>>>>>>> 239c6d12
    {
    }

    MirRenderSurface* content()
    {
        return rs;
    }

    operator MirPresentationChain*()
    {
        return chain;
    }

    ~Chain()
    {
        mir_render_surface_release(rs);
    }
private:
    MirRenderSurface* rs;
    MirPresentationChain* chain;
};
#pragma GCC diagnostic pop

class SurfaceWithChain
{
public:
    SurfaceWithChain(SurfaceWithChain const&) = delete;
    SurfaceWithChain& operator=(SurfaceWithChain const&) = delete;

    operator MirWindow*()
    {
        return window;
    }

    Chain& chain()
    {
        return chain_;
    }

    ~SurfaceWithChain()
    {
        mir_window_release_sync(window);
    }
protected:
    SurfaceWithChain(
        MirConnection* connection,
        MirPresentMode mode,
        std::function<MirWindow*(Chain&)> const& fn) :
        chain_(connection, mode),
        window(fn(chain_))
    {
    }
private:
    Chain chain_;
    MirWindow* window;
};

struct SurfaceWithChainFromStart : SurfaceWithChain
{
    SurfaceWithChainFromStart(SurfaceWithChainFromStart const&) = delete;
    SurfaceWithChainFromStart& operator=(SurfaceWithChainFromStart const&) = delete;

    SurfaceWithChainFromStart(
        MirConnection* connection, MirPresentMode mode,
        geom::Size size, MirPixelFormat pf) :
        SurfaceWithChain(connection, mode,
        std::bind(&SurfaceWithChainFromStart::create_surface, this,
            std::placeholders::_1, connection, size, pf))
    {
    }
private:
    MirWindow* create_surface(Chain& chain, MirConnection* connection, geom::Size size, MirPixelFormat pf)
    {
        auto spec = mir_create_normal_window_spec(
            connection, size.width.as_int(), size.height.as_int());
        mir_window_spec_set_pixel_format(spec, pf);
#pragma GCC diagnostic push
#pragma GCC diagnostic ignored "-Wdeprecated-declarations"
        mir_window_spec_add_render_surface(
            spec, chain.content(), size.width.as_int(), size.height.as_int(), 0, 0);
#pragma GCC diagnostic pop
        auto window = mir_create_window_sync(spec);
        mir_window_spec_release(spec);
        return window;
    }
};

struct PresentationChain : mtf::ConnectedClientHeadlessServer
{
    geom::Size const size {100, 20};
    MirPixelFormat const pf = mir_pixel_format_abgr_8888;
};

struct MirBufferSync
{
    MirBufferSync() {}
    MirBufferSync(MirBuffer* buffer) :
        buffer_(buffer)
    {
    }

    void buffer_available(MirBuffer* b)
    {
        std::unique_lock<std::mutex> lk(mutex);
        callback_count++;
        buffer_ = b;
        available = true;
        cv.notify_all();
    }

    bool wait_for_buffer(std::chrono::seconds timeout)
    {
        std::unique_lock<std::mutex> lk(mutex);
        return cv.wait_for(lk, timeout, [this] { return available; });
    }

    void unavailable()
    {
        std::unique_lock<std::mutex> lk(mutex);
        available = false;
    }

    MirBuffer* buffer()
    {
        return buffer_;
    }
private:
    std::mutex mutex;
    std::condition_variable cv;
    MirBuffer* buffer_ = nullptr;
    bool available = false;
    unsigned int callback_count = 0;
};

void ignore_callback(MirBuffer*, void*)
{
}

void buffer_callback(MirBuffer* buffer, void* context)
{
    auto sync = reinterpret_cast<MirBufferSync*>(context);
    sync->buffer_available(buffer);
}

}

TEST_F(PresentationChain, supported_modes)
{
    EXPECT_TRUE(mir_connection_present_mode_supported(
        connection, mir_present_mode_fifo));
    EXPECT_TRUE(mir_connection_present_mode_supported(
        connection, mir_present_mode_mailbox));
    //TODOs: 
    EXPECT_FALSE(mir_connection_present_mode_supported(
        connection, mir_present_mode_fifo_relaxed));
    EXPECT_FALSE(mir_connection_present_mode_supported(
        connection, mir_present_mode_immediate));
}

TEST_F(PresentationChain, allocation_calls_callback)
{
    SurfaceWithChainFromStart window(connection, mir_present_mode_fifo, size, pf);

    MirBufferSync context;
    mir_connection_allocate_buffer(
        connection,
        size.width.as_int(), size.height.as_int(), pf,
        buffer_callback, &context);

    EXPECT_TRUE(context.wait_for_buffer(10s));
    EXPECT_THAT(context.buffer(), Ne(nullptr));    
}

TEST_F(PresentationChain, can_access_platform_message_representing_buffer)
{
    SurfaceWithChainFromStart window(connection, mir_present_mode_fifo, size, pf);

    MirBufferSync context;
    mir_connection_allocate_buffer(
        connection,
        size.width.as_int(), size.height.as_int(), pf,
        buffer_callback, &context);

    EXPECT_TRUE(context.wait_for_buffer(10s));
    auto buffer = context.buffer();
    EXPECT_THAT(context.buffer(), Ne(nullptr));

    auto message = mir_buffer_get_buffer_package(buffer);
    ASSERT_THAT(message, Ne(nullptr));
    EXPECT_THAT(message->data_items, Ge(1));
    EXPECT_THAT(message->fd_items, Ge(1));
    EXPECT_THAT(message->width, Eq(size.width.as_int()));
    EXPECT_THAT(message->height, Eq(size.height.as_int()));
}

TEST_F(PresentationChain, has_native_fence)
{
    SurfaceWithChainFromStart window(connection, mir_present_mode_fifo, size, pf);

    auto ext = mir_extension_fenced_buffers_v1(connection);
    ASSERT_THAT(ext, Ne(nullptr));
    ASSERT_THAT(ext->get_fence, Ne(nullptr));

    MirBufferSync context;
    mir_connection_allocate_buffer(
        connection,
        size.width.as_int(), size.height.as_int(), pf,
        buffer_callback, &context);

    EXPECT_TRUE(context.wait_for_buffer(10s));
    auto buffer = context.buffer();
    EXPECT_THAT(context.buffer(), Ne(nullptr));

    //the native type for the stub platform is nullptr
    EXPECT_THAT(ext->get_fence(buffer), Eq(mir::Fd::invalid));
}

TEST_F(PresentationChain, can_map_for_cpu_render)
{
    SurfaceWithChainFromStart window(connection, mir_present_mode_fifo, size, pf);

    MirGraphicsRegion region;
    MirBufferLayout region_layout = mir_buffer_layout_unknown;
    MirBufferSync context;
    mir_connection_allocate_buffer(
        connection,
        size.width.as_int(), size.height.as_int(), pf,
        buffer_callback, &context);

    EXPECT_TRUE(context.wait_for_buffer(10s));
    auto buffer = context.buffer();
    EXPECT_THAT(context.buffer(), Ne(nullptr));
    mir_buffer_map(buffer, &region, &region_layout);
    //cast to int so gtest doesn't try to print a char* that isn't a string
    EXPECT_THAT(reinterpret_cast<int*>(region.vaddr), Ne(nullptr));
    EXPECT_THAT(region.width, Eq(size.width.as_int()));
    EXPECT_THAT(region.height, Eq(size.height.as_int()));
    EXPECT_THAT(region.stride, Eq(size.width.as_int() * MIR_BYTES_PER_PIXEL(pf)));
    EXPECT_THAT(region.pixel_format, Eq(pf));
    EXPECT_THAT(region_layout, Eq(mir_buffer_layout_linear));
    mir_buffer_unmap(buffer);
}

TEST_F(PresentationChain, submission_will_eventually_call_callback)
{
    SurfaceWithChainFromStart window(connection, mir_present_mode_fifo, size, pf);

    auto const num_buffers = 2u;
    std::array<MirBufferSync, num_buffers> contexts;
    auto num_iterations = 50u;
    for(auto& context : contexts)
    {
        mir_connection_allocate_buffer(
            connection,
            size.width.as_int(), size.height.as_int(), pf,
            buffer_callback, &context);
        ASSERT_TRUE(context.wait_for_buffer(10s));
        ASSERT_THAT(context.buffer(), Ne(nullptr));    
    }

    for(auto i = 0u; i < num_iterations; i++)
    {
        mir_presentation_chain_submit_buffer(
            window.chain(), contexts[i % num_buffers].buffer(),
            buffer_callback, &contexts[i % num_buffers]);
        contexts[i % num_buffers].unavailable();
        if (i != 0)
            ASSERT_TRUE(contexts[(i-1) % num_buffers].wait_for_buffer(10s)) << "iteration " << i;
    }

    for (auto& context : contexts)
        mir_buffer_release(context.buffer());
}

TEST_F(PresentationChain, buffers_can_be_destroyed_before_theyre_returned)
{
    SurfaceWithChainFromStart window(connection, mir_present_mode_fifo, size, pf);

    MirBufferSync context;
    auto buffer = mir_connection_allocate_buffer_sync(
        connection, size.width.as_int(), size.height.as_int(), pf);

    mir_presentation_chain_submit_buffer(window.chain(), buffer, ignore_callback, nullptr);
    mir_buffer_release(buffer);
}

TEST_F(PresentationChain, buffers_can_be_flushed)
{
    SurfaceWithChainFromStart window(connection, mir_present_mode_fifo,size, pf);

    auto buffer = mir_connection_allocate_buffer_sync(
        connection, size.width.as_int(), size.height.as_int(), pf);
    mir_buffer_unmap(buffer);
}

#pragma GCC diagnostic push
#pragma GCC diagnostic ignored "-Wdeprecated-declarations"
TEST_F(PresentationChain, destroying_a_chain_will_return_buffers_associated_with_chain)
{
    auto rs_chain = mir_connection_create_render_surface_sync(connection, 1, 1);
    auto chain = mir_render_surface_get_presentation_chain(rs_chain);
    auto rs_stream = mir_connection_create_render_surface_sync(connection, 1, 1);
    auto stream = mir_render_surface_get_buffer_stream(rs_stream, 25, 12, mir_pixel_format_abgr_8888);
    ASSERT_TRUE(mir_presentation_chain_is_valid(chain));
    ASSERT_THAT(mir_presentation_chain_get_error_message(chain), StrEq(""));
    ASSERT_TRUE(mir_render_surface_is_valid(rs_chain));
    ASSERT_TRUE(mir_render_surface_is_valid(rs_stream));

    auto spec = mir_create_normal_window_spec(
        connection, size.width.as_int(), size.height.as_int());
    mir_window_spec_set_pixel_format(spec, pf);
    auto window = mir_create_window_sync(spec);
    mir_window_spec_release(spec);

    spec = mir_create_window_spec(connection);
    mir_window_spec_add_render_surface(
        spec, rs_chain, size.width.as_int(), size.height.as_int(), 0, 0);
    mir_window_apply_spec(window, spec);
    mir_window_spec_release(spec);

    auto buffer = mir_connection_allocate_buffer_sync(
        connection, size.width.as_int(), size.height.as_int(), pf);

    MirBufferSync context(buffer);
    context.unavailable();
    mir_presentation_chain_submit_buffer(chain, context.buffer(), buffer_callback, &context);

    spec = mir_create_window_spec(connection);
    mir_window_spec_add_render_surface(spec, rs_stream, size.width.as_int(), size.height.as_int(), 0, 0);
    mir_window_apply_spec(window, spec);
    mir_window_spec_release(spec);
    mir_render_surface_release(rs_chain);
    mir_buffer_stream_swap_buffers_sync(stream);

    ASSERT_TRUE(context.wait_for_buffer(10s));

    mir_render_surface_release(rs_stream);
    mir_window_release_sync(window);
}
#pragma GCC diagnostic pop

TEST_F(PresentationChain, can_access_basic_buffer_properties)
{
    geom::Width width { 32 };
    geom::Height height { 33 };
    auto format = mir_pixel_format_abgr_8888;

    SurfaceWithChainFromStart window(connection, mir_present_mode_fifo, size, pf);
    auto buffer = mir_connection_allocate_buffer_sync(
        connection, width.as_int(), height.as_int(), format);
    EXPECT_THAT(mir_buffer_get_width(buffer), Eq(width.as_uint32_t()));
    EXPECT_THAT(mir_buffer_get_height(buffer), Eq(height.as_uint32_t()));
    EXPECT_THAT(mir_buffer_get_pixel_format(buffer), Eq(format));
}

TEST_F(PresentationChain, can_check_valid_buffers)
{
    auto buffer = mir_connection_allocate_buffer_sync(
        connection, size.width.as_int(), size.height.as_int(), pf);
    ASSERT_THAT(buffer, Ne(nullptr));
    EXPECT_TRUE(mir_buffer_is_valid(buffer));
    EXPECT_THAT(mir_buffer_get_error_message(buffer), StrEq(""));
}

TEST_F(PresentationChain, can_check_invalid_buffers)
{
    auto buffer = mir_connection_allocate_buffer_sync(connection, 0, 0, pf);
    ASSERT_THAT(buffer, Ne(nullptr));
    EXPECT_FALSE(mir_buffer_is_valid(buffer));
    EXPECT_THAT(mir_buffer_get_error_message(buffer), Not(StrEq("")));
    mir_buffer_release(buffer);
}

namespace
{
    struct TrackedBuffer
    {
        TrackedBuffer(MirConnection* connection, std::atomic<unsigned int>& counter) :
            buffer(mir_connection_allocate_buffer_sync(connection, 100, 100, pf)),
            counter(counter)
        {
        }
        ~TrackedBuffer()
        {
            mir_buffer_release(buffer);
        }

        void submit_to(MirPresentationChain* chain)
        {
            std::unique_lock<std::mutex> lk(mutex);
            if (!avail)
                throw std::runtime_error("test problem");
            avail = false;
            mir_presentation_chain_submit_buffer(chain, buffer, tavailable, this);
        }

        static void tavailable(MirBuffer*, void* ctxt)
        {
            TrackedBuffer* buf = reinterpret_cast<TrackedBuffer*>(ctxt);
            buf->ready();
        }

        void ready()
        {
            last_count_ = counter.fetch_add(1);
            std::unique_lock<std::mutex> lk(mutex);
            avail = true;
            cv.notify_all();
        }

        bool wait_ready(std::chrono::milliseconds ms)
        {
            std::unique_lock<std::mutex> lk(mutex);
            return cv.wait_for(lk, ms, [this] { return avail; });
        }

        bool is_ready() { return avail; }
        unsigned int last_count() const
        {
            return last_count_;
        }
 
        MirPixelFormat pf = mir_pixel_format_abgr_8888;
        MirBuffer* buffer;
        std::atomic<unsigned int>& counter;
        unsigned int last_count_ = 0u;
        bool avail = true;
        std::condition_variable cv;
        std::mutex mutex;
    };
}

TEST_F(PresentationChain, fifo_looks_correct_from_client_perspective)
{
    SurfaceWithChainFromStart window(
        connection, mir_present_mode_fifo,size, pf);

    int const num_buffers = 5;

    std::atomic<unsigned int> counter{ 0u };
    std::array<std::unique_ptr<TrackedBuffer>, num_buffers> buffers;
    for (auto& buffer : buffers)
        buffer = std::make_unique<TrackedBuffer>(connection, counter);
    for(auto& b : buffers)
        b->submit_to(window.chain());

    //the last one that will return;
    EXPECT_TRUE(buffers[3]->wait_ready(5s));
    EXPECT_THAT(buffers[0]->last_count(), Lt(buffers[1]->last_count()));
    EXPECT_THAT(buffers[1]->last_count(), Lt(buffers[2]->last_count()));
    EXPECT_THAT(buffers[2]->last_count(), Lt(buffers[3]->last_count()));
    EXPECT_FALSE(buffers[4]->is_ready());
}

TEST_F(PresentationChain, mailbox_looks_correct_from_client_perspective)
{
    SurfaceWithChainFromStart window(
        connection, mir_present_mode_mailbox, size, pf);

    int const num_buffers = 5;

    std::atomic<unsigned int> counter{ 0u };
    std::array<std::unique_ptr<TrackedBuffer>, num_buffers> buffers;
    for (auto& buffer : buffers)
        buffer = std::make_unique<TrackedBuffer>(connection, counter);

    for(auto i = 0u; i < buffers.size(); i++)
    {
        buffers[i]->submit_to(window.chain());
        if (i > 1)
            EXPECT_TRUE(buffers[i-1]->wait_ready(5s));
    }

    for(auto i = 0u; i < num_buffers - 1; i++)
        EXPECT_TRUE(buffers[i]->is_ready());
    EXPECT_FALSE(buffers[4]->is_ready());
}<|MERGE_RESOLUTION|>--- conflicted
+++ resolved
@@ -52,12 +52,9 @@
 
     Chain(MirConnection* connection, MirPresentMode mode) :
         rs(mir_connection_create_render_surface_sync(connection, 0, 0)),
-<<<<<<< HEAD
-        chain(mir_create_presentation_chain(rs, mode))
-=======
         chain(mir_render_surface_get_presentation_chain(rs))
->>>>>>> 239c6d12
-    {
+    {
+        mir_presentation_chain_set_mode(chain, mode);
     }
 
     MirRenderSurface* content()
