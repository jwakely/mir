/*
 * Copyright © 2013-2015 Canonical Ltd.
 *
 * This program is free software: you can redistribute it and/or modify it
 * under the terms of the GNU General Public License version 3,
 * as published by the Free Software Foundation.
 *
 * This program is distributed in the hope that it will be useful,
 * but WITHOUT ANY WARRANTY; without even the implied warranty of
 * MERCHANTABILITY or FITNESS FOR A PARTICULAR PURPOSE.  See the
 * GNU General Public License for more details.
 *
 * You should have received a copy of the GNU General Public License
 * along with this program.  If not, see <http://www.gnu.org/licenses/>.
 *
 * Authored by: Alan Griffiths <alan@octopull.co.uk>
 */

#include "mir/frontend/session_mediator_observer.h"
#include "mir/graphics/platform.h"
#include "mir/graphics/cursor_image.h"
#include "mir/input/cursor_images.h"
#include "mir/graphics/display.h"
#include "mir/graphics/display_configuration.h"
#include "mir/graphics/display_configuration_policy.h"
#include "mir/graphics/display_configuration_observer.h"
#include "mir/input/input_device_info.h"
#include "mir/shell/shell.h"
#include "mir/input/cursor_listener.h"
#include "mir/cached_ptr.h"
#include "mir/main_loop.h"
#include "mir/server_status_listener.h"
#include "mir/scene/session_coordinator.h"
#include "mir/scene/session.h"
#include "mir/scene/surface.h"
#include "mir/scene/null_surface_observer.h"
#include "mir/shell/display_configuration_controller.h"
#include "mir/shell/host_lifecycle_event_listener.h"
#include "mir/observer_registrar.h"

#include "mir_test_framework/headless_in_process_server.h"
#include "mir_test_framework/stub_server_platform_factory.h"
#include "mir_test_framework/headless_nested_server_runner.h"
#include "mir_test_framework/any_surface.h"
#include "mir_test_framework/fake_input_device.h"
#include "mir/test/signal.h"
#include "mir/test/spin_wait.h"
#include "mir/test/display_config_matchers.h"
#include "mir/test/doubles/fake_display.h"
#include "mir/test/doubles/stub_cursor.h"
#include "mir/test/doubles/stub_display_configuration.h"
#include "mir/test/signal.h"

#include "mir/test/doubles/nested_mock_egl.h"
#include "mir/test/fake_shared.h"

#include <linux/input.h>
#include <atomic>
#include <future>
#include <gtest/gtest.h>
#include <gmock/gmock.h>

namespace geom = mir::geometry;
namespace mf = mir::frontend;
namespace mg = mir::graphics;
namespace mi = mir::input;
namespace msh = mir::shell;
namespace mt = mir::test;
namespace mtd = mir::test::doubles;
namespace mtf = mir_test_framework;
namespace msc = mir::scene;

using namespace testing;
using namespace std::chrono_literals;

namespace
{
struct MockSessionMediatorReport : mf::SessionMediatorObserver
{
    MockSessionMediatorReport()
    {
        EXPECT_CALL(*this, session_connect_called(_)).Times(AnyNumber());
        EXPECT_CALL(*this, session_disconnect_called(_)).Times(AnyNumber());

        // These are not needed for the 1st test, but they will be soon
        EXPECT_CALL(*this, session_create_surface_called(_)).Times(AnyNumber());
        EXPECT_CALL(*this, session_release_surface_called(_)).Times(AnyNumber());
        EXPECT_CALL(*this, session_swap_buffers_called(_)).Times(AnyNumber());
        EXPECT_CALL(*this, session_submit_buffer_called(_)).Times(AnyNumber());
    }

    MOCK_METHOD1(session_connect_called, void (std::string const&));
    MOCK_METHOD1(session_create_surface_called, void (std::string const&));
    MOCK_METHOD1(session_swap_buffers_called, void (std::string const&));
    MOCK_METHOD1(session_exchange_buffer_called, void (std::string const&));
    MOCK_METHOD1(session_submit_buffer_called, void (std::string const&));
    MOCK_METHOD1(session_allocate_buffers_called, void (std::string const&));
    MOCK_METHOD1(session_release_buffers_called, void (std::string const&));
    MOCK_METHOD1(session_release_surface_called, void (std::string const&));
    MOCK_METHOD1(session_disconnect_called, void (std::string const&));
    MOCK_METHOD2(session_start_prompt_session_called, void (std::string const&, pid_t));
    MOCK_METHOD1(session_stop_prompt_session_called, void (std::string const&));

    void session_configure_surface_called(std::string const&) override {};
    void session_configure_surface_cursor_called(std::string const&) override {};
    void session_configure_display_called(std::string const&) override {};
    void session_set_base_display_configuration_called(std::string const&) override {};
    void session_preview_base_display_configuration_called(std::string const&) override {};
    void session_confirm_base_display_configuration_called(std::string const&) override {};
    void session_create_buffer_stream_called(std::string const&) override {}
    void session_release_buffer_stream_called(std::string const&) override {}
    void session_error(const std::string&, const char*, const std::string&) override {};
};

struct MockCursor : public mtd::StubCursor
{
MOCK_METHOD1(show, void(mg::CursorImage const&));
};

struct MockHostLifecycleEventListener : msh::HostLifecycleEventListener
{
MOCK_METHOD1(lifecycle_event_occurred, void (MirLifecycleState));
};

struct MockDisplayConfigurationReport : public mg::DisplayConfigurationObserver
{
    MOCK_METHOD1(initial_configuration, void (std::shared_ptr<mg::DisplayConfiguration const> const& configuration));
    MOCK_METHOD1(configuration_applied, void (std::shared_ptr<mg::DisplayConfiguration const> const& configuration));
    MOCK_METHOD2(session_configuration_applied, void (std::shared_ptr<mf::Session> const& session, std::shared_ptr<mg::DisplayConfiguration> const& configuration));
    MOCK_METHOD1(session_configuration_removed, void (std::shared_ptr<mf::Session> const& session));
    MOCK_METHOD1(base_configuration_updated, void (std::shared_ptr<mg::DisplayConfiguration const> const& base_config));
    MOCK_METHOD2(configuration_failed, void(std::shared_ptr<mg::DisplayConfiguration const> const&, std::exception const&));
    MOCK_METHOD2(catastrophic_configuration_error, void(std::shared_ptr<mg::DisplayConfiguration const> const&, std::exception const&));
};

std::vector<geom::Rectangle> const display_geometry
{
    {{  0, 0}, { 640,  480}},
    {{640, 0}, {1920, 1080}}
};

std::vector<geom::Rectangle> const single_display_geometry
{
    {{  0, 0}, { 640,  480}}
};

std::chrono::seconds const timeout{5};
std::chrono::seconds const long_timeout{10};

// We can't rely on the test environment to have X cursors, so we provide some of our own
auto const cursor_names = {
//        mir_disabled_cursor_name,
    mir_arrow_cursor_name,
    mir_busy_cursor_name,
    mir_caret_cursor_name,
    mir_default_cursor_name,
    mir_pointing_hand_cursor_name,
    mir_open_hand_cursor_name,
    mir_closed_hand_cursor_name,
    mir_horizontal_resize_cursor_name,
    mir_vertical_resize_cursor_name,
    mir_diagonal_resize_bottom_to_top_cursor_name,
    mir_diagonal_resize_top_to_bottom_cursor_name,
    mir_omnidirectional_resize_cursor_name,
    mir_vsplit_resize_cursor_name,
    mir_hsplit_resize_cursor_name,
    mir_crosshair_cursor_name };

int const cursor_size = 24;

struct CursorImage : mg::CursorImage
{
    CursorImage(char const* name) :
        id{std::find(begin(cursor_names), end(cursor_names), name) - begin(cursor_names)},
        data{{uint8_t(id)}}
    {
    }

    void const* as_argb_8888() const { return data.data(); }

    geom::Size size() const { return {cursor_size, cursor_size}; }

    geom::Displacement hotspot() const { return {0, 0}; }

    ptrdiff_t id;
    std::array<uint8_t, MIR_BYTES_PER_PIXEL(mir_pixel_format_argb_8888) * cursor_size * cursor_size> data;
};

struct CursorImages : mir::input::CursorImages
{
public:

    std::shared_ptr<mg::CursorImage> image(std::string const& cursor_name, geom::Size const& /*size*/)
    {
        return std::make_shared<CursorImage>(cursor_name.c_str());
    }
};

struct CursorWrapper : mg::Cursor
{
    CursorWrapper(std::shared_ptr<mg::Cursor> const& wrapped) : wrapped{wrapped} {}
    void show() override { if (!hidden) wrapped->show(); }
    void show(mg::CursorImage const& cursor_image) override { if (!hidden) wrapped->show(cursor_image); }
    void hide() override { wrapped->hide(); }

    void move_to(geom::Point position) override { wrapped->move_to(position); }

    void set_hidden(bool hidden)
    {
        this->hidden = hidden;
        if (hidden) hide();
        else show();
    }

private:
    std::shared_ptr<mg::Cursor> const wrapped;
    bool hidden{false};
};

struct MockDisplayConfigurationPolicy : mg::DisplayConfigurationPolicy
{
    MOCK_METHOD1(apply_to, void (mg::DisplayConfiguration&));
};

struct MockDisplay : mtd::FakeDisplay
{
    using mtd::FakeDisplay::FakeDisplay;

    MOCK_METHOD1(configure, void (mg::DisplayConfiguration const&));
};


struct StubSurfaceObserver : msc::NullSurfaceObserver
{
    void cursor_image_set_to(mg::CursorImage const&) override {}
    void cursor_image_removed() override
    {
        std::unique_lock<decltype(mutex)> lk(mutex);
        removed = true;
        cv.notify_all();
    }

    bool wait_for_removal()
    {
        using namespace std::chrono_literals;
        std::unique_lock<decltype(mutex)> lk(mutex);
        auto rc = cv.wait_for(lk, 4s, [this] { return removed; });
        return rc;
    }
    std::mutex mutex;
    std::condition_variable cv;
    bool removed = false;
};

struct ObservantShell : msh::Shell
{
    ObservantShell(
        std::shared_ptr<msh::Shell> const& wrapped,
        std::shared_ptr<msc::SurfaceObserver> const& surface_observer) :
        wrapped(wrapped),
        surface_observer(surface_observer)
    {
    }

    void add_display(geom::Rectangle const& area) override
    {
        return wrapped->add_display(area);
    }

    void remove_display(geom::Rectangle const& area) override
    {
        return wrapped->remove_display(area);
    }

    bool handle(MirEvent const& event) override
    {
        return wrapped->handle(event);
    }

    void focus_next_session() override
    {
        wrapped->focus_next_session();
    }

    auto focused_session() const -> std::shared_ptr<msc::Session> override
    {
        return wrapped->focused_session();
    }

    void set_focus_to(
        std::shared_ptr<msc::Session> const& focus_session,
        std::shared_ptr<msc::Surface> const& focus_surface) override
    {
        return wrapped->set_focus_to(focus_session, focus_surface);
    }

    std::shared_ptr<msc::Surface> focused_surface() const override
    {
        return wrapped->focused_surface();
    }

    auto surface_at(geom::Point cursor) const -> std::shared_ptr<msc::Surface> override
    {
        return wrapped->surface_at(cursor);
    }

    void raise(msh::SurfaceSet const& surfaces) override
    {
        wrapped->raise(surfaces);
    }

    std::shared_ptr<msc::Session> open_session(
        pid_t client_pid,
        std::string const& name,
        std::shared_ptr<mf::EventSink> const& sink) override
    {
        return wrapped->open_session(client_pid, name, sink);
    }

    void close_session(std::shared_ptr<msc::Session> const& session) override
    {
        wrapped->close_session(session);
    }

    std::shared_ptr<msc::PromptSession> start_prompt_session_for(
        std::shared_ptr<msc::Session> const& session,
        msc::PromptSessionCreationParameters const& params) override
    {
        return wrapped->start_prompt_session_for(session, params);
    }

    void add_prompt_provider_for(
        std::shared_ptr<msc::PromptSession> const& prompt_session,
        std::shared_ptr<msc::Session> const& session) override
    {
        wrapped->add_prompt_provider_for(prompt_session, session);
    }

    void stop_prompt_session(std::shared_ptr<msc::PromptSession> const& prompt_session) override
    {
        wrapped->stop_prompt_session(prompt_session);
    }

    mf::SurfaceId create_surface(
        std::shared_ptr<msc::Session> const& session,
        msc::SurfaceCreationParameters const& params,
        std::shared_ptr<mf::EventSink> const& sink) override
    {
        auto id = wrapped->create_surface(session, params, sink);
        auto window = session->surface(id);
        window->add_observer(surface_observer);
        return id;
    }

    void modify_surface(
        std::shared_ptr<msc::Session> const& session,
        std::shared_ptr<msc::Surface> const& window,
        msh::SurfaceSpecification  const& modifications) override
    {
        wrapped->modify_surface(session, window, modifications);
    }

    void destroy_surface(std::shared_ptr<msc::Session> const& session, mf::SurfaceId window) override
    {
        wrapped->destroy_surface(session, window);
    }

    int set_surface_attribute(
        std::shared_ptr<msc::Session> const& session,
        std::shared_ptr<msc::Surface> const& window,
        MirWindowAttrib attrib,
        int value) override
    {
        return wrapped->set_surface_attribute(session, window, attrib, value);
    }

    int get_surface_attribute(
        std::shared_ptr<msc::Surface> const& window,
        MirWindowAttrib attrib) override
    {
        return wrapped->get_surface_attribute(window, attrib);
    }

    void raise_surface(
        std::shared_ptr<msc::Session> const& session,
        std::shared_ptr<msc::Surface> const& window,
        uint64_t timestamp) override
    {
        return wrapped->raise_surface(session, window, timestamp);
    }

private:
    std::shared_ptr<msh::Shell> const wrapped;
    std::shared_ptr<msc::SurfaceObserver> const surface_observer;
};

class NestedMirRunner : public mtf::HeadlessNestedServerRunner
{
public:
    NestedMirRunner(std::string const& connection_string)
        : NestedMirRunner(connection_string, true)
    {
        start_server();
    }

    virtual ~NestedMirRunner()
    {
        stop_server();
    }

    std::shared_ptr<MockHostLifecycleEventListener> the_mock_host_lifecycle_event_listener()
    {
        return mock_host_lifecycle_event_listener([]
            { return std::make_shared<NiceMock<MockHostLifecycleEventListener>>(); });
    }

    std::shared_ptr<CursorWrapper> cursor_wrapper;

    virtual std::shared_ptr<MockDisplayConfigurationPolicy> mock_display_configuration_policy()
    {
        return mock_display_configuration_policy_([this]
            { return std::make_shared<NiceMock<MockDisplayConfigurationPolicy>>(); });
    }

    void wait_until_surface_ready(MirWindow* window)
    {
        mir_window_set_event_handler(window, wait_for_key_a_event, this);

        auto const dummy_events_received = mt::spin_wait_for_condition_or_timeout(
            [this]
            {
                if (surface_ready) return true;
                fake_input_device->emit_event(
                    mi::synthesis::a_key_down_event().of_scancode(KEY_A));
                fake_input_device->emit_event(
                    mi::synthesis::a_key_up_event().of_scancode(KEY_A));
                return false;
            },
            std::chrono::seconds{5});

        EXPECT_TRUE(dummy_events_received);

        mir_window_set_event_handler(window, nullptr, nullptr);
    }

protected:
    NestedMirRunner(std::string const& connection_string, bool)
        : mtf::HeadlessNestedServerRunner(connection_string)
    {
        server.override_the_host_lifecycle_event_listener([this]
            { return the_mock_host_lifecycle_event_listener(); });

        server.wrap_cursor([&](std::shared_ptr<mg::Cursor> const& wrapped)
            { return cursor_wrapper = std::make_shared<CursorWrapper>(wrapped); });

        server.override_the_cursor_images([] { return std::make_shared<CursorImages>(); });

        server.wrap_display_configuration_policy([this]
            (std::shared_ptr<mg::DisplayConfigurationPolicy> const&)
            { return mock_display_configuration_policy(); });
    }

private:
    static void wait_for_key_a_event(MirWindow*, MirEvent const* ev, void* context)
    {
        auto const nmr = static_cast<NestedMirRunner*>(context);
        if (mir_event_get_type(ev) == mir_event_type_input)
        {
            auto const iev = mir_event_get_input_event(ev);
            if (mir_input_event_get_type(iev) == mir_input_event_type_key)
            {
                auto const kev = mir_input_event_get_keyboard_event(iev);
                if (mir_keyboard_event_scan_code(kev) == KEY_A)
                    nmr->surface_ready = true;
            }
        }
    }

    mir::CachedPtr<MockHostLifecycleEventListener> mock_host_lifecycle_event_listener;
    mir::CachedPtr<MockDisplayConfigurationPolicy> mock_display_configuration_policy_;
    mir::UniqueModulePtr<mtf::FakeInputDevice> fake_input_device{mtf::add_fake_input_device(mi::InputDeviceInfo{
        "test-devce", "test-device",
        mi::DeviceCapability::pointer | mi::DeviceCapability::keyboard | mi::DeviceCapability::alpha_numeric})};
    std::atomic<bool> surface_ready{false};
};

struct NestedServer : mtf::HeadlessInProcessServer
{
    mtd::NestedMockEGL mock_egl;
    mt::Signal condition;
    mt::Signal test_processed_result;

    std::shared_ptr<MockSessionMediatorReport> mock_session_mediator_report
        {std::make_shared<NiceMock<MockSessionMediatorReport>>()};
    std::vector<geom::Rectangle> display_rectangles;
    NiceMock<MockDisplay> display;
    std::shared_ptr<StubSurfaceObserver> stub_observer = std::make_shared<StubSurfaceObserver>();
    NestedServer()
        : display_rectangles{single_display_geometry}, display{display_rectangles}
    {}

    NestedServer(std::vector<geom::Rectangle> const& rectangles)
        : display_rectangles{rectangles}, display{display_rectangles}
    {}

    void SetUp() override
    {
        preset_display(mt::fake_shared(display));

        server.wrap_cursor([this](std::shared_ptr<mg::Cursor> const&) { return the_mock_cursor(); });

        server.wrap_shell([&, this](auto const& wrapped)
        {
            return std::make_shared<ObservantShell>(wrapped, stub_observer);
        });

        mtf::HeadlessInProcessServer::SetUp();

        server.the_session_mediator_observer_registrar()->register_interest(mock_session_mediator_report);
        server.the_display_configuration_observer_registrar()->register_interest(the_mock_display_configuration_report());
    }

    void trigger_lifecycle_event(MirLifecycleState const lifecycle_state)
    {
        auto const app = server.the_session_coordinator()->successor_of({});

        EXPECT_TRUE(app != nullptr) << "Nested server not connected";

        if (app)
        {
           app->set_lifecycle_state(lifecycle_state);
        }
    }

    std::shared_ptr<MockDisplayConfigurationReport> the_mock_display_configuration_report()
    {
        return mock_display_configuration_report;
    }

    std::shared_ptr<MockDisplayConfigurationReport> const
        mock_display_configuration_report{std::make_shared<NiceMock<MockDisplayConfigurationReport>>()};

    std::shared_ptr<MockCursor> the_mock_cursor()
    {
        return mock_cursor([] { return std::make_shared<NiceMock<MockCursor>>(); });
    }

    mir::CachedPtr<MockCursor> mock_cursor;

    void ignore_rebuild_of_egl_context()
    {
        InSequence context_lifecycle;
        EXPECT_CALL(mock_egl, eglCreateContext(_, _, _, _)).Times(AnyNumber()).WillRepeatedly(Return((EGLContext)this));
        EXPECT_CALL(mock_egl, eglDestroyContext(_, _)).Times(AnyNumber()).WillRepeatedly(Return(EGL_TRUE));
    }

    auto hw_display_config_for_unplug() -> std::shared_ptr<mtd::StubDisplayConfig>
    {
        auto new_displays = display_rectangles;
        new_displays.resize(1);

        return std::make_shared<mtd::StubDisplayConfig>(new_displays);
    }


    auto hw_display_config_for_plugin() -> std::shared_ptr<mtd::StubDisplayConfig>
    {
        auto new_displays = display_rectangles;
        new_displays.push_back({{2560, 0}, { 640,  480}});

        return  std::make_shared<mtd::StubDisplayConfig>(new_displays);
    }

    void change_display_configuration(NestedMirRunner& nested_mir, float scale, MirFormFactor form_factor)
    {
        auto const configurator = nested_mir.server.the_display_configuration_controller();
        std::shared_ptr<mg::DisplayConfiguration> config = nested_mir.server.the_display()->configuration();

        config->for_each_output([scale, form_factor] (mg::UserDisplayConfigurationOutput& output)
        {
            output.scale = scale;
            output.form_factor = form_factor;
        });

        configurator->set_base_configuration(config);
    }

    bool wait_for_display_configuration_change(NestedMirRunner& nested_mir, float expected_scale, MirFormFactor expected_form_factor)
    {
        using namespace std::literals::chrono_literals;
        /* Now, because we have absolutely no idea when the call to set_base_configuration will *actually*
        * set the base configuration we get to poll configuration() until we see that it's actually changed.
        */
       auto const end_time = std::chrono::steady_clock::now() + 10s;
       bool done{false};
       while (!done && (std::chrono::steady_clock::now() < end_time))
       {
           auto const new_config = nested_mir.server.the_display()->configuration();

           new_config->for_each_output([&done, expected_scale, expected_form_factor] (auto const& output)
           {
               if (output.scale == expected_scale &&
                   output.form_factor == expected_form_factor)
               {
                   done = true;
               }
           });
           if (!done)
               std::this_thread::sleep_for(100ms);
       }
       return done;
    }
};

struct NestedServerWithTwoDisplays : NestedServer
{
    NestedServerWithTwoDisplays()
        : NestedServer{display_geometry}
    {
    }
};

struct Client
{
    explicit Client(NestedMirRunner& nested_mir) :
        connection(mir_connect_sync(nested_mir.new_connection().c_str(), __PRETTY_FUNCTION__))
    {}

    ~Client() { mir_connection_release(connection); }

    void update_display_configuration(void (*changer)(MirDisplayConfig* config))
    {
        auto const configuration = mir_connection_create_display_configuration(connection);
        changer(configuration);
<<<<<<< HEAD
#pragma GCC diagnostic push
#pragma GCC diagnostic ignored "-Wdeprecated-declarations"
        mir_wait_for(mir_connection_apply_display_config(connection, configuration));
#pragma GCC diagnostic pop
        mir_display_config_destroy(configuration);
=======
        mir_connection_apply_session_display_config(connection, configuration);
        mir_display_config_release(configuration);
>>>>>>> 9bb9a61d
    }

    void update_display_configuration_applied_to(MockDisplay& display, void (*changer)(MirDisplayConfig* config))
    {
        mt::Signal initial_condition;

        auto const configuration = mir_connection_create_display_configuration(connection);

        changer(configuration);

        EXPECT_CALL(display, configure(Not(mt::DisplayConfigMatches(configuration)))).Times(AnyNumber())
            .WillRepeatedly(InvokeWithoutArgs([] {}));
        EXPECT_CALL(display, configure(mt::DisplayConfigMatches(configuration)))
            .WillRepeatedly(InvokeWithoutArgs([&] { initial_condition.raise(); }));

<<<<<<< HEAD
#pragma GCC diagnostic push
#pragma GCC diagnostic ignored "-Wdeprecated-declarations"
        mir_wait_for(mir_connection_apply_display_config(connection, configuration));
#pragma GCC diagnostic pop
=======
        mir_connection_apply_session_display_config(connection, configuration);
>>>>>>> 9bb9a61d

        initial_condition.wait_for(timeout);
        mir_display_config_release(configuration);

        Mock::VerifyAndClearExpectations(&display);
        ASSERT_TRUE(initial_condition.raised());
    }

    MirConnection* const connection;
};

struct ClientWithADisplayChangeCallback : virtual Client
{
    ClientWithADisplayChangeCallback(NestedMirRunner& nested_mir, mir_display_config_callback callback, void* context) :
        Client(nested_mir)
    {
        mir_connection_set_display_config_change_callback(connection, callback, context);
    }
};

struct ClientWithAPaintedSurface : virtual Client
{
    ClientWithAPaintedSurface(NestedMirRunner& nested_mir, geom::Size size, MirPixelFormat format) :
        Client(nested_mir),
        window(mtf::make_surface(connection, size, format))
    {
        mir_buffer_stream_swap_buffers_sync(mir_window_get_buffer_stream(window));
    }

    ClientWithAPaintedSurface(NestedMirRunner& nested_mir) :
        Client(nested_mir),
        window(mtf::make_any_surface(connection))
    {
        mir_buffer_stream_swap_buffers_sync(mir_window_get_buffer_stream(window));
    }

    ~ClientWithAPaintedSurface()
    {
        mir_window_release_sync(window);
    }

    void update_surface_spec(void (*changer)(MirWindowSpec* spec))
    {
        auto const spec = mir_create_window_spec(connection);
        changer(spec);
        mir_window_apply_spec(window, spec);
        mir_window_spec_release(spec);

    }

    MirWindow* window;
};

struct ClientWithAPaintedSurfaceAndABufferStream : virtual Client, ClientWithAPaintedSurface
{
    ClientWithAPaintedSurfaceAndABufferStream(NestedMirRunner& nested_mir) :
        Client(nested_mir),
        ClientWithAPaintedSurface(nested_mir),
        buffer_stream(mir_connection_create_buffer_stream_sync(
            connection,
            cursor_size,
            cursor_size,
            mir_pixel_format_argb_8888, mir_buffer_usage_software))
    {
        mir_buffer_stream_swap_buffers_sync(buffer_stream);
    }

    ~ClientWithAPaintedSurfaceAndABufferStream()
    {
        mir_buffer_stream_release_sync(buffer_stream);
    }

    MirBufferStream* const buffer_stream;
};

struct ClientWithADisplayChangeCallbackAndAPaintedSurface : virtual Client, ClientWithADisplayChangeCallback, ClientWithAPaintedSurface
{
    ClientWithADisplayChangeCallbackAndAPaintedSurface(NestedMirRunner& nested_mir, mir_display_config_callback callback, void* context) :
        Client(nested_mir),
        ClientWithADisplayChangeCallback(nested_mir, callback, context),
        ClientWithAPaintedSurface(nested_mir)
    {
    }
};
}

TEST_F(NestedServer, nested_platform_connects_and_disconnects)
{
    InSequence seq;
    EXPECT_CALL(*mock_session_mediator_report, session_connect_called(_)).Times(1);
    EXPECT_CALL(*mock_session_mediator_report, session_disconnect_called(_)).Times(1);

    NestedMirRunner{new_connection()};
}

TEST_F(NestedServerWithTwoDisplays, sees_expected_outputs)
{
    NestedMirRunner nested_mir{new_connection()};

    auto const display = nested_mir.server.the_display();
    auto const display_config = display->configuration();

    std::vector<geom::Rectangle> outputs;

     display_config->for_each_output([&] (mg::UserDisplayConfigurationOutput& output)
        {
            outputs.push_back(
                geom::Rectangle{
                    output.top_left,
                    output.modes[output.current_mode_index].size});
        });

    EXPECT_THAT(outputs, ContainerEq(display_geometry));
}

TEST_F(NestedServer, shell_sees_set_scaling_factor)
{
    NestedMirRunner nested_mir{new_connection()};

    constexpr float expected_scale{2.3f};
    constexpr MirFormFactor expected_form_factor{mir_form_factor_tv};

    change_display_configuration(nested_mir, expected_scale, expected_form_factor);
    auto const config_applied = wait_for_display_configuration_change(nested_mir, expected_scale, expected_form_factor);

    EXPECT_TRUE(config_applied);
}

TEST_F(NestedServer, client_sees_set_scaling_factor)
{
    NestedMirRunner nested_mir{new_connection()};

    constexpr float expected_scale{2.3f};
    constexpr MirFormFactor expected_form_factor{mir_form_factor_tv};

    change_display_configuration(nested_mir, expected_scale, expected_form_factor);
    auto const config_applied = wait_for_display_configuration_change(nested_mir, expected_scale, expected_form_factor);
    EXPECT_TRUE(config_applied);

    Client client{nested_mir};

    auto spec = mir_create_normal_window_spec(client.connection, 800, 600);
    mir_window_spec_set_pixel_format(spec, mir_pixel_format_abgr_8888);

    mt::Signal surface_event_received;
    mir_window_spec_set_event_handler(spec, [](MirWindow*, MirEvent const* event, void* ctx)
        {
            if (mir_event_get_type(event) == mir_event_type_window_output)
            {
                auto surface_event = mir_event_get_window_output_event(event);
                EXPECT_THAT(mir_window_output_event_get_form_factor(surface_event), Eq(expected_form_factor));
                EXPECT_THAT(mir_window_output_event_get_scale(surface_event), Eq(expected_scale));
                auto signal = static_cast<mt::Signal*>(ctx);
                signal->raise();
            }
        },
        &surface_event_received);

    auto window = mir_create_window_sync(spec);
    mir_window_spec_release(spec);

    EXPECT_TRUE(surface_event_received.wait_for(30s));

    mir_window_release_sync(window);
}

//////////////////////////////////////////////////////////////////
// TODO the following test was used in investigating lifetime issues.
// TODO it may not have much long term value, but decide that later.
TEST_F(NestedServer, on_exit_display_objects_should_be_destroyed)
{
    std::weak_ptr<mir::graphics::Display> my_display;

    {
        NestedMirRunner nested_mir{new_connection()};

        my_display = nested_mir.server.the_display();
    }

    EXPECT_FALSE(my_display.lock()) << "after run_mir() exits the display should be released";
}

TEST_F(NestedServer, receives_lifecycle_events_from_host)
{
    NestedMirRunner nested_mir{new_connection()};

    mir::test::Signal events_processed;

    InSequence seq;
    EXPECT_CALL(*(nested_mir.the_mock_host_lifecycle_event_listener()),
        lifecycle_event_occurred(mir_lifecycle_state_resumed)).Times(1);
    EXPECT_CALL(*(nested_mir.the_mock_host_lifecycle_event_listener()),
        lifecycle_event_occurred(mir_lifecycle_state_will_suspend))
        .WillOnce(WakeUp(&events_processed));
    EXPECT_CALL(*(nested_mir.the_mock_host_lifecycle_event_listener()),
        lifecycle_event_occurred(mir_lifecycle_connection_lost)).Times(AtMost(1));

    trigger_lifecycle_event(mir_lifecycle_state_resumed);
    trigger_lifecycle_event(mir_lifecycle_state_will_suspend);

    events_processed.wait_for(timeout);
}

TEST_F(NestedServer, client_may_connect_to_nested_server_and_create_surface)
{
    NestedMirRunner nested_mir{new_connection()};

    ClientWithAPaintedSurface client(nested_mir);

    bool became_exposed_and_focused = mir::test::spin_wait_for_condition_or_timeout(
        [window = client.window]
        {
            return mir_window_get_visibility(window) == mir_window_visibility_exposed
                && mir_window_get_focus_state(window) == mir_window_focus_state_focused;
        },
        timeout);

    EXPECT_TRUE(became_exposed_and_focused);
}

TEST_F(NestedServerWithTwoDisplays, posts_when_scene_has_visible_changes)
{
    auto const number_of_nested_surfaces = 2;
    auto const number_of_cursor_streams = number_of_nested_surfaces;
    // No post on window creation for the display surfaces - but preparing the cursor is fine
    EXPECT_CALL(*mock_session_mediator_report, session_submit_buffer_called(_)).Times(number_of_cursor_streams);
    NestedMirRunner nested_mir{new_connection()};

    auto const connection = mir_connect_sync(nested_mir.new_connection().c_str(), __PRETTY_FUNCTION__);
    auto const window = mtf::make_any_surface(connection);

    // NB there is no synchronization to guarantee that a spurious post on window creation will have
    // been seen by this point (although in testing it was invariably the case). However, any missed post
    // would be included in one of the later counts and cause a test failure.
    Mock::VerifyAndClearExpectations(mock_session_mediator_report.get());

    // One post on each output when window drawn
    {
        mt::Signal wait;

        EXPECT_CALL(*mock_session_mediator_report, session_submit_buffer_called(_)).Times(number_of_nested_surfaces)
            .WillOnce(InvokeWithoutArgs([]{}))
            .WillOnce(InvokeWithoutArgs([&] { wait.raise(); }));

        mir_buffer_stream_swap_buffers_sync(mir_window_get_buffer_stream(window));

        wait.wait_for(timeout);
        Mock::VerifyAndClearExpectations(mock_session_mediator_report.get());
    }

    // One post on each output when window released
    {
        mt::Signal wait;

        EXPECT_CALL(*mock_session_mediator_report, session_submit_buffer_called(_)).Times(number_of_nested_surfaces)
            .WillOnce(InvokeWithoutArgs([]{}))
            .WillOnce(InvokeWithoutArgs([&] { wait.raise(); }));

        mir_window_release_sync(window);
        mir_connection_release(connection);

        wait.wait_for(timeout);
        Mock::VerifyAndClearExpectations(mock_session_mediator_report.get());
    }

    // No post during shutdown
    EXPECT_CALL(*mock_session_mediator_report, session_submit_buffer_called(_)).Times(0);

    // Ignore other shutdown events
    EXPECT_CALL(*mock_session_mediator_report, session_release_surface_called(_)).Times(AnyNumber());
    EXPECT_CALL(*mock_session_mediator_report, session_disconnect_called(_)).Times(AnyNumber());
}

TEST_F(NestedServer, display_configuration_changes_are_forwarded_to_host)
{
    NestedMirRunner nested_mir{new_connection()};
    ClientWithAPaintedSurface client(nested_mir);
    ignore_rebuild_of_egl_context();

    mt::Signal condition;

    EXPECT_CALL(*the_mock_display_configuration_report(), session_configuration_applied(_, _))
        .WillRepeatedly(InvokeWithoutArgs([&] { condition.raise(); }));

    client.update_display_configuration(
        [](MirDisplayConfig* config) {
            auto output = mir_display_config_get_mutable_output(config, 0);
            mir_output_disable(output);
    });

    ASSERT_TRUE(condition.wait_for(timeout));
    Mock::VerifyAndClearExpectations(the_mock_display_configuration_report().get());
}

TEST_F(NestedServer, display_orientation_changes_are_forwarded_to_host)
{
    NestedMirRunner nested_mir{new_connection()};

    ClientWithAPaintedSurface client(nested_mir);

    auto const configuration = mir_connection_create_display_configuration(client.connection);

    for (auto new_orientation :
        {mir_orientation_left, mir_orientation_right, mir_orientation_inverted, mir_orientation_normal,
         mir_orientation_inverted, mir_orientation_right, mir_orientation_left, mir_orientation_normal})
    {
        // Allow for the egl context getting rebuilt as a side-effect each iteration
        ignore_rebuild_of_egl_context();

        mt::Signal config_reported;

        size_t num_outputs = mir_display_config_get_num_outputs(configuration);
        for (auto i = 0u; i < num_outputs; i++)
        {
            auto output = mir_display_config_get_mutable_output(configuration, i);
            mir_output_set_orientation(output, new_orientation);
        }

        EXPECT_CALL(*the_mock_display_configuration_report(), configuration_applied(Pointee(mt::DisplayConfigMatches(configuration))))
            .WillRepeatedly(InvokeWithoutArgs([&] { config_reported.raise(); }));

<<<<<<< HEAD
#pragma GCC diagnostic push
#pragma GCC diagnostic ignored "-Wdeprecated-declarations"
        mir_wait_for(mir_connection_apply_display_config(client.connection, configuration));
#pragma GCC diagnostic pop
=======
        mir_connection_apply_session_display_config(client.connection, configuration);
>>>>>>> 9bb9a61d

        config_reported.wait_for(timeout);
        Mock::VerifyAndClearExpectations(the_mock_display_configuration_report().get());
    }

    mir_display_config_release(configuration);
}

TEST_F(NestedServer, animated_cursor_image_changes_are_forwarded_to_host)
{
    int const frames = 10;
    NestedMirRunner nested_mir{new_connection()};

    ClientWithAPaintedSurfaceAndABufferStream client(nested_mir);
    nested_mir.wait_until_surface_ready(client.window);

    auto const mock_cursor = the_mock_cursor();

    server.the_cursor_listener()->cursor_moved_to(489, 9);

    // FIXME: In this test setup the software cursor will trigger scene_changed() on show(...).
    // Thus a new frame will be composed. Then a "FramePostObserver" in basic_surface.cpp will
    // react to the frame_posted callback by setting the cursor buffer again via show(..)
    // The number of show calls depends solely on scheduling decisions
    EXPECT_CALL(*mock_cursor, show(_)).Times(AtLeast(frames))
        .WillRepeatedly(InvokeWithoutArgs(
                    [&]
                    {
                        condition.raise();
                        test_processed_result.wait_for(timeout);
                        test_processed_result.reset();
                    }));

    auto conf = mir_cursor_configuration_from_buffer_stream(client.buffer_stream, 0, 0);
    mir_window_configure_cursor(client.window, conf);
    mir_cursor_configuration_destroy(conf);

    EXPECT_TRUE(condition.wait_for(timeout));
    condition.reset();
    test_processed_result.raise();

    for (int i = 0; i != frames; ++i)
    {
        mir_buffer_stream_swap_buffers_sync(client.buffer_stream);

        EXPECT_TRUE(condition.wait_for(timeout));
        condition.reset();
        test_processed_result.raise();
    }
    Mock::VerifyAndClearExpectations(mock_cursor.get());
}

TEST_F(NestedServer, named_cursor_image_changes_are_forwarded_to_host)
{
    auto const mock_cursor = the_mock_cursor();
    ON_CALL(*mock_cursor, show(_)).WillByDefault(WakeUp(&condition));
    NestedMirRunner nested_mir{new_connection()};

    ClientWithAPaintedSurface client(nested_mir);
    nested_mir.wait_until_surface_ready(client.window);

    server.the_cursor_listener()->cursor_moved_to(489, 9);

    // wait for the initial cursor show call..
    EXPECT_TRUE(condition.wait_for(long_timeout));
    condition.reset();

    // FIXME: In this test setup the software cursor will trigger scene_changed() on show(...).
    // Thus a new frame will be composed. Then a "FramePostObserver" in basic_surface.cpp will
    // react to the frame_posted callback by setting the cursor buffer again via show(..)
    // The number of show calls depends solely on scheduling decisions
    EXPECT_CALL(*mock_cursor, show(_)).Times(AtLeast(cursor_names.size()))
            .WillRepeatedly(InvokeWithoutArgs(
                    [&]
                    {
                        condition.raise();
                        test_processed_result.wait_for(long_timeout);
                        test_processed_result.reset();
                    }));


    for (auto const name : cursor_names)
    {
        auto spec = mir_create_window_spec(client.connection);
        mir_window_spec_set_cursor_name(spec, name);
        mir_window_apply_spec(client.window, spec);
        mir_window_spec_release(spec);

        EXPECT_TRUE(condition.wait_for(long_timeout));
        condition.reset();
        test_processed_result.raise();
    }
    Mock::VerifyAndClearExpectations(mock_cursor.get());
}

TEST_F(NestedServer, can_hide_the_host_cursor)
{
    int const frames = 10;
    NestedMirRunner nested_mir{new_connection()};

    ClientWithAPaintedSurfaceAndABufferStream client(nested_mir);
    auto const mock_cursor = the_mock_cursor();
    nested_mir.wait_until_surface_ready(client.window);

    server.the_cursor_listener()->cursor_moved_to(489, 9);

    Mock::VerifyAndClearExpectations(mock_cursor.get());

    // FIXME: In this test setup the software cursor will trigger scene_changed() on show(...).
    // Thus a new frame will be composed. Then a "FramePostObserver" in basic_surface.cpp will
    // react to the frame_posted callback by setting the cursor buffer again via show(..)
    // The number of show calls depends solely on scheduling decisions
    EXPECT_CALL(*mock_cursor, show(_)).Times(AtLeast(1))
        .WillOnce(mt::WakeUp(&condition));

    auto conf = mir_cursor_configuration_from_buffer_stream(client.buffer_stream, 0, 0);
    mir_window_configure_cursor(client.window, conf);
    mir_cursor_configuration_destroy(conf);

    std::this_thread::sleep_for(500ms);
    condition.wait_for(timeout);
    Mock::VerifyAndClearExpectations(mock_cursor.get());

    nested_mir.cursor_wrapper->set_hidden(true);

    EXPECT_CALL(*mock_cursor, show(_)).Times(0);

    for (int i = 0; i != frames; ++i)
    {
        mir_buffer_stream_swap_buffers_sync(client.buffer_stream);
    }

    // Need to verify before test server teardown deletes the
    // window as the host cursor then reverts to default.
    Mock::VerifyAndClearExpectations(mock_cursor.get());
}

//LP: #1597717
TEST_F(NestedServer, showing_a_0x0_cursor_image_sets_disabled_cursor)
{
    NestedMirRunner nested_mir{new_connection()};

    ClientWithAPaintedSurfaceAndABufferStream client(nested_mir);
    nested_mir.wait_until_surface_ready(client.window);
    auto const mock_cursor = the_mock_cursor();

    server.the_cursor_listener()->cursor_moved_to(489, 9);

    //see NamedCursor in qtmir
    struct EmptyImage : mg::CursorImage
    {
        const void *as_argb_8888() const override { return nullptr; }
        geom::Size size() const override { return {0,0}; }
        geom::Displacement hotspot() const override { return {0,0}; }
    } empty_image;
    nested_mir.cursor_wrapper->show(empty_image);

    EXPECT_TRUE(stub_observer->wait_for_removal());

    // Need to verify before test server teardown deletes the
    // window as the host cursor then reverts to default.
    Mock::VerifyAndClearExpectations(mock_cursor.get());
}

TEST_F(NestedServer, applies_display_config_on_startup)
{
    mt::Signal condition;

    auto const expected_config = server.the_display()->configuration();
    expected_config->for_each_output([](mg::UserDisplayConfigurationOutput& output)
        { output.orientation = mir_orientation_inverted;});

    EXPECT_CALL(*the_mock_display_configuration_report(), configuration_applied(Pointee(mt::DisplayConfigMatches(std::ref(*expected_config)))))
        .WillRepeatedly(InvokeWithoutArgs([&] { condition.raise(); }));

    struct MyNestedMirRunner : NestedMirRunner
    {
        MyNestedMirRunner(std::string const& connection_string) :
            NestedMirRunner(connection_string, true)
        {
            start_server();
        }

        std::shared_ptr<MockDisplayConfigurationPolicy> mock_display_configuration_policy() override
        {
            auto result = std::make_unique<MockDisplayConfigurationPolicy>();
            EXPECT_CALL(*result, apply_to(_)).Times(AnyNumber())
                .WillOnce(Invoke([](mg::DisplayConfiguration& config)
                     {
                        config.for_each_output([](mg::UserDisplayConfigurationOutput& output)
                            { output.orientation = mir_orientation_inverted; });
                     }));

            return std::shared_ptr<MockDisplayConfigurationPolicy>(std::move(result));
        }
    } nested_mir{new_connection()};

    ClientWithAPaintedSurface client(nested_mir);

    condition.wait_for(timeout);
    Mock::VerifyAndClearExpectations(the_mock_display_configuration_report().get());

    EXPECT_TRUE(condition.raised());
}

TEST_F(NestedServer, base_configuration_change_in_host_is_seen_in_nested)
{
    NestedMirRunner nested_mir{new_connection()};
    ClientWithAPaintedSurface client(nested_mir);

    auto const config_policy = nested_mir.mock_display_configuration_policy();
    std::shared_ptr<mg::DisplayConfiguration> const new_config{server.the_display()->configuration()};
    new_config->for_each_output([](mg::UserDisplayConfigurationOutput& output)
                                    { output.orientation = mir_orientation_inverted;});

    mt::Signal condition;
    EXPECT_CALL(*config_policy, apply_to(mt::DisplayConfigMatches(std::ref(*new_config))))
        .WillOnce(InvokeWithoutArgs([&] { condition.raise(); }));

    server.the_display_configuration_controller()->set_base_configuration(new_config);

    condition.wait_for(timeout);
    Mock::VerifyAndClearExpectations(config_policy.get());
    EXPECT_TRUE(condition.raised());
}

// lp:1511798
TEST_F(NestedServerWithTwoDisplays, display_configuration_reset_when_application_exits)
{
    NestedMirRunner nested_mir{new_connection()};
    ignore_rebuild_of_egl_context();

    mt::Signal condition;
    {
        ClientWithAPaintedSurface client(nested_mir);

        {
            mt::Signal initial_condition;

            EXPECT_CALL(*the_mock_display_configuration_report(), configuration_applied(_))
                .WillRepeatedly(InvokeWithoutArgs([&] { initial_condition.raise(); }));


            client.update_display_configuration(
                [](MirDisplayConfig* config) {
                    auto output = mir_display_config_get_mutable_output(config, 0);
                    mir_output_disable(output);
            });

            // Wait for initial config to be applied
            initial_condition.wait_for(timeout);

            Mock::VerifyAndClearExpectations(the_mock_display_configuration_report().get());
            ASSERT_TRUE(initial_condition.raised());
        }

        EXPECT_CALL(*the_mock_display_configuration_report(), configuration_applied(_))
            .WillRepeatedly(InvokeWithoutArgs([&] { condition.raise(); }));
    }

    condition.wait_for(timeout);
    EXPECT_TRUE(condition.raised());
    Mock::VerifyAndClearExpectations(the_mock_display_configuration_report().get());
}

// lp:1511798
TEST_F(NestedServer, display_configuration_reset_when_nested_server_exits)
{
    mt::Signal condition;

    {
        NestedMirRunner nested_mir{new_connection()};
        ignore_rebuild_of_egl_context();

        ClientWithAPaintedSurface client(nested_mir);

        std::shared_ptr<mg::DisplayConfiguration> const new_config{nested_mir.server.the_display()->configuration()};
        new_config->for_each_output([](mg::UserDisplayConfigurationOutput& output)
                                        { output.orientation = mir_orientation_inverted;});

        mt::Signal initial_condition;

        EXPECT_CALL(*the_mock_display_configuration_report(), configuration_applied(_))
            .WillRepeatedly(InvokeWithoutArgs([&] { initial_condition.raise(); }));

        nested_mir.server.the_display_configuration_controller()->set_base_configuration(new_config);

        // Wait for initial config to be applied
        initial_condition.wait_for(timeout);
        Mock::VerifyAndClearExpectations(the_mock_display_configuration_report().get());
        ASSERT_TRUE(initial_condition.raised());

        EXPECT_CALL(*the_mock_display_configuration_report(), configuration_applied(_))
            .WillRepeatedly(InvokeWithoutArgs([&] { condition.raise(); }));
    }

    condition.wait_for(timeout);
    EXPECT_TRUE(condition.raised());
}

TEST_F(NestedServer, when_monitor_unplugs_client_is_notified_of_new_display_configuration)
{
    NestedMirRunner nested_mir{new_connection()};
    ignore_rebuild_of_egl_context();

    mt::Signal client_config_changed;
    ClientWithADisplayChangeCallbackAndAPaintedSurface client(
        nested_mir,
        [](MirConnection*, void* context) { static_cast<mt::Signal*>(context)->raise(); },
        &client_config_changed);

    auto const new_config = hw_display_config_for_unplug();

    display.emit_configuration_change_event(new_config);

    client_config_changed.wait_for(timeout);

    ASSERT_TRUE(client_config_changed.raised());

    auto const configuration = mir_connection_create_display_configuration(client.connection);

    EXPECT_THAT(configuration, mt::DisplayConfigMatches(*new_config));

    mir_display_config_release(configuration);
}

TEST_F(NestedServer, given_nested_server_set_base_display_configuration_when_monitor_unplugs_configuration_is_reset)
{
    NestedMirRunner nested_mir{new_connection()};
    ignore_rebuild_of_egl_context();

    /* We need to attach a painted client before attempting to set the display mode,
     * otherwise the nested server will not have rendered anything, so won't be focused,
     * so the host server won't apply any set configuration
     */
    ClientWithAPaintedSurface client(nested_mir);

    {
        std::shared_ptr<mg::DisplayConfiguration> const initial_config{nested_mir.server.the_display()->configuration()};
        initial_config->for_each_output([](mg::UserDisplayConfigurationOutput& output)
                                            { output.orientation = mir_orientation_inverted;});

        mt::Signal initial_condition;

        EXPECT_CALL(*the_mock_display_configuration_report(), configuration_applied(_))
            .WillRepeatedly(InvokeWithoutArgs([&] { initial_condition.raise(); }));

        nested_mir.server.the_display_configuration_controller()->set_base_configuration(initial_config);

        // Wait for initial config to be applied
        initial_condition.wait_for(timeout);
        Mock::VerifyAndClearExpectations(the_mock_display_configuration_report().get());
        ASSERT_TRUE(initial_condition.raised());
    }

    auto const expect_config = hw_display_config_for_unplug();

    mt::Signal condition;

    EXPECT_CALL(*the_mock_display_configuration_report(), configuration_applied(Pointee(mt::DisplayConfigMatches(*expect_config))))
        .WillOnce(InvokeWithoutArgs([&] { condition.raise(); }));

    display.emit_configuration_change_event(expect_config);

    condition.wait_for(timeout);
    EXPECT_TRUE(condition.raised());
    Mock::VerifyAndClearExpectations(the_mock_display_configuration_report().get());
}

// TODO this test needs some core changes before it will pass. C.f. lp:1522802
// Specifically, ms::MediatingDisplayChanger::configure_for_hardware_change()
// doesn't reset the session config of the active client (even though it
// clears it from MediatingDisplayChanger::config_map).
// This is intentional, to avoid redundant reconfigurations, but we should
// handle the case of a client failing to apply a new config.
TEST_F(NestedServer, DISABLED_given_client_set_display_configuration_when_monitor_unplugs_configuration_is_reset)
{
    NestedMirRunner nested_mir{new_connection()};
    ignore_rebuild_of_egl_context();

    ClientWithAPaintedSurface client(nested_mir);

    client.update_display_configuration(
        [](MirDisplayConfig* config) {
            auto output = mir_display_config_get_mutable_output(config, 0);
            mir_output_disable(output);
    });

    auto const expect_config = hw_display_config_for_unplug();

    mt::Signal condition;

    EXPECT_CALL(*the_mock_display_configuration_report(), configuration_applied(Pointee(mt::DisplayConfigMatches(*expect_config))))
        .WillOnce(InvokeWithoutArgs([&] { condition.raise(); }));

    display.emit_configuration_change_event(expect_config);

    condition.wait_for(timeout);
    EXPECT_TRUE(condition.raised());
    Mock::VerifyAndClearExpectations(the_mock_display_configuration_report().get());
}

TEST_F(NestedServer, when_monitor_plugged_in_client_is_notified_of_new_display_configuration)
{
    NestedMirRunner nested_mir{new_connection()};
    ignore_rebuild_of_egl_context();

    mt::Signal client_config_changed;
    ClientWithADisplayChangeCallbackAndAPaintedSurface client(
        nested_mir,
        [](MirConnection*, void* context) { static_cast<mt::Signal*>(context)->raise(); },
        &client_config_changed);

    auto const new_config = hw_display_config_for_plugin();

    display.emit_configuration_change_event(new_config);

    client_config_changed.wait_for(timeout);

    ASSERT_TRUE(client_config_changed.raised());

    // The default layout policy (for cloned displays) will be applied by the MediatingDisplayChanger.
    // So set the expectation to match
    mtd::StubDisplayConfig expected_config(*new_config);
    expected_config.for_each_output([](mg::UserDisplayConfigurationOutput& output)
        { output.top_left = {0, 0}; });

    auto const configuration = mir_connection_create_display_configuration(client.connection);

    EXPECT_THAT(configuration, mt::DisplayConfigMatches(expected_config));

    mir_display_config_release(configuration);
}

TEST_F(NestedServer, given_nested_server_set_base_display_configuration_when_monitor_plugged_in_configuration_is_reset)
{
    NestedMirRunner nested_mir{new_connection()};
    ignore_rebuild_of_egl_context();

    /* We need to attach a painted client before attempting to set the display mode,
     * otherwise the nested server will not have rendered anything, so won't be focused,
     * so the host server won't apply any set configuration
     */
    ClientWithAPaintedSurface client(nested_mir);

    {
        std::shared_ptr<mg::DisplayConfiguration> const initial_config{nested_mir.server.the_display()->configuration()};
        initial_config->for_each_output([](mg::UserDisplayConfigurationOutput& output)
                                            { output.orientation = mir_orientation_inverted;});

        mt::Signal initial_condition;

        EXPECT_CALL(*the_mock_display_configuration_report(), configuration_applied(_))
            .WillRepeatedly(InvokeWithoutArgs([&] { initial_condition.raise(); }));

        nested_mir.server.the_display_configuration_controller()->set_base_configuration(initial_config);

        // Wait for initial config to be applied
        initial_condition.wait_for(timeout);
        Mock::VerifyAndClearExpectations(the_mock_display_configuration_report().get());
        ASSERT_TRUE(initial_condition.raised());
    }

    auto const new_config = hw_display_config_for_plugin();

    // The default layout policy (for cloned displays) will be applied by the MediatingDisplayChanger.
    // So set the expectation to match
    mtd::StubDisplayConfig expected_config(*new_config);
    expected_config.for_each_output([](mg::UserDisplayConfigurationOutput& output)
                                        { output.top_left = {0, 0}; });

    mt::Signal condition;

    EXPECT_CALL(*the_mock_display_configuration_report(), configuration_applied(Pointee(mt::DisplayConfigMatches(expected_config))))
        .WillOnce(InvokeWithoutArgs([&] { condition.raise(); }));

    display.emit_configuration_change_event(new_config);

    condition.wait_for(timeout);
    EXPECT_TRUE(condition.raised());
    Mock::VerifyAndClearExpectations(the_mock_display_configuration_report().get());
}

// TODO this test needs some core changes before it will pass. C.f. lp:1522802
// Specifically, ms::MediatingDisplayChanger::configure_for_hardware_change()
// doesn't reset the session config of the active client (even though it
// clears it from MediatingDisplayChanger::config_map).
// This is intentional, to avoid redundant reconfigurations, but we should
// handle the case of a client failing to apply a new config.
TEST_F(NestedServer, DISABLED_given_client_set_display_configuration_when_monitor_plugged_in_configuration_is_reset)
{
    NestedMirRunner nested_mir{new_connection()};
    ignore_rebuild_of_egl_context();

    ClientWithAPaintedSurface client(nested_mir);

    client.update_display_configuration(
        [](MirDisplayConfig* config) {
            auto output = mir_display_config_get_mutable_output(config, 0);
            mir_output_disable(output);
    });

    auto const new_config = hw_display_config_for_plugin();

    // The default layout policy (for cloned displays) will be applied by the MediatingDisplayChanger.
    // So set the expectation to match
    mtd::StubDisplayConfig expected_config(*new_config);
    expected_config.for_each_output([](mg::UserDisplayConfigurationOutput& output)
                                        { output.top_left = {0, 0}; });

    mt::Signal condition;

    EXPECT_CALL(*the_mock_display_configuration_report(), configuration_applied(Pointee(mt::DisplayConfigMatches(expected_config))))
        .WillOnce(InvokeWithoutArgs([&] { condition.raise(); }));

    display.emit_configuration_change_event(new_config);

    condition.wait_for(timeout);
    EXPECT_TRUE(condition.raised());
    Mock::VerifyAndClearExpectations(the_mock_display_configuration_report().get());
}

TEST_F(NestedServerWithTwoDisplays,
    given_client_set_display_configuration_when_monitor_unplugs_client_is_notified_of_new_display_configuration)
{
    NestedMirRunner nested_mir{new_connection()};
    ignore_rebuild_of_egl_context();

    mt::Signal condition;

    ClientWithADisplayChangeCallbackAndAPaintedSurface client(
        nested_mir,
        [](MirConnection*, void* context) { static_cast<mt::Signal*>(context)->raise(); },
        &condition);

    mt::Signal initial_condition;

    EXPECT_CALL(*the_mock_display_configuration_report(), configuration_applied(_))
        .WillRepeatedly(InvokeWithoutArgs([&] { initial_condition.raise(); }));

    client.update_display_configuration(
        [](MirDisplayConfig* config) {
            auto output = mir_display_config_get_mutable_output(config, 0);
            mir_output_disable(output);
    });

    initial_condition.wait_for(timeout);
    Mock::VerifyAndClearExpectations(the_mock_display_configuration_report().get());
    ASSERT_TRUE(initial_condition.raised());

    auto const new_config = hw_display_config_for_unplug();

    display.emit_configuration_change_event(new_config);

    condition.wait_for(timeout);

    EXPECT_TRUE(condition.raised());

    auto const configuration = mir_connection_create_display_configuration(client.connection);

    EXPECT_THAT(configuration, mt::DisplayConfigMatches(*new_config));

    mir_display_config_release(configuration);
    Mock::VerifyAndClearExpectations(the_mock_display_configuration_report().get());
}

TEST_F(NestedServer,
       given_client_set_display_configuration_when_monitor_unplugs_client_can_set_display_configuration)
{
    NestedMirRunner nested_mir{new_connection()};
    ignore_rebuild_of_egl_context();

    mt::Signal client_config_changed;

    ClientWithADisplayChangeCallbackAndAPaintedSurface client(
        nested_mir,
        [](MirConnection*, void* context) { static_cast<mt::Signal*>(context)->raise(); },
        &client_config_changed);

    client.update_display_configuration_applied_to(display,
        [](MirDisplayConfig* config) {
            auto output = mir_display_config_get_mutable_output(config, 0);
            mir_output_enable(output);
    });

    auto const new_hw_config = hw_display_config_for_unplug();

    auto const expected_config = std::make_shared<mtd::StubDisplayConfig>(*new_hw_config);
    expected_config->for_each_output([](mg::UserDisplayConfigurationOutput& output)
        { output.orientation = mir_orientation_inverted; });

    mt::Signal host_config_change;

    EXPECT_CALL(display, configure(Not(mt::DisplayConfigMatches(*expected_config)))).Times(AnyNumber())
        .WillRepeatedly(InvokeWithoutArgs([] {}));
    EXPECT_CALL(display, configure(mt::DisplayConfigMatches(*expected_config)))
        .WillRepeatedly(InvokeWithoutArgs([&] { host_config_change.raise(); }));

    display.emit_configuration_change_event(new_hw_config);

    client_config_changed.wait_for(timeout);
    if (client_config_changed.raised())
    {
        client.update_display_configuration(
            [](MirDisplayConfig* config) {

                auto output = mir_display_config_get_mutable_output(config, 0);
                mir_output_set_orientation(output, mir_orientation_inverted);
        });
    }

    host_config_change.wait_for(timeout);

    EXPECT_TRUE(host_config_change.raised());
    Mock::VerifyAndClearExpectations(&display);
}

TEST_F(NestedServerWithTwoDisplays, uses_passthrough_when_surface_size_is_appropriate)
{
    using namespace std::chrono_literals;
    NestedMirRunner nested_mir{new_connection()};
    ClientWithAPaintedSurface client(
        nested_mir, display_geometry.front().size, mir_pixel_format_xbgr_8888);
    nested_mir.wait_until_surface_ready(client.window);
    EXPECT_TRUE(nested_mir.passthrough_tracker->wait_for_passthrough_frames(1, 5s));
}<|MERGE_RESOLUTION|>--- conflicted
+++ resolved
@@ -632,16 +632,8 @@
     {
         auto const configuration = mir_connection_create_display_configuration(connection);
         changer(configuration);
-<<<<<<< HEAD
-#pragma GCC diagnostic push
-#pragma GCC diagnostic ignored "-Wdeprecated-declarations"
-        mir_wait_for(mir_connection_apply_display_config(connection, configuration));
-#pragma GCC diagnostic pop
-        mir_display_config_destroy(configuration);
-=======
         mir_connection_apply_session_display_config(connection, configuration);
         mir_display_config_release(configuration);
->>>>>>> 9bb9a61d
     }
 
     void update_display_configuration_applied_to(MockDisplay& display, void (*changer)(MirDisplayConfig* config))
@@ -657,14 +649,7 @@
         EXPECT_CALL(display, configure(mt::DisplayConfigMatches(configuration)))
             .WillRepeatedly(InvokeWithoutArgs([&] { initial_condition.raise(); }));
 
-<<<<<<< HEAD
-#pragma GCC diagnostic push
-#pragma GCC diagnostic ignored "-Wdeprecated-declarations"
-        mir_wait_for(mir_connection_apply_display_config(connection, configuration));
-#pragma GCC diagnostic pop
-=======
         mir_connection_apply_session_display_config(connection, configuration);
->>>>>>> 9bb9a61d
 
         initial_condition.wait_for(timeout);
         mir_display_config_release(configuration);
@@ -986,14 +971,7 @@
         EXPECT_CALL(*the_mock_display_configuration_report(), configuration_applied(Pointee(mt::DisplayConfigMatches(configuration))))
             .WillRepeatedly(InvokeWithoutArgs([&] { config_reported.raise(); }));
 
-<<<<<<< HEAD
-#pragma GCC diagnostic push
-#pragma GCC diagnostic ignored "-Wdeprecated-declarations"
-        mir_wait_for(mir_connection_apply_display_config(client.connection, configuration));
-#pragma GCC diagnostic pop
-=======
         mir_connection_apply_session_display_config(client.connection, configuration);
->>>>>>> 9bb9a61d
 
         config_reported.wait_for(timeout);
         Mock::VerifyAndClearExpectations(the_mock_display_configuration_report().get());
