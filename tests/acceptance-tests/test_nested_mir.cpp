--- conflicted
+++ resolved
@@ -153,14 +153,11 @@
     }
 };
 
-<<<<<<< HEAD
-=======
 struct NestedMockGL : NiceMock<mir::test::doubles::MockGL>
 {
     NestedMockGL() {}
 };
 
->>>>>>> 59381dc0
 template<class NestedServerConfiguration>
 struct ClientConfig : mtf::TestingClientConfiguration
 {
