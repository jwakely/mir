--- conflicted
+++ resolved
@@ -25,24 +25,9 @@
   set (CMAKE_CXX_FLAGS "${CMAKE_CXX_FLAGS} -Wno-inconsistent-missing-override")
 endif()
 
-<<<<<<< HEAD
-=======
 set (CMAKE_C_FLAGS "${CMAKE_C_FLAGS} -fno-lto")
 set (CMAKE_CXX_FLAGS "${CMAKE_CXX_FLAGS} -fno-lto")
 
-if (MIR_TEST_PLATFORM STREQUAL "android")
-  add_definitions(-DANDROID)
-endif()
-
-if (MIR_TEST_PLATFORM STREQUAL "mesa-kms")
-  add_definitions(-DMESA_KMS)
-endif()
-
-if (MIR_TEST_PLATFORM STREQUAL "mesa-x11")
-  add_definitions(-DMESA_X11)
-endif()
-
->>>>>>> feceb57e
 if (MIR_BUILD_PLATFORM_ANDROID)
   #avoid complaints about poor quality android headers
   include_directories(SYSTEM ${LIBHARDWARE_INCLUDE_DIRS})
