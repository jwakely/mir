--- conflicted
+++ resolved
@@ -103,14 +103,11 @@
         return the_gl_config();
     }
 
-<<<<<<< HEAD
     auto buffer_allocator() -> std::shared_ptr<mir::graphics::GraphicBufferAllocator>
     {
         return the_buffer_allocator();
     }
 
-=======
->>>>>>> 6898e530
 private:
     std::thread main_loop_thread;
     static char const* argv[];
@@ -211,13 +208,9 @@
     {
         auto display = platform.create_display(
             env.initial_display_configuration(),
-<<<<<<< HEAD
             env.gl_config(),
             env.options(),
             env.buffer_allocator());
-=======
-            env.gl_config());
->>>>>>> 6898e530
 
         std::cout << "Successfully created display" << std::endl;
 
