/*
 * Copyright © Canonical Ltd.
 *
 * This program is free software: you can redistribute it and/or modify it
 * under the terms of the GNU General Public License version 3,
 * as published by the Free Software Foundation.
 *
 * This program is distributed in the hope that it will be useful,
 * but WITHOUT ANY WARRANTY; without even the implied warranty of
 * MERCHANTABILITY or FITNESS FOR A PARTICULAR PURPOSE.  See the
 * GNU General Public License for more details.
 *
 * You should have received a copy of the GNU General Public License
 * along with this program.  If not, see <http://www.gnu.org/licenses/>.
 */

#include "mir/graphics/platform.h"
#include "mir/graphics/display.h"
#include "mir/graphics/display_buffer.h"
#include "mir/graphics/graphic_buffer_allocator.h"
#include "mir/options/option.h"
#include "mir/options/program_option.h"
#include "mir/shared_library.h"
#include "mir/renderer/gl/context_source.h"
#include "mir/renderer/gl/context.h"
#include "mir/renderer/sw/pixel_source.h"
#include "mir/renderer/renderer_factory.h"
#include "mir/renderer/renderer.h"
#include "mir/main_loop.h"
#include "mir/renderer/gl/gl_surface.h"

#include "../../src/include/platform/mir/graphics/pixel_format_utils.h"
#include "mir/default_server_configuration.h"
#include "mir/emergency_cleanup.h"

#include <EGL/egl.h>
#include <GLES2/gl2.h>
#include <boost/exception/diagnostic_information.hpp>
#include <chrono>
#include <iostream>
#include <mir/geometry/displacement.h>
#include <thread>
#include <unistd.h>

namespace mg = mir::graphics;
namespace mrs = mir::renderer::software;

namespace
{
//TODO: With a little bit of reworking of the CMake files it would be possible to
//just depend on the relevant object libraries and not pull in the whole DefaultServerConfiguration
class MinimalServerEnvironment : private mir::DefaultServerConfiguration
{
public:
    MinimalServerEnvironment() : DefaultServerConfiguration(1, argv)
    {
    }

    ~MinimalServerEnvironment()
    {
        if (main_loop_thread.joinable())
        {
            the_main_loop()->stop();
            main_loop_thread.join();
        }
    }

    auto options() const -> std::shared_ptr<mir::options::Option>
    {
        return std::make_shared<mir::options::ProgramOption>();
    }

    auto console_services() -> std::shared_ptr<mir::ConsoleServices>
    {
        // The ConsoleServices may require a running mainloop.
        if (!main_loop_thread.joinable())
            main_loop_thread = std::thread{[this]() { the_main_loop()->run(); }};

        return the_console_services();
    }

    auto display_report() -> std::shared_ptr<mir::graphics::DisplayReport>
    {
        return the_display_report();
    }

    auto logger() -> std::shared_ptr<mir::logging::Logger>
    {
        return the_logger();
    }

    auto emergency_cleanup_registry() -> std::shared_ptr<mir::EmergencyCleanupRegistry>
    {
        return the_emergency_cleanup();
    }

    auto initial_display_configuration() -> std::shared_ptr<mir::graphics::DisplayConfigurationPolicy>
    {
        return the_display_configuration_policy();
    }

    auto gl_config() -> std::shared_ptr<mir::graphics::GLConfig>
    {
        return the_gl_config();
    }

<<<<<<< HEAD
    auto buffer_allocator() -> std::shared_ptr<mir::graphics::GraphicBufferAllocator>
    {
        return the_buffer_allocator();
=======
    auto options() -> std::shared_ptr<mir::options::Option>
    {
        return the_options();
>>>>>>> 2a61739c
    }

private:
    std::thread main_loop_thread;
    static char const* argv[];
};
char const* MinimalServerEnvironment::argv[] = {"graphics_platform_test_harness", nullptr};

std::string describe_probe_result(mg::PlatformPriority priority)
{
    if (priority == mg::PlatformPriority::unsupported)
    {
        return "UNSUPPORTED";
    }
    else if (priority == mg::PlatformPriority::dummy)
    {
        return "DUMMY";
    }
    else if (priority < mg::PlatformPriority::supported)
    {
        return std::string{"SUPPORTED - "} + std::to_string(mg::PlatformPriority::supported - priority);
    }
    else if (priority == mg::PlatformPriority::supported)
    {
        return "SUPPORTED";
    }
    else if (priority < mg::PlatformPriority::best)
    {
        return std::string{"SUPPORTED + "} + std::to_string(priority - mg::PlatformPriority::supported);
    }
    else if (priority == mg::PlatformPriority::best)
    {
        return "BEST";
    }
    return std::string{"BEST + "} + std::to_string(priority - mg::PlatformPriority::best);
}

auto test_probe(mir::SharedLibrary const& dso, MinimalServerEnvironment& config) -> std::vector<mg::SupportedDevice>
{
    try
    {
        auto probe_fn =
            dso.load_function<mg::PlatformProbe>("probe_graphics_platform", MIR_SERVER_GRAPHICS_PLATFORM_VERSION);

        auto result = probe_fn(
            config.console_services(),
            std::make_shared<mir::udev::Context>(),
            *std::dynamic_pointer_cast<mir::options::ProgramOption>(config.options()));

        for (auto const& device : result)
        {
            std::cout << "Probe result: " << describe_probe_result(device.support_level) << "(" << device.support_level << ")" << std::endl;
        }

        return result;
    }
    catch (...)
    {
        std::throw_with_nested(std::runtime_error{"Failure in probe()"});
    }
}

auto test_platform_construction(mir::SharedLibrary const& dso, std::vector<mg::SupportedDevice> const& devices, MinimalServerEnvironment& env)
    -> std::shared_ptr<mir::graphics::DisplayPlatform>
{
    try
    {
        auto create_display_platform = dso.load_function<mg::CreateDisplayPlatform>(
            "create_display_platform", MIR_SERVER_GRAPHICS_PLATFORM_VERSION);

        for (auto const& device : devices)
        {
            if (device.support_level >= mg::PlatformPriority::supported)
            {
                auto display = create_display_platform(
                    device,
                    env.options(),
                    env.emergency_cleanup_registry(),
                    env.console_services(),
                    env.display_report());

                std::cout << "Successfully constructed DisplayPlatform" << std::endl;

                return display;                
            }
        }
        BOOST_THROW_EXCEPTION((std::runtime_error{"Device probe didn't return any supported devices"}));
        
    }
    catch (...)
    {
        std::throw_with_nested(std::runtime_error{"Failure constructing platform"});
    }
}

auto test_display_construction(mir::graphics::DisplayPlatform& platform, MinimalServerEnvironment& env)
    -> std::shared_ptr<mir::graphics::Display>
{
    try
    {
        auto display = platform.create_display(
            env.initial_display_configuration(),
            env.gl_config(),
<<<<<<< HEAD
            env.options(),
            env.buffer_allocator());
=======
            env.options());
>>>>>>> 2a61739c

        std::cout << "Successfully created display" << std::endl;

        return display;
    }
    catch (...)
    {
        std::throw_with_nested(std::runtime_error{"Failure constructing Display"});
    }
}

void for_each_display_buffer(mg::Display& display, std::function<void(mg::DisplayBuffer&)> functor)
{
    display.for_each_display_sync_group(
        [db_functor = std::move(functor)](mg::DisplaySyncGroup& sync_group)
        {
            sync_group.for_each_display_buffer(db_functor);
        });
}

auto test_display_has_at_least_one_enabled_output(mg::Display& display) -> bool
{
    int output_count{0};
    for_each_display_buffer(display, [&output_count](auto&) { ++output_count; });
    if (output_count > 0)
    {
        std::cout << "Display has " << output_count << " enabled outputs" << std::endl;
    }
    else
    {
        std::cout << "Display has no enabled outputs!" << std::endl;
    }

    return output_count > 0;
}

auto dump_egl_config(mg::Display& display) -> bool
{
    auto& context_source = dynamic_cast<mir::renderer::gl::ContextSource&>(display);
    auto ctx = context_source.create_gl_context();
    
    ctx->make_current();

    auto const dpy = eglGetCurrentDisplay();
    std::cout << "EGL Information: " << std::endl;
    std::cout << "EGL Client APIs: " << eglQueryString(dpy, EGL_CLIENT_APIS) << std::endl;
    std::cout << "EGL Vendor: " << eglQueryString(dpy, EGL_VENDOR) << std::endl;
    std::cout << "EGL Version: " << eglQueryString(dpy, EGL_VERSION) << std::endl;
    std::cout << "EGL Extensions: " << eglQueryString(dpy, EGL_EXTENSIONS) << std::endl;

    return true;
}
/*
auto hex_to_gl(unsigned char colour) -> GLclampf
{
    return static_cast<float>(colour) / 255;
}

void basic_display_swapping(mg::Display& display)
{
    for_each_display_buffer(
        display,
        [](mg::DisplayBuffer& db)
        {
            auto& gl_buffer = dynamic_cast<mir::renderer::gl::RenderTarget&>(db);
            gl_buffer.make_current();
            
            for (int i = 0; i < 3; ++i)
            {
                glClearColor(
                    hex_to_gl(0xe9),
                    hex_to_gl(0x54),
                    hex_to_gl(0x20),
                    0.0f);

                glClear(GL_COLOR_BUFFER_BIT);

                gl_buffer.swap_buffers();

                sleep(1);

                glClearColor(
                    hex_to_gl(0x77),
                    hex_to_gl(0x21),
                    hex_to_gl(0x6f),
                    1.0f);

                glClear(GL_COLOR_BUFFER_BIT);

                gl_buffer.swap_buffers();

                sleep(1);
            }
        });
}
*/
std::shared_ptr<mg::Buffer> alloc_and_fill_sw_buffer(
    mg::GraphicBufferAllocator& allocator,
    mir::geometry::Size size,
    MirPixelFormat format,
    uint32_t fill_value)
{
    auto const num_px = size.width.as_uint32_t() * size.height.as_uint32_t();
    auto buffer = std::make_unique<unsigned char[]>(num_px* MIR_BYTES_PER_PIXEL(format));
    std::fill(
        reinterpret_cast<uint32_t*>(buffer.get()),
        reinterpret_cast<uint32_t*>(buffer.get() + num_px),
        fill_value);

    return mrs::alloc_buffer_with_content(
        allocator,
        buffer.get(),
        size,
        mir::geometry::Stride(size.width.as_uint32_t() * MIR_BYTES_PER_PIXEL(format)),
        format);
}

template<typename Period, typename Rep>
auto bounce_within(
    mir::geometry::Rectangle const& surface,
    mir::geometry::Displacement const& motion_per_ms,
    std::chrono::duration<Rep, Period> const& duration,
    mir::geometry::Rectangle const& bounding_box)
    -> mir::geometry::Displacement
{
    auto bounced_motion = motion_per_ms;
    auto const projected_motion =
        motion_per_ms * std::chrono::duration_cast<std::chrono::milliseconds>(duration).count();

    if ((surface.bottom_right() + projected_motion).x > bounding_box.right())
    {
        bounced_motion =
            mir::geometry::Displacement{
                bounced_motion.dx * -1,
                bounced_motion.dy};
    }
    if ((surface.bottom_right() + projected_motion).y > bounding_box.bottom())
    {
        bounced_motion =
            mir::geometry::Displacement{
                bounced_motion.dx,
                bounced_motion.dy * -1};
    }
    if ((surface.bottom_right() + projected_motion).x.as_int() < 0)
    {
        bounced_motion =
            mir::geometry::Displacement{
                bounced_motion.dx * -1,
                bounced_motion.dy};
    }
    if ((surface.bottom_right() + projected_motion).y.as_int() < 0)
    {
        bounced_motion =
            mir::geometry::Displacement{
                bounced_motion.dx,
                bounced_motion.dy * -1};
    }

    return bounced_motion;
}

[[maybe_unused]]
void basic_software_buffer_drawing(
    mg::Display& display,
    std::shared_ptr<mg::RenderingPlatform> platform,
    mg::GraphicBufferAllocator& allocator,
    mir::renderer::RendererFactory& /*factory*/)
{
    uint32_t const transparent_orange = 0x002054e9;
    uint32_t const translucent_aubergine = 0xaa77216f;

    auto orange =
        alloc_and_fill_sw_buffer(allocator, {640, 480}, mir_pixel_format_xbgr_8888, transparent_orange);
    auto aubergine =
        alloc_and_fill_sw_buffer(allocator, {800, 600}, mir_pixel_format_argb_8888, translucent_aubergine);

    std::vector<std::unique_ptr<mir::renderer::Renderer>> renderers;

    int min_height{std::numeric_limits<int>::max()}, min_width{std::numeric_limits<int>::max()};
    for_each_display_buffer(
        display,
        [platform, /*&renderers, &factory,*/ &min_height, &min_width](mg::DisplayBuffer& db)
        {
            if (auto gl_interface = mg::RenderingPlatform::acquire_interface<mg::GLRenderingProvider>(platform))
            {
//                auto output_surface = gl_interface->surface_for_output(db, );
//                renderers.push_back(factory.create_renderer_for(std::move(output_surface), gl_interface));
                min_height = std::min(min_height, db.view_area().bottom().as_int());
                min_width = std::min(min_width, db.view_area().right().as_int());
            }
            else
            {
                BOOST_THROW_EXCEPTION((std::runtime_error{"Platform does not support GL"}));
            }
        });

    class DummyRenderable : public mg::Renderable
    {
    public:
        DummyRenderable(
            std::shared_ptr<mg::Buffer> buffer,
            mir::geometry::Point top_left)
            : buffer_{std::move(buffer)},
              top_left{top_left}
        {
        }

        auto id() const -> mg::Renderable::ID override
        {
            return buffer_.get();
        }

        auto buffer() const -> std::shared_ptr<mg::Buffer> override
        {
            return buffer_;
        }

        auto screen_position() const -> mir::geometry::Rectangle override
        {
            return mir::geometry::Rectangle{top_left, buffer()->size()};
        }

        auto alpha() const -> float override
        {
            return 1.0f;
        }

        glm::mat4 transformation() const override
        {
            return glm::mat4(1);
        }

        bool shaped() const override
        {
            return mg::contains_alpha(buffer_->pixel_format());
        }

        auto clip_area() const -> std::optional<mir::geometry::Rectangle> override
        {
            return std::optional<mir::geometry::Rectangle>{};
        }

        void set_position(mir::geometry::Point top_left)
        {
            this->top_left = top_left;
        }
    private:
        std::shared_ptr<mg::Buffer> const buffer_;
        mir::geometry::Point top_left;
    };

    auto orange_rectangle =
        std::make_shared<DummyRenderable>(std::move(orange), mir::geometry::Point{0, 0});
    auto aubergine_rectangle =
        std::make_shared<DummyRenderable>(std::move(aubergine), mir::geometry::Point{600, 600});

    using namespace std::literals::chrono_literals;
    using namespace std::chrono;

    auto const end_time = steady_clock::now() + 10s;

    auto last_frame_time = steady_clock::now();
    auto orange_displacement = mir::geometry::Displacement{1, 1};
    auto aubergine_displacement = mir::geometry::Displacement{-1, -1};
    auto const bounding_box = mir::geometry::Rectangle{{0, 0,}, {min_width, min_height}};

    while (steady_clock::now() < end_time)
    {
        auto const delta_t = steady_clock::now() - last_frame_time;
        last_frame_time = steady_clock::now();

        auto const delta_t_ms = duration_cast<milliseconds>(delta_t).count();

        orange_displacement = bounce_within(
            orange_rectangle->screen_position(),
            orange_displacement,
            delta_t,
            bounding_box);
        orange_rectangle->set_position(
            orange_rectangle->screen_position().top_left +
            delta_t_ms * orange_displacement);

        aubergine_displacement = bounce_within(
            aubergine_rectangle->screen_position(),
            aubergine_displacement,
            delta_t,
            bounding_box);
        aubergine_rectangle->set_position(
            aubergine_rectangle->screen_position().top_left +
            delta_t_ms * aubergine_displacement);

        for(auto const& renderer : renderers)
        {
            renderer->render({orange_rectangle, aubergine_rectangle});
        }
    }
}

void print_diagnostic_information(std::exception const& err)
{
    std::cout << "Error: " << err.what() << std::endl;
    std::cout << boost::diagnostic_information(err) << std::endl;
    try
    {
        std::rethrow_if_nested(err);
    }
    catch (std::exception const& inner)
    {
        std::cout << "Caused by: " << std::endl;
        print_diagnostic_information(inner);
    }
    catch (...)
    {
        std::cout << "Caused by broken exception!" << std::endl;
    }
}
}

int main(int argc, char const** argv)
{
    if (argc != 2)
    {
        std::cerr << "Usage: " << argv[0] << " PLATFORM_DSO" << std::endl;
        return -1;
    }

    mir::SharedLibrary platform_dso{argv[1]};

    MinimalServerEnvironment config;

    bool success = true;
    try
    {
        auto devices = test_probe(platform_dso, config);
        if (auto platform = test_platform_construction(platform_dso, devices, config))
        {
            if (auto display = test_display_construction(*platform, config))
            {
                success &= dump_egl_config(*display);
                success &= test_display_has_at_least_one_enabled_output(*display);
//                success &= test_display_buffers_support_gl(*display);
//                basic_display_swapping(*display);

                // TODO: Update for display/render platform split
//                auto buffer_allocator = platform->create_buffer_allocator(*display);
//
//                basic_software_buffer_drawing(
//                    *display,
//                    *buffer_allocator,
//                    *config.render_factory());
            }
            else
            {
                success = false;
            }
        }
        else
        {
            success = false;
        }
    }
    catch (std::exception const& e)
    {
        print_diagnostic_information(e);
        success = false;
    }
    catch (...)
    {
        std::cout << "Error: Broken exception" << std::endl;
        success = false;
    }
    std::cout << (success ? "PASS" : "FAILURE") << std::endl;
    return success ? EXIT_SUCCESS : EXIT_FAILURE;
}<|MERGE_RESOLUTION|>--- conflicted
+++ resolved
@@ -104,15 +104,9 @@
         return the_gl_config();
     }
 
-<<<<<<< HEAD
     auto buffer_allocator() -> std::shared_ptr<mir::graphics::GraphicBufferAllocator>
     {
         return the_buffer_allocator();
-=======
-    auto options() -> std::shared_ptr<mir::options::Option>
-    {
-        return the_options();
->>>>>>> 2a61739c
     }
 
 private:
@@ -216,12 +210,8 @@
         auto display = platform.create_display(
             env.initial_display_configuration(),
             env.gl_config(),
-<<<<<<< HEAD
             env.options(),
             env.buffer_allocator());
-=======
-            env.options());
->>>>>>> 2a61739c
 
         std::cout << "Successfully created display" << std::endl;
 
