--- conflicted
+++ resolved
@@ -104,7 +104,6 @@
 builddeps=$(echo ${builddeps} | sed 's/([^)]*)//g')
 builddeps=$(echo ${builddeps} | sed -e 's/abi-compliance-checker//g')
 
-<<<<<<< HEAD
 echo "[General]
 arch=${arch}
 directory=${directory}
@@ -129,12 +128,9 @@
 done
 
 multistrap -f mstrap.conf 
-=======
-fakeroot debootstrap --include=${builddeps} --arch=${arch} --download-only --variant=buildd ${dist} .
->>>>>>> d5c3ef02
 
-# this kept coming up in my tests.
 rm -f var/cache/apt/archives/lock
+
 # Remove libc libraries that confuse the cross-compiler
 rm -f var/cache/apt/archives/libc-dev*.deb
 rm -f var/cache/apt/archives/libc6*.deb
