MIR_COMMON_3 {
 global: mir_*;
  extern "C++" {
# The following symbols come from running a script over the generated docs. Vis:
# ../tools/process_doxygen_xml.py doc/xml/*.xml | grep "^mircommon public" | sed "s/mircommon public: /    /" | sort  
    mir_arrow_cursor_name*;
    mir_busy_cursor_name*;
    mir_caret_cursor_name*;
    mir_closed_hand_cursor_name*;
    mir_default_cursor_name*;
    mir_diagonal_resize_bottom_to_top_cursor_name*;
    mir_diagonal_resize_top_to_bottom_cursor_name*;
    mir_disabled_cursor_name*;
    mir::Fd::Fd*;
    mir::Fd::invalid*;
    mir::Fd::operator*;
    mir::geometry::operator*;
    mir::geometry::Point::operator*;
    mir::geometry::Point::Point*;
    mir::geometry::Rectangle::bottom_left*;
    mir::geometry::Rectangle::bottom_right*;
    mir::geometry::Rectangle::contains*;
    mir::geometry::Rectangle::intersection_with*;
    mir::geometry::Rectangle::overlaps*;
    mir::geometry::Rectangle::Rectangle*;
    mir::geometry::Rectangles::add*;
    mir::geometry::Rectangles::begin*;
    mir::geometry::Rectangles::bounding_rectangle*;
    mir::geometry::Rectangles::clear*;
    mir::geometry::Rectangles::confine*;
    mir::geometry::Rectangles::end*;
    mir::geometry::Rectangles::operator*;
    mir::geometry::Rectangles::Rectangles*;
    mir::geometry::Rectangles::size*;
    mir::geometry::Rectangle::top_right*;
    mir::geometry::Size::operator*;
    mir::geometry::Size::Size*;
    mir_horizontal_resize_cursor_name*;
    mir_hsplit_resize_cursor_name*;
    mir::input::receiver::android::AndroidInputPlatform::?AndroidInputPlatform*;
    mir::input::receiver::android::AndroidInputPlatform::AndroidInputPlatform*;
    mir::input::receiver::android::AndroidInputPlatform::create_input_thread*;
    mir::input::receiver::android::AndroidInputPlatform::operator*;
    mir::input::receiver::android::InputReceiver::fd*;
    mir::input::receiver::android::InputReceiver::?InputReceiver*;
    mir::input::receiver::android::InputReceiver::InputReceiver*;
    mir::input::receiver::android::InputReceiver::next_event*;
    mir::input::receiver::android::InputReceiver::operator*;
    mir::input::receiver::android::InputReceiverThread::?InputReceiverThread*;
    mir::input::receiver::android::InputReceiverThread::InputReceiverThread*;
    mir::input::receiver::android::InputReceiverThread::join*;
    mir::input::receiver::android::InputReceiverThread::operator*;
    mir::input::receiver::android::InputReceiverThread::start*;
    mir::input::receiver::android::InputReceiverThread::stop*;
    mir::input::receiver::android::InputReceiver::wake*;
    mir::input::receiver::InputPlatform::create*;
    mir::input::receiver::InputPlatform::create_input_thread*;
    mir::input::receiver::InputPlatform::InputPlatform*;
    mir::input::receiver::InputPlatform::operator*;
    mir::input::receiver::InputReceiverThread::InputReceiverThread*;
    mir::input::receiver::InputReceiverThread::join*;
    mir::input::receiver::InputReceiverThread::operator*;
    mir::input::receiver::InputReceiverThread::start*;
    mir::input::receiver::InputReceiverThread::stop*;
    mir_omnidirectional_resize_cursor_name*;
    mir_open_hand_cursor_name*;
    mir_pointing_hand_cursor_name*;
    mir::time::Clock::?Clock*;
    mir::time::Clock::Clock*;
    mir::time::Clock::sample*;
    mir_vertical_resize_cursor_name*;
    mir_vsplit_resize_cursor_name*;
    non-virtual?thunk?to?mir::input::receiver::android::AndroidInputPlatform::?AndroidInputPlatform*;
    non-virtual?thunk?to?mir::input::receiver::android::AndroidInputPlatform::create_input_thread*;
    non-virtual?thunk?to?mir::input::receiver::android::InputReceiver::?InputReceiver*;
    non-virtual?thunk?to?mir::input::receiver::android::InputReceiver::next_event*;
    non-virtual?thunk?to?mir::input::receiver::android::InputReceiverThread::?InputReceiverThread*;
    non-virtual?thunk?to?mir::input::receiver::android::InputReceiverThread::join*;
    non-virtual?thunk?to?mir::input::receiver::android::InputReceiverThread::start*;
    non-virtual?thunk?to?mir::input::receiver::android::InputReceiverThread::stop*;
    non-virtual?thunk?to?mir::input::receiver::android::InputReceiver::wake*;
    non-virtual?thunk?to?mir::time::Clock::?Clock*;
    typeinfo?for?MirBufferPackage;
    typeinfo?for?MirDisplayCard;
    typeinfo?for?MirDisplayConfiguration;
    typeinfo?for?MirDisplayInfo;
    typeinfo?for?MirDisplayMode;
    typeinfo?for?MirDisplayOutput;
    typeinfo?for?MirEventDelegate;
    typeinfo?for?mir::Fd;
    typeinfo?for?mir::geometry::Point;
    typeinfo?for?mir::geometry::Rectangle;
    typeinfo?for?mir::geometry::Rectangles;
    typeinfo?for?mir::geometry::Size;
    typeinfo?for?MirGraphicsRegion;
    typeinfo?for?mir::input::receiver::android::AndroidInputPlatform;
    typeinfo?for?mir::input::receiver::android::InputReceiver;
    typeinfo?for?mir::input::receiver::android::InputReceiverThread;
    typeinfo?for?mir::input::receiver::InputPlatform;
    typeinfo?for?mir::input::receiver::InputReceiverThread;
    typeinfo?for?mir::IntOwnedFd;
    typeinfo?for?MirKeyEvent;
    typeinfo?for?MirMesaEGLNativeDisplay;
    typeinfo?for?MirMesaEGLNativeSurface;
    typeinfo?for?MirMotionEvent;
    typeinfo?for?MirMotionPointer;
    typeinfo?for?MirOrientationEvent;
    typeinfo?for?MirPlatformPackage;
    typeinfo?for?MirPromptSessionEvent;
    typeinfo?for?MirRectangle;
    typeinfo?for?MirResizeEvent;
    typeinfo?for?MirScreencastParameters;
    typeinfo?for?MirSurfaceEvent;
    typeinfo?for?MirSurfaceParameters;
    typeinfo?for?mir::time::Clock;
    vtable?for?MirBufferPackage;
    vtable?for?MirDisplayCard;
    vtable?for?MirDisplayConfiguration;
    vtable?for?MirDisplayInfo;
    vtable?for?MirDisplayMode;
    vtable?for?MirDisplayOutput;
    vtable?for?MirEventDelegate;
    vtable?for?mir::Fd;
    vtable?for?mir::geometry::Point;
    vtable?for?mir::geometry::Rectangle;
    vtable?for?mir::geometry::Rectangles;
    vtable?for?mir::geometry::Size;
    vtable?for?MirGraphicsRegion;
    vtable?for?mir::input::receiver::android::AndroidInputPlatform;
    vtable?for?mir::input::receiver::android::InputReceiver;
    vtable?for?mir::input::receiver::android::InputReceiverThread;
    vtable?for?mir::input::receiver::InputPlatform;
    vtable?for?mir::input::receiver::InputReceiverThread;
    vtable?for?mir::IntOwnedFd;
    vtable?for?MirKeyEvent;
    vtable?for?MirMesaEGLNativeDisplay;
    vtable?for?MirMesaEGLNativeSurface;
    vtable?for?MirMotionEvent;
    vtable?for?MirMotionPointer;
    vtable?for?MirOrientationEvent;
    vtable?for?MirPlatformPackage;
    vtable?for?MirPromptSessionEvent;
    vtable?for?MirRectangle;
    vtable?for?MirResizeEvent;
    vtable?for?MirScreencastParameters;
    vtable?for?MirSurfaceEvent;
    vtable?for?MirSurfaceParameters;
    
    # These symbols are supposed to be "private" (they're under src/include)
    # but they are used by libmirplatform, libmirclient or libmirserver
    mir::default_server_socket;
    mir::input::android::Lexicon::translate*;
    mir::logging::input_timestamp*;
    mir::logging::log*;
    mir::logging::set_logger*;
    mir::logging::SharedLibraryProberReport::SharedLibraryProberReport*;
    mir::RecursiveReadLock::?RecursiveReadLock*;
    mir::RecursiveReadLock::RecursiveReadLock*;
    mir::RecursiveReadWriteMutex::read_lock*;
    mir::RecursiveReadWriteMutex::read_unlock*;
    mir::RecursiveReadWriteMutex::write_lock*;
    mir::RecursiveReadWriteMutex::write_unlock*;
    mir::report::lttng::TracepointProvider::?TracepointProvider*;
    mir::report::lttng::TracepointProvider::TracepointProvider*;
    mir::set_thread_name*;
    mir::SharedLibrary::load_symbol*;
    mir::SharedLibrary::?SharedLibrary*;
    mir::SharedLibrary::SharedLibrary*;
    mir::udev::Context::?Context*;
    mir::udev::Context::Context*;
    mir::udev::Enumerator::begin*;
    mir::udev::Enumerator::end*;
    mir::udev::Enumerator::?Enumerator*;
    mir::udev::Enumerator::Enumerator*;
    mir::udev::Enumerator::iterator::operator*;
    mir::udev::Enumerator::match_parent*;
    mir::udev::Enumerator::match_subsystem*;
    mir::udev::Enumerator::match_sysname*;
    mir::udev::Enumerator::scan_devices*;
    mir::udev::Monitor::enable*;
    mir::udev::Monitor::fd*;
    mir::udev::Monitor::filter_by_subsystem*;
    mir::udev::Monitor::?Monitor*;
    mir::udev::Monitor::Monitor*;
    mir::udev::Monitor::process_events*;
    mir::udev::operator*;
    vtable?for?mir::logging::DumbConsoleLogger;
    vtable?for?mir::time::SteadyClock;
    vtable?for?mir::time::Clock;

    mir::send_fds*;

    mir::fd_reception_error::fd_reception_error*;
    mir::receive_data*;
    mir::socket_error::socket_error*;
    mir::socket_error_is_transient*;
    mir::socket_disconnected_error*;
    typeinfo?for?mir::fd_reception_error;
    typeinfo?for?mir::socket_error;
    typeinfo?for?mir::socket_disconnected_error;
  };
 local: *;
};

MIR_COMMON_3.1 {
<<<<<<< HEAD
  global:
    extern "C++" {
      mir::libraries_for_path*;
    };
} MIR_COMMON_3;
=======
 global:
  extern "C++" {
    mir::log*;
    mir::logv*;
  };
 local: *;
};
>>>>>>> 4c16f201
<|MERGE_RESOLUTION|>--- conflicted
+++ resolved
@@ -203,18 +203,10 @@
 };
 
 MIR_COMMON_3.1 {
-<<<<<<< HEAD
   global:
     extern "C++" {
+      mir::log*;
+      mir::logv*;
       mir::libraries_for_path*;
     };
-} MIR_COMMON_3;
-=======
- global:
-  extern "C++" {
-    mir::log*;
-    mir::logv*;
-  };
- local: *;
-};
->>>>>>> 4c16f201
+} MIR_COMMON_3;