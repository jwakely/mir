/*
 * Copyright © 2015-2016 Canonical Ltd.
 *
 * This program is free software: you can redistribute it and/or modify it
 * under the terms of the GNU Lesser General Public License version 2 or 3,
 * as published by the Free Software Foundation.
 *
 * This program is distributed in the hope that it will be useful,
 * but WITHOUT ANY WARRANTY; without even the implied warranty of
 * MERCHANTABILITY or FITNESS FOR A PARTICULAR PURPOSE.  See the
 * GNU Lesser General Public License for more details.
 *
 * You should have received a copy of the GNU Lesser General Public License
 * along with this program.  If not, see <http://www.gnu.org/licenses/>.
 */

#include "mir/events/event_builders.h"

#include "mir/events/event_private.h"
#include "mir/events/window_placement_event.h"
#include "mir/input/xkb_mapper.h"

#include <boost/throw_exception.hpp>

#include <algorithm>
#include <stdexcept>

namespace mi = mir::input;
namespace mf = mir::frontend;
namespace mev = mir::events;
namespace geom = mir::geometry;

namespace
{

template<typename Type, typename... Args>
auto new_event(Args&&... args) -> Type*
{
    return new Type(std::forward<Args>(args)...);
}

template <class T>
mir::EventUPtr make_uptr_event(T* e)
{
    return mir::EventUPtr(e, ([](MirEvent* e) { delete reinterpret_cast<T*>(e); }));
}
}

mir::EventUPtr mev::make_surface_orientation_event(mf::SurfaceId const& surface_id, MirOrientation orientation)
{
    auto e = new_event<MirOrientationEvent>();

    e->set_surface_id(surface_id.as_value());
    e->set_direction(orientation);

    return make_uptr_event(e);
}

mir::EventUPtr mev::make_prompt_session_state_event(MirPromptSessionState state)
{
    auto e = new_event<MirPromptSessionEvent>();

    e->set_new_state(state);

    return make_uptr_event(e);
}

mir::EventUPtr mev::make_window_resize_event(mf::SurfaceId const& surface_id, geom::Size const& size)
{
    auto e = new_event<MirResizeEvent>();

    e->set_surface_id(surface_id.as_value());
    e->set_width(size.width.as_int());
    e->set_height(size.height.as_int());

    return make_uptr_event(e);
}

mir::EventUPtr mev::make_window_configure_event(mf::SurfaceId const& surface_id, MirWindowAttrib attribute, int value)
{
    auto e = new_event<MirWindowEvent>();

    e->set_id(surface_id.as_value());
    e->set_attrib(attribute);
    e->set_value(value);

    return make_uptr_event(e);
}

auto mev::make_start_drag_and_drop_event(frontend::SurfaceId const& surface_id, std::vector<uint8_t> const& handle)
    -> EventUPtr
{
    auto e = new_event<MirWindowEvent>();

    e->set_id(surface_id.as_value());
    e->set_attrib(mir_window_attribs);
    e->set_value(0);
    e->set_dnd_handle(handle);

    return make_uptr_event(e);

}

mir::EventUPtr mev::make_window_close_event(mf::SurfaceId const& surface_id)
{
    auto e = new_event<MirCloseWindowEvent>();

    e->set_surface_id(surface_id.as_value());

    return make_uptr_event(e);
}

mir::EventUPtr mev::make_window_output_event(
    mf::SurfaceId const& surface_id,
    int dpi,
    float scale,
    double refresh_rate,
    MirFormFactor form_factor,
    uint32_t output_id)
{
    auto e = new_event<MirWindowOutputEvent>();

    e->set_surface_id(surface_id.as_value());
    e->set_dpi(dpi);
    e->set_scale(scale);
    e->set_refresh_rate(refresh_rate);
    e->set_form_factor(form_factor);
    e->set_output_id(output_id);

    return make_uptr_event(e);
}

mir::EventUPtr mev::make_window_placement_event(frontend::SurfaceId const& surface_id, geometry::Rectangle placement)
{
    auto e = new_event<MirWindowPlacementEvent>();

    e->set_id(surface_id.as_value());
    e->set_placement({
        placement.left().as_int(),
        placement.top().as_int(),
        placement.size.width.as_uint32_t(),
        placement.size.height.as_uint32_t()});

    return make_uptr_event(e);
}

mir::EventUPtr mev::make_key_event(
    MirInputDeviceId device_id,
    std::chrono::nanoseconds timestamp,
    std::vector<uint8_t> const& cookie,
    MirKeyboardAction action,
    xkb_keysym_t keysym,
    int scan_code,
    MirInputEventModifiers modifiers)
{
    auto e = new_event<MirKeyboardEvent>();

    e->set_device_id(device_id);
    e->set_event_time(timestamp);
    e->set_cookie(cookie);
    e->set_action(action);
    e->set_keysym(keysym);
    e->set_scan_code(scan_code);
    e->set_modifiers(modifiers);

    return make_uptr_event(e);
}

void mev::set_modifier(MirEvent& event, MirInputEventModifiers modifiers)
{
    if (event.type() == mir_event_type_input)
        event.to_input()->set_modifiers(modifiers);
    else
        BOOST_THROW_EXCEPTION(std::invalid_argument("Input event modifiers are only valid for input events."));
}

void mev::set_cursor_position(MirEvent& event, mir::geometry::Point const& pos)
{
    set_cursor_position(event, pos.x.as_int(), pos.y.as_int());
}

void mev::set_cursor_position(MirEvent& event, float x, float y)
{
    if (event.type() != mir_event_type_input ||
        event.to_input()->input_type() != mir_input_event_type_pointer)
        BOOST_THROW_EXCEPTION(std::invalid_argument("Cursor position is only valid for pointer events."));

    event.to_input()->to_pointer()->set_position({{x, y}});
}

void mev::set_button_state(MirEvent& event, MirPointerButtons button_state)
{
    if (event.type() != mir_event_type_input ||
        event.to_input()->input_type() != mir_input_event_type_pointer)
        BOOST_THROW_EXCEPTION(std::invalid_argument("Updating button state is only valid for pointer events."));

    event.to_input()->to_pointer()->set_buttons(button_state);
}

mir::EventUPtr mev::make_touch_event(
    MirInputDeviceId device_id,
    std::chrono::nanoseconds timestamp,
    std::vector<uint8_t> const& cookie,
    MirInputEventModifiers modifiers)
{
    auto e = new_event<MirTouchEvent>();

    e->set_device_id(device_id);
    e->set_event_time(timestamp);
    e->set_cookie(cookie);
    e->set_modifiers(modifiers);

    return make_uptr_event(e);
}

void mev::add_touch(
    MirEvent &event,
    MirTouchId touch_id,
    MirTouchAction action,
    MirTouchTooltype tooltype,
    float x_axis_value,
    float y_axis_value,
    float pressure_value,
    float touch_major_value,
    float touch_minor_value,
    float)
{
    auto tev = event.to_input()->to_touch();
    auto current_index = tev->pointer_count();
    tev->set_pointer_count(current_index + 1);

    tev->set_id(current_index, touch_id);
    tev->set_tool_type(current_index, tooltype);
    tev->set_x(current_index, x_axis_value);
    tev->set_y(current_index, y_axis_value);
    tev->set_pressure(current_index, pressure_value);
    tev->set_touch_major(current_index, touch_major_value);
    tev->set_touch_minor(current_index, touch_minor_value);
    tev->set_action(current_index, action);
}

// Intentionally uses ScrollAxisV1* instad of ScrollAxis* as a reminder that a new copy of this function will be needed
// for each ScrollAxis struct version.
mir::EventUPtr mev::make_pointer_event(
    MirInputDeviceId device_id,
    std::chrono::nanoseconds timestamp,
    std::vector<uint8_t> const& cookie,
    MirInputEventModifiers mods,
    MirPointerAction action,
    MirPointerButtons buttons,
    std::optional<geom::PointF> position,
    geom::DisplacementF motion,
    MirPointerAxisSource axis_source,
    events::ScrollAxisV1H h_scroll,
    events::ScrollAxisV1V v_scroll)
{
    return make_uptr_event(new MirPointerEvent(
        device_id,
        timestamp,
        cookie,
        mods,
        action,
        buttons,
        position,
        motion,
        axis_source,
        h_scroll,
        v_scroll));
}

mir::EventUPtr mev::make_pointer_event(
    MirInputDeviceId device_id,
    std::chrono::nanoseconds timestamp,
    std::vector<uint8_t> const& cookie,
    MirInputEventModifiers modifiers,
    MirPointerAction action,
    MirPointerButtons buttons_pressed,
    float x_axis_value,
    float y_axis_value,
    float hscroll_value,
    float vscroll_value,
    float relative_x_value,
    float relative_y_value)
{
    return make_pointer_event(
        device_id, timestamp, cookie, modifiers, action, buttons_pressed,
        geom::PointF{x_axis_value, y_axis_value},
        geom::DisplacementF{relative_x_value, relative_y_value},
        mir_pointer_axis_source_none,
        {geom::DeltaXF{hscroll_value}, {}, false},
        {geom::DeltaYF{vscroll_value}, {}, false});
}

mir::EventUPtr mir::events::make_pointer_axis_event(
    MirPointerAxisSource axis_source,
    MirInputDeviceId device_id,
    std::chrono::nanoseconds timestamp,
    std::vector<uint8_t> const& cookie,
    MirInputEventModifiers modifiers,
    MirPointerAction action,
    MirPointerButtons buttons_pressed,
    float x_axis_value,
    float y_axis_value,
    float hscroll_value,
    float vscroll_value,
    float relative_x_value,
    float relative_y_value)
{
    return make_pointer_event(
        device_id, timestamp, cookie, modifiers, action, buttons_pressed,
        geom::PointF{x_axis_value, y_axis_value},
        geom::DisplacementF{relative_x_value, relative_y_value},
        axis_source,
        {geom::DeltaXF{hscroll_value}, {}, false},
        {geom::DeltaYF{vscroll_value}, {}, false});
}

mir::EventUPtr mir::events::make_pointer_axis_with_stop_event(
    MirPointerAxisSource axis_source,
    MirInputDeviceId device_id,
    std::chrono::nanoseconds timestamp,
    std::vector<uint8_t> const& cookie,
    MirInputEventModifiers modifiers,
    MirPointerAction action,
    MirPointerButtons buttons_pressed,
    float x_axis_value,
    float y_axis_value,
    float hscroll_value,
    float vscroll_value,
    bool hscroll_stop,
    bool vscroll_stop,
    float relative_x_value,
    float relative_y_value)
{
    return make_pointer_event(
        device_id, timestamp, cookie, modifiers, action, buttons_pressed,
        geom::PointF{x_axis_value, y_axis_value},
        geom::DisplacementF{relative_x_value, relative_y_value},
        axis_source,
        {geom::DeltaXF{hscroll_value}, {}, hscroll_stop},
        {geom::DeltaYF{vscroll_value}, {}, vscroll_stop});
}

mir::EventUPtr mir::events::make_pointer_axis_value120_scroll_event(
    MirPointerAxisSource axis_source,
    MirInputDeviceId device_id,
    std::chrono::nanoseconds timestamp,
    std::vector<uint8_t> const& mac,
    MirInputEventModifiers modifiers,
    MirPointerAction action,
    MirPointerButtons buttons_pressed,
    float hscroll_value,
    float vscroll_value,
    float hscroll_value120,
    float vscroll_value120)
{
<<<<<<< HEAD
    auto const e = new_event<MirPointerEvent>(
        device_id, timestamp, modifiers, mac, action, buttons_pressed, 0, 0, 0, 0, vscroll_value, hscroll_value);
    e->set_axis_source(axis_source);
    e->set_hscroll_value120(hscroll_value120);
    e->set_vscroll_value120(vscroll_value120);

    return make_uptr_event(e);
=======
    return make_pointer_event(
        device_id, timestamp, mac, modifiers, action, buttons_pressed,
        std::nullopt,
        geom::DisplacementF{},
        axis_source,
        {geom::DeltaXF{hscroll_value}, geom::DeltaX{hscroll_discrete}, false},
        {geom::DeltaYF{vscroll_value}, geom::DeltaY{vscroll_discrete}, false});
>>>>>>> 5c359bfa
}

mir::EventUPtr mev::make_input_configure_event(
    std::chrono::nanoseconds timestamp,
    MirPointerButtons pointer_buttons,
    MirInputEventModifiers modifiers,
    float x_axis_value,
    float y_axis_value,
    std::vector<InputDeviceState>&& device_states)
{
    auto e = new_event<MirInputDeviceStateEvent>();
    e->set_when(timestamp);
    e->set_modifiers(modifiers);
    e->set_pointer_buttons(pointer_buttons);
    e->set_pointer_axis(mir_pointer_axis_x, x_axis_value);
    e->set_pointer_axis(mir_pointer_axis_y, y_axis_value);
    e->set_device_states(device_states);

    return make_uptr_event(e);
}

mir::EventUPtr mev::clone_event(MirEvent const& event)
{
    return make_uptr_event(event.clone());
}

void mev::transform_positions(MirEvent& event, mir::geometry::Displacement const& movement)
{
    if (event.type() == mir_event_type_input)
    {
        auto const input_type = event.to_input()->input_type();
        if (input_type == mir_input_event_type_pointer)
        {
            auto pev = event.to_input()->to_pointer();
            if (auto const position = pev->position())
            {
                pev->set_position(position.value() - geom::DisplacementF{movement});
            }
        }
        else if (input_type == mir_input_event_type_touch)
        {
            auto tev = event.to_input()->to_touch();
            for (unsigned i = 0; i < tev->pointer_count(); i++)
            {
                auto x = tev->x(i);
                auto y = tev->y(i);
                tev->set_x(i, x - movement.dx.as_int());
                tev->set_y(i, y - movement.dy.as_int());
            }
        }
    }
}

void mev::scale_positions(MirEvent& event, float scale)
{
    if (event.type() == mir_event_type_input)
    {
        auto const input_type = event.to_input()->input_type();
        if (input_type == mir_input_event_type_pointer)
        {
            auto pev = event.to_input()->to_pointer();
            if (auto const position = pev->position())
            {
                pev->set_position(as_point(as_displacement(position.value()) * scale));
            }
        }
        else if (input_type == mir_input_event_type_touch)
        {
            auto tev = event.to_input()->to_touch();
            for (unsigned i = 0; i < tev->pointer_count(); i++)
            {
                tev->set_x(i, tev->x(i) * scale);
                tev->set_y(i, tev->y(i) * scale);
            }
        }
    }
}

mir::EventUPtr mev::make_touch_event(
    MirInputDeviceId device_id,
    std::chrono::nanoseconds timestamp,
    std::vector<uint8_t> const& cookie,
    MirInputEventModifiers modifiers,
    std::vector<mev::ContactState> const& contacts)
{
    auto e = new_event<MirTouchEvent>(device_id, timestamp, cookie, modifiers, contacts);
    return make_uptr_event(e);
}

void mev::set_window_id(MirEvent& event, int window_id)
{
    switch (event.type())
    {
    case mir_event_type_input:
        event.to_input()->set_window_id(window_id);
        break;
    case mir_event_type_input_device_state:
        event.to_input_device_state()->set_window_id(window_id);
        break;
    case mir_event_type_window:
        event.to_surface()->set_id(window_id);
        break;
    case mir_event_type_resize:
        event.to_resize()->set_surface_id(window_id);
        break;
    case mir_event_type_orientation:
        event.to_orientation()->set_surface_id(window_id);
        break;
    case mir_event_type_close_window:
        event.to_close_window()->set_surface_id(window_id);
        break;
    case mir_event_type_window_output:
        event.to_window_output()->set_surface_id(window_id);
        break;
    case mir_event_type_window_placement:
        event.to_window_placement()->set_id(window_id);
        break;
    default:
        BOOST_THROW_EXCEPTION(std::invalid_argument("Event has no window id."));
    }
}

void mev::set_drag_and_drop_handle(MirEvent& event, std::vector<uint8_t> const& handle)
{
    if (event.type() == mir_event_type_input)
    {
        auto const input_event = event.to_input();
        if (mir_input_event_get_type(input_event) == mir_input_event_type_pointer)
            const_cast<MirPointerEvent*>(mir_input_event_get_pointer_event(input_event))->set_dnd_handle(handle);
    }
}
<|MERGE_RESOLUTION|>--- conflicted
+++ resolved
@@ -341,7 +341,7 @@
         {geom::DeltaYF{vscroll_value}, {}, vscroll_stop});
 }
 
-mir::EventUPtr mir::events::make_pointer_axis_value120_scroll_event(
+mir::EventUPtr mir::events::make_pointer_axis_discrete_scroll_event(
     MirPointerAxisSource axis_source,
     MirInputDeviceId device_id,
     std::chrono::nanoseconds timestamp,
@@ -351,18 +351,9 @@
     MirPointerButtons buttons_pressed,
     float hscroll_value,
     float vscroll_value,
-    float hscroll_value120,
-    float vscroll_value120)
-{
-<<<<<<< HEAD
-    auto const e = new_event<MirPointerEvent>(
-        device_id, timestamp, modifiers, mac, action, buttons_pressed, 0, 0, 0, 0, vscroll_value, hscroll_value);
-    e->set_axis_source(axis_source);
-    e->set_hscroll_value120(hscroll_value120);
-    e->set_vscroll_value120(vscroll_value120);
-
-    return make_uptr_event(e);
-=======
+    float hscroll_discrete,
+    float vscroll_discrete)
+{
     return make_pointer_event(
         device_id, timestamp, mac, modifiers, action, buttons_pressed,
         std::nullopt,
@@ -370,7 +361,6 @@
         axis_source,
         {geom::DeltaXF{hscroll_value}, geom::DeltaX{hscroll_discrete}, false},
         {geom::DeltaYF{vscroll_value}, geom::DeltaY{vscroll_discrete}, false});
->>>>>>> 5c359bfa
 }
 
 mir::EventUPtr mev::make_input_configure_event(
