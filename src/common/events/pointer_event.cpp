--- conflicted
+++ resolved
@@ -64,41 +64,7 @@
     buttons_ = buttons;
 }
 
-<<<<<<< HEAD
-float MirPointerEvent::x() const
-{
-    return x_;
-}
-
-void MirPointerEvent::set_x(float x)
-{
-    x_ = x;
-}
-
-float MirPointerEvent::y() const
-{
-    return y_;
-}
-
-void MirPointerEvent::set_y(float y)
-{
-    y_ = y;
-}
-
-bool MirPointerEvent::has_absolute_position() const
-{
-    return has_absolute_position_;
-}
-
-void MirPointerEvent::set_has_absolute_position(bool value)
-{
-    has_absolute_position_ = value;
-}
-
-float MirPointerEvent::dx() const
-=======
 auto MirPointerEvent::position() const -> std::optional<mir::geometry::PointF>
->>>>>>> 2ab2aa6f
 {
     return position_;
 }
