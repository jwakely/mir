--- conflicted
+++ resolved
@@ -24,11 +24,7 @@
   buffer_bundle.cpp
   buffer_swapper_multi.cpp
   double_buffer_allocation_strategy.cpp
-<<<<<<< HEAD
   rendering_operator.cpp
-  buffer_id.cpp
-=======
->>>>>>> a985959a
 )
 
 ADD_LIBRARY(
