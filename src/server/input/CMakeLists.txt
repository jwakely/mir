--- conflicted
+++ resolved
@@ -2,11 +2,9 @@
   INPUT_SOURCES
 
   event_filter_chain.cpp
-<<<<<<< HEAD
+
   null_input_configuration.cpp
-=======
   null_input_report.cpp
->>>>>>> 787eea56
 )
 
 add_subdirectory(android)
