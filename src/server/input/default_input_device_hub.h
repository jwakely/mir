--- conflicted
+++ resolved
@@ -59,14 +59,7 @@
     DefaultInputDeviceHub(std::shared_ptr<Seat> const& seat,
                           std::shared_ptr<dispatch::MultiplexingDispatchable> const& input_multiplexer,
                           std::shared_ptr<ServerActionQueue> const& observer_queue,
-<<<<<<< HEAD
-                          std::shared_ptr<cookie::CookieFactory> const& cookie_factory);
-=======
-                          std::shared_ptr<TouchVisualizer> const& touch_visualizer,
-                          std::shared_ptr<CursorListener> const& cursor_listener,
-                          std::shared_ptr<InputRegion> const& input_region,
                           std::shared_ptr<cookie::Authority> const& cookie_authority);
->>>>>>> 42c64083
 
     // InputDeviceRegistry - calls from mi::Platform
     void add_device(std::shared_ptr<InputDevice> const& device) override;
@@ -85,13 +78,7 @@
     std::shared_ptr<dispatch::MultiplexingDispatchable> const input_dispatchable;
     std::shared_ptr<ServerActionQueue> const observer_queue;
     std::shared_ptr<dispatch::ActionQueue> const device_queue;
-<<<<<<< HEAD
-    std::shared_ptr<cookie::CookieFactory> const cookie_factory;
-=======
-    std::shared_ptr<InputRegion> const input_region;
     std::shared_ptr<cookie::Authority> const cookie_authority;
-    Seat seat;
->>>>>>> 42c64083
 
     struct RegisteredDevice : public InputSink
     {
@@ -99,14 +86,8 @@
         RegisteredDevice(std::shared_ptr<InputDevice> const& dev,
                          MirInputDeviceId dev_id,
                          std::shared_ptr<dispatch::MultiplexingDispatchable> const& multiplexer,
-<<<<<<< HEAD
-                         std::shared_ptr<cookie::CookieFactory> const& cookie_factory,
+                         std::shared_ptr<cookie::Authority> const& cookie_authority,
                          std::shared_ptr<DefaultDevice> const& handle);
-=======
-                         std::shared_ptr<cookie::Authority> const& cookie_authority,
-                         DefaultInputDeviceHub* hub,
-                         Seat* seat);
->>>>>>> 42c64083
         void handle_input(MirEvent& event) override;
         mir::geometry::Rectangle bounding_rectangle() const override;
         bool device_matches(std::shared_ptr<InputDevice> const& dev) const;
