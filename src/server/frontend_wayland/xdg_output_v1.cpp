--- conflicted
+++ resolved
@@ -104,24 +104,9 @@
       geometry_scale{WlClient::from(client)->output_geometry_scale()},
       output_global{mw::make_weak(&output_global)}
 {
-<<<<<<< HEAD
     output_global.add_listener(this);
 
     output_config_changed(output_global.current_config());
-=======
-    auto extents = config.extents();
-    send_logical_position_event(
-        extents.top_left.x.as_int() * geometry_scale,
-        extents.top_left.y.as_int() * geometry_scale);
-    send_logical_size_event(
-        extents.size.width.as_int() * geometry_scale,
-        extents.size.height.as_int() * geometry_scale);
-    // TODO: Better output names that are consistant between sessions
-    auto output_name = "OUT-" + std::to_string(config.id.as_value());
-    send_name_event_if_supported(output_name);
-    // not sending description is allowed
-    // send_description_event_if_supported("TODO: set this");
->>>>>>> 20051679
 
     /* xdg-output-unstable-v1.xml:
      * For objects version 3 onwards, after all xdg_output properties have been
@@ -164,17 +149,11 @@
     send_logical_size_event(
         extents.size.width.as_int() * geometry_scale,
         extents.size.height.as_int() * geometry_scale);
-    if (version_supports_name())
-    {
-        // TODO: Better output names that are consistant between sessions
-        auto output_name = "OUT-" + std::to_string(config.id.as_value());
-        send_name_event(output_name);
-    }
+    // TODO: Better output names that are consistant between sessions
+    auto output_name = "OUT-" + std::to_string(config.id.as_value());
+    send_name_event_if_supported(output_name);
     // not sending description is allowed
-    // if (version_supports_description())
-    // {
-    //     send_description_event("TODO: set this");
-    // }
+    // send_description_event_if_supported("TODO: set this");
 
     /* xdg-output-unstable-v1.xml:
     * For objects version 3 onwards, this event is deprecated. Compositors
