/*
 * Copyright © 2018-2021 Canonical Ltd.
 *
 * This program is free software: you can redistribute it and/or modify it
 * under the terms of the GNU General Public License version 3,
 * as published by the Free Software Foundation.
 *
 * This program is distributed in the hope that it will be useful,
 * but WITHOUT ANY WARRANTY; without even the implied warranty of
 * MERCHANTABILITY or FITNESS FOR A PARTICULAR PURPOSE.  See the
 * GNU General Public License for more details.
 *
 * You should have received a copy of the GNU General Public License
 * along with this program.  If not, see <http://www.gnu.org/licenses/>.
 */

#include "wl_pointer.h"

#include "wayland_utils.h"
#include "wl_surface.h"
#include "wl_seat.h"
#include "wl_client.h"
#include "relative-pointer-unstable-v1_wrapper.h"

#include "mir/log.h"
#include "mir/executor.h"
#include "mir/frontend/wayland.h"
#include "mir/scene/surface.h"
#include "mir/frontend/buffer_stream.h"
#include "mir/geometry/displacement.h"
#include "mir/graphics/cursor_image.h"
#include "mir/graphics/buffer.h"
#include "mir/renderer/sw/pixel_source.h"
#include "mir/compositor/buffer_stream.h"
#include "mir/events/pointer_event.h"

#include <linux/input-event-codes.h>
#include <boost/throw_exception.hpp>
#include <string.h> // memcpy

namespace mf = mir::frontend;
namespace ms = mir::scene;
namespace geom = mir::geometry;
namespace mw = mir::wayland;
namespace mg = mir::graphics;
namespace mc = mir::compositor;
namespace mrs = mir::renderer::software;

namespace
{
class BufferCursorImage : public mg::CursorImage
{
public:
    BufferCursorImage(std::shared_ptr<mg::Buffer> buffer, geom::Displacement const& hotspot)
        : BufferCursorImage(buffer_to_mapping_if_possible(buffer), hotspot)
    {
    }

    auto as_argb_8888() const -> void const* override
    {
        return data.get();
    }

    auto size() const -> geom::Size override
    {
        return size_;
    }

    auto hotspot() const -> geom::Displacement override
    {
        return hotspot_;
    }

private:
    BufferCursorImage(std::unique_ptr<mrs::Mapping<unsigned char const>> mapping, geom::Displacement const& hotspot)
        : size_{mapping->size()},
          data{std::make_unique<unsigned char[]>(mapping->len())},
          hotspot_{hotspot}
    {
        ::memcpy(data.get(), mapping->data(), mapping->len());
    }

    static auto buffer_to_mapping_if_possible(std::shared_ptr<mg::Buffer> const& buffer)
        -> std::unique_ptr<mrs::Mapping<unsigned char const>>
    {
        auto const mappable_buffer = mrs::as_read_mappable_buffer(buffer);
        if (!mappable_buffer)
        {
            BOOST_THROW_EXCEPTION(
                std::runtime_error{
                    "Attempt to create cursor from non-CPU-readable buffer. Rendering will be incomplete"});
        }
        return mappable_buffer->map_readable();
    }

    geom::Size const size_;
    std::unique_ptr<unsigned char[]> const data;
    geom::Displacement const hotspot_;
};

static auto const button_mapping = {
    std::make_pair(mir_pointer_button_primary, BTN_LEFT),
    std::make_pair(mir_pointer_button_secondary, BTN_RIGHT),
    std::make_pair(mir_pointer_button_tertiary, BTN_MIDDLE),
    std::make_pair(mir_pointer_button_back, BTN_BACK),
    std::make_pair(mir_pointer_button_forward, BTN_FORWARD),
    std::make_pair(mir_pointer_button_side, BTN_SIDE),
    std::make_pair(mir_pointer_button_task, BTN_TASK),
    std::make_pair(mir_pointer_button_extra, BTN_EXTRA)
};

auto timestamp_of(std::shared_ptr<MirPointerEvent const> const& event) -> uint32_t
{
    return mir_input_event_get_wayland_timestamp(mir_pointer_event_input_event(event.get()));
}

auto wayland_axis_source(MirPointerAxisSource mir_source) -> std::optional<uint32_t>
{
    switch (mir_source)
    {
    case mir_pointer_axis_source_none:
        return std::nullopt;

    case mir_pointer_axis_source_wheel:
        return mw::Pointer::AxisSource::wheel;

    case mir_pointer_axis_source_finger:
        return mw::Pointer::AxisSource::finger;

    case mir_pointer_axis_source_continuous:
        return mw::Pointer::AxisSource::continuous;

    case mir_pointer_axis_source_wheel_tilt:
        return mw::Pointer::AxisSource::wheel_tilt;
    }

    mir::fatal_error("Invalid MirPointerAxisSource %d", mir_source);
    return std::nullopt;
}
}

struct mf::WlPointer::Cursor
{
    virtual void apply_to(WlSurface* surface) = 0;
    virtual void set_hotspot(geom::Displacement const& new_hotspot) = 0;
    virtual auto cursor_surface() const -> std::optional<WlSurface*> = 0;

    virtual ~Cursor() = default;
    Cursor() = default;

    Cursor(Cursor const&) = delete;
    Cursor& operator=(Cursor const&) = delete;
};

namespace
{
struct NullCursor : mf::WlPointer::Cursor
{
    void apply_to(mf::WlSurface*) override {}
    void set_hotspot(geom::Displacement const&) override {};
    auto cursor_surface() const -> std::optional<mf::WlSurface*> override { return {}; };
};
}

auto mf::WlPointer::linux_button_to_mir_button(int linux_button) -> std::optional<MirPointerButtons>
{
    for (auto const& mapping : button_mapping)
    {
        if (mapping.second == linux_button)
        {
            return mapping.first;
        }
    }
    return std::nullopt;
}

mf::WlPointer::WlPointer(wl_resource* new_resource)
    : Pointer(new_resource, Version<8>()),
      wl_client{&WlClient::from(client)},
      cursor{std::make_unique<NullCursor>()}
{
}

mf::WlPointer::~WlPointer()
{
    if (surface_under_cursor)
        surface_under_cursor.value().remove_destroy_listener(destroy_listener_id);
}

void mir::frontend::WlPointer::set_relative_pointer(mir::wayland::RelativePointerV1* relative_ptr)
{
    relative_pointer = make_weak(relative_ptr);
}

void mir::frontend::WlPointer::event(std::shared_ptr<MirPointerEvent const> const& event, WlSurface& root_surface)
{
    switch(mir_pointer_event_action(event.get()))
    {
        case mir_pointer_action_button_down:
        case mir_pointer_action_button_up:
            enter_or_motion(event, root_surface);
            buttons(event);
            break;
        case mir_pointer_action_enter:
            enter_or_motion(event, root_surface);
            axes(event);
            break;
        case mir_pointer_action_leave:
            leave(event);
            break;
        case mir_pointer_action_motion:
            enter_or_motion(event, root_surface);
            relative_motion(event);
            axes(event);
            break;
        case mir_pointer_actions:
            break;
    }

    maybe_frame();
}

void mf::WlPointer::leave(std::optional<std::shared_ptr<MirPointerEvent const>> const& event)
{
    if (!wl_client)
    {
        return;
    }
    if (!surface_under_cursor)
        return;
    surface_under_cursor.value().remove_destroy_listener(destroy_listener_id);
    auto const serial = wl_client.value().next_serial(event.value_or(nullptr));
    send_leave_event(
        serial,
        surface_under_cursor.value().raw_resource());
    current_position = std::nullopt;
    // Don't clear current_buttons, their state can survive leaving and entering surfaces (note we currently have logic
    // to prevent changing surfaces while buttons are pressed, we wouldn't need to clear current_buttons regardless)
    needs_frame = true;
    surface_under_cursor = {};
    destroy_listener_id = {};
}

void mf::WlPointer::buttons(std::shared_ptr<MirPointerEvent const> const& event)
{
    if (!wl_client)
    {
        return;
    }
    MirPointerButtons const event_buttons = mir_pointer_event_buttons(event.get());

    for (auto const& mapping : button_mapping)
    {
        // Check if the state of this button changed
        if (mapping.first & (event_buttons ^ current_buttons))
        {
            bool const pressed = (mapping.first & event_buttons);
            auto const state = pressed ? ButtonState::pressed : ButtonState::released;
            auto const serial = wl_client.value().next_serial(event);;
            send_button_event(serial, timestamp_of(event), mapping.second, state);
            needs_frame = true;
        }
    }

    current_buttons = event_buttons;
}

template<typename Tag>
auto mf::WlPointer::axis(
    std::shared_ptr<MirPointerEvent const> const& event,
    events::ScrollAxis<Tag> axis,
    uint32_t wayland_axis) -> bool
{
    bool event_sent = false;

    if (axis.value120.as_value() && version_supports_axis_value120())
    {
        send_axis_value120_event(wayland_axis, axis.value120.as_value());
        event_sent = true;
    }

    // Only send discrete on versions pre-value120
    if (axis.discrete.as_value() && version_supports_axis_discrete() && !version_supports_axis_value120())
    {
        send_axis_discrete_event(wayland_axis, axis.discrete.as_value());
        event_sent = true;
    }

    // If we sent discrete or value120 scroll events, we're required to also send a non-value120 event on
    // the same axis, evin if the value is 0 (likely because axis is the event that carries the timestamp)
    if (axis.precise.as_value() || event_sent)
    {
        send_axis_event(timestamp_of(event), wayland_axis, axis.precise.as_value());
        event_sent = true;
    }

    if (axis.stop && version_supports_axis_stop())
    {
        send_axis_stop_event(timestamp_of(event), wayland_axis);
        event_sent = true;
    }

    return event_sent;
}

void mf::WlPointer::axes(std::shared_ptr<MirPointerEvent const> const& event)
{
    bool axis_event_sent = false;

    axis_event_sent |= axis(event, event->h_scroll(), Axis::horizontal_scroll);
    axis_event_sent |= axis(event, event->v_scroll(), Axis::vertical_scroll);
    needs_frame |= axis_event_sent;

    // Don't send an axis source unless we have one and we're also sending some sort of axis event.
    auto const axis_source = wayland_axis_source(event->axis_source());
    if (axis_source && axis_event_sent && version_supports_axis_source())
    {
        send_axis_source_event(axis_source.value());
        needs_frame = true;
    }
}

void mf::WlPointer::enter_or_motion(std::shared_ptr<MirPointerEvent const> const& event, WlSurface& root_surface)
{
    if (!wl_client)
    {
        return;
    }

    auto const root_position = std::make_pair(
        mir_pointer_event_axis_value(event.get(), mir_pointer_axis_x),
        mir_pointer_event_axis_value(event.get(), mir_pointer_axis_y));

    WlSurface* target_surface;
    if (current_buttons != 0 && surface_under_cursor)
    {
        // If there are pressed buttons, we let the pointer move outside the current surface without leaving it
        target_surface = &surface_under_cursor.value();
    }
    else
    {
        // Else choose whatever subsurface we are over top of
        geom::Point root_point{root_position.first, root_position.second};
        target_surface = root_surface.subsurface_at(root_point).value_or(&root_surface);
    }

    auto const offset = target_surface->total_offset();
    auto const position_on_target = std::make_pair(
        root_position.first - offset.dx.as_int(),
        root_position.second - offset.dy.as_int());

    if (!surface_under_cursor || &surface_under_cursor.value() != target_surface)
    {
        // We need to switch surfaces
        leave(event); // If we're currently on a surface, leave it
<<<<<<< HEAD
        auto const serial = wl_client.value().next_serial(event);
=======
        enter_serial = wl_display_next_serial(display);
>>>>>>> 0ce45626
        cursor->apply_to(target_surface);
        send_enter_event(
            enter_serial.value(),
            target_surface->raw_resource(),
            position_on_target.first,
            position_on_target.second);
        current_position = position_on_target;
        needs_frame = true;
        destroy_listener_id = target_surface->add_destroy_listener([this]()
            {
                leave(std::nullopt);
                maybe_frame();
            });
        surface_under_cursor = mw::make_weak(target_surface);
    }
    else if (position_on_target != current_position)
    {
        switch (target_surface->confine_pointer_state())
        {
        case mir_pointer_locked_oneshot:
        case mir_pointer_locked_persistent:
            break;

        default:
            send_motion_event(
                timestamp_of(event),
                position_on_target.first,
                position_on_target.second);
            current_position = position_on_target;
            needs_frame = true;
        }
    }
}

void mf::WlPointer::relative_motion(std::shared_ptr<MirPointerEvent const> const& event)
{
    if (!relative_pointer)
    {
        return;
    }
    auto const motion = std::make_pair(
        mir_pointer_event_axis_value(event.get(), mir_pointer_axis_relative_x),
        mir_pointer_event_axis_value(event.get(), mir_pointer_axis_relative_y));
    if (motion.first || motion.second)
    {
        auto const timestamp = timestamp_of(event);
        relative_pointer.value().send_relative_motion_event(
            timestamp, timestamp,
            motion.first, motion.second,
            motion.first, motion.second);
        needs_frame = true;
    }
}

void mf::WlPointer::maybe_frame()
{
    if (needs_frame)
    {
        send_frame_event_if_supported();
    }
    needs_frame = false;
}

namespace
{
struct CursorSurfaceRole : mf::NullWlSurfaceRole
{
    mw::Weak<mf::WlSurface> const surface;
    mf::CommitHandler* const commit_handler;
    explicit CursorSurfaceRole(mf::WlSurface* surface, mf::CommitHandler* commit_handler) :
        NullWlSurfaceRole(surface),
        surface{surface},
        commit_handler{commit_handler} {}

    ~CursorSurfaceRole()
    {
        if (surface)
        {
            surface.value().clear_role();
        }
    }

    void commit(mir::frontend::WlSurfaceState const& state) override
    {
        NullWlSurfaceRole::commit(state);
        commit_handler->on_commit(&surface.value());
    }
};

struct WlSurfaceCursor : mf::WlPointer::Cursor
{
    WlSurfaceCursor(
        mf::WlSurface* surface,
        geom::Displacement hotspot,
        mf::CommitHandler* commit_handler);
    ~WlSurfaceCursor();

    void apply_to(mf::WlSurface* surface) override;
    void set_hotspot(geom::Displacement const& new_hotspot) override;
    auto cursor_surface() const -> std::optional<mf::WlSurface*> override;

private:
    void apply_latest_buffer();

    mw::Weak<mf::WlSurface> const surface;
    std::shared_ptr<mc::BufferStream> const stream;
    CursorSurfaceRole surface_role;

    std::weak_ptr<ms::Surface> surface_under_cursor;
    geom::Displacement hotspot;
};

struct WlHiddenCursor : mf::WlPointer::Cursor
{
    WlHiddenCursor(
        mf::WlSurface* surface,
        mf::CommitHandler* commit_handler);
    void apply_to(mf::WlSurface* surface) override;
    void set_hotspot(geom::Displacement const&) override {};
    auto cursor_surface() const -> std::optional<mf::WlSurface*> override { return {}; };

private:
    CursorSurfaceRole surface_role;
};
}

void mf::WlPointer::set_cursor(
    uint32_t serial,
    std::optional<wl_resource*> const& surface,
    int32_t hotspot_x, int32_t hotspot_y)
{
    if (!enter_serial || serial != enter_serial.value())
    {
        return;
    }

    // We need an explicit conversion before calling make_unique
    // (the compiler should elide this variable)
    CommitHandler* const commit_handler = this;

    if (surface)
    {
        auto const wl_surface = WlSurface::from(*surface);
        cursor_hotspot = {hotspot_x, hotspot_y};
        if (!cursor->cursor_surface() || wl_surface != *cursor->cursor_surface())
        {
            cursor.reset(); // clean up old cursor before creating new one
            cursor = std::make_unique<WlSurfaceCursor>(wl_surface, cursor_hotspot, commit_handler);
            if (surface_under_cursor)
                cursor->apply_to(&surface_under_cursor.value());
        }
        // If surface is unchanged hotspot will be applied on next commit
    }
    else
    {
        cursor = std::make_unique<WlHiddenCursor>(nullptr, commit_handler);
        if (surface_under_cursor)
            cursor->apply_to(&surface_under_cursor.value());
    }
}

void mf::WlPointer::on_commit(WlSurface* surface)
{
    // We need an explicit conversion before calling make_unique
    // (the compiler should elide this variable)
    CommitHandler* const commit_handler = this;

    if (!surface->buffer_size())
    {
        // No buffer: We should be unmapping the cursor

        cursor = std::make_unique<WlHiddenCursor>(surface, commit_handler);
        if (surface_under_cursor)
            cursor->apply_to(&surface_under_cursor.value());
    }
    else
    {
        if (cursor->cursor_surface() && surface == *cursor->cursor_surface())
        {
            cursor->set_hotspot(cursor_hotspot);
        }
        else
        {
            cursor.reset(); // clean up old cursor before creating new one
            cursor = std::make_unique<WlSurfaceCursor>(surface, cursor_hotspot, commit_handler);
            if (surface_under_cursor)
                cursor->apply_to(&surface_under_cursor.value());
        }
    }
}

WlSurfaceCursor::WlSurfaceCursor(mf::WlSurface* surface, geom::Displacement hotspot, mf::CommitHandler* commit_handler)
    : surface{surface},
      stream{surface->stream},
      surface_role{surface, commit_handler},
      hotspot{hotspot}
{
    surface->set_role(&surface_role);

    stream->set_frame_posted_callback(
        [this](auto)
        {
            this->apply_latest_buffer();
        });
}

WlSurfaceCursor::~WlSurfaceCursor()
{
    if (surface)
    {
        surface.value().clear_role();
    }
    stream->set_frame_posted_callback([](auto){});
}

void WlSurfaceCursor::apply_to(mf::WlSurface* surface)
{
    auto const scene_surface = surface->scene_surface();

    if (scene_surface)
    {
        surface_under_cursor = *scene_surface;
        apply_latest_buffer();
    }
    else
    {
        surface_under_cursor.reset();
    }
}

void WlSurfaceCursor::set_hotspot(geom::Displacement const& new_hotspot)
{
    hotspot = new_hotspot;
    apply_latest_buffer();
}

auto WlSurfaceCursor::cursor_surface() const -> std::optional<mf::WlSurface*>
{
    if (surface)
    {
        return &surface.value();
    }
    else
    {
        return {};
    }
}

void WlSurfaceCursor::apply_latest_buffer()
{
    if (auto const surface = surface_under_cursor.lock())
    {
        if (stream->has_submitted_buffer())
        {
            auto const cursor_image = std::make_shared<BufferCursorImage>(
                stream->lock_compositor_buffer(this),
                hotspot);
            surface->set_cursor_image(cursor_image);
        }
        else
        {
            surface->set_cursor_image(nullptr);
        }
    }
}

WlHiddenCursor::WlHiddenCursor(mf::WlSurface* surface, mf::CommitHandler* commit_handler) :
    surface_role{surface, std::move(commit_handler)}
{
}

void WlHiddenCursor::apply_to(mf::WlSurface* surface)
{
    if (auto scene_surface = surface->scene_surface())
    {
        scene_surface.value()->set_cursor_image({});
    }
}<|MERGE_RESOLUTION|>--- conflicted
+++ resolved
@@ -353,11 +353,7 @@
     {
         // We need to switch surfaces
         leave(event); // If we're currently on a surface, leave it
-<<<<<<< HEAD
-        auto const serial = wl_client.value().next_serial(event);
-=======
-        enter_serial = wl_display_next_serial(display);
->>>>>>> 0ce45626
+        enter_serial = wl_client.value().next_serial(event);
         cursor->apply_to(target_surface);
         send_enter_event(
             enter_serial.value(),
