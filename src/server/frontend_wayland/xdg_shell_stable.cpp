--- conflicted
+++ resolved
@@ -319,23 +319,8 @@
       shell{xdg_surface->xdg_shell.shell},
       xdg_surface{xdg_surface}
 {
-<<<<<<< HEAD
     positioner.ensure_complete();
     positioner.type = mir_window_type_gloss;
-    positioner.placement_hints = mir_placement_hints_slide_any;
-=======
-    auto specification = static_cast<mir::shell::SurfaceSpecification*>(
-                                static_cast<XdgPositionerStable*>(
-                                    static_cast<mw::XdgPositioner*>(
-                                        wl_resource_get_user_data(positioner))));
-
-    if (specification->aux_rect)
-    {
-        aux_rect = specification->aux_rect.value();
-    }
-
-    specification->type = mir_window_type_gloss;
->>>>>>> 9a92e995
     if (parent_role)
     {
         if (auto scene_surface = parent_role.value()->scene_surface())
