--- conflicted
+++ resolved
@@ -132,14 +132,10 @@
 
 void mc::GLRenderer::render(mg::Renderable const& renderable) const
 {
-<<<<<<< HEAD
-    glUseProgram(*program);
-=======
     auto buffer = renderable.buffer(this);
     saved_resources.insert(buffer);
 
-    glUseProgram(program);
->>>>>>> 1f91a1f2
+    glUseProgram(*program);
 
     if (renderable.shaped() || renderable.alpha() < 1.0f)
     {
