--- conflicted
+++ resolved
@@ -290,7 +290,6 @@
 void mc::GLRenderer::begin() const
 {
     glClear(GL_COLOR_BUFFER_BIT);
-<<<<<<< HEAD
 
     // XXX this is probably better placed in a post-render() method
     auto t = textures.begin();
@@ -308,10 +307,8 @@
             t = textures.erase(t);
         }
     }
-=======
 }
 
 void mc::GLRenderer::end() const
 {
->>>>>>> 84f33487
 }