--- conflicted
+++ resolved
@@ -20,16 +20,11 @@
 
 #include "mir/compositor/rendering_operator.h"
 #include "mir/compositor/overlay_renderer.h"
-#include "mir/compositor/buffer.h"
+#include "mir/graphics/buffer.h"
 #include "mir/geometry/rectangle.h"
-<<<<<<< HEAD
-#include "mir/graphics/renderer.h"
 #include "mir/graphics/display_buffer.h"
-#include "mir/graphics/compositing_criteria.h"
-=======
 #include "mir/compositor/renderer.h"
 #include "mir/compositor/compositing_criteria.h"
->>>>>>> ce95ecf5
 
 #include <cassert>
 
@@ -76,7 +71,7 @@
     if (1)  // TODO: detect bypass support
     {
         // TODO filter for a candidate bypass surface
-        std::shared_ptr<compositor::Buffer> bypass =
+        std::shared_ptr<graphics::Buffer> bypass =
             scene->bypass_buffer();
         if (bypass)
         {
