--- conflicted
+++ resolved
@@ -131,7 +131,6 @@
     schedule = new_schedule;
 }
 
-<<<<<<< HEAD
 void mc::MultiMonitorArbiter::set_guarantee(PresentationGuarantee new_guarantee)
 {
     std::lock_guard<decltype(mutex)> lk(mutex);
@@ -140,16 +139,7 @@
 
 bool mc::MultiMonitorArbiter::buffer_ready_for(mc::CompositorID id)
 {
-    printf("ANTHYNIG %i\n", schedule->anything_scheduled());
-    if (schedule->anything_scheduled() ||
-       ((current_buffer_users.find(id) == current_buffer_users.end()) && !onscreen_buffers.empty()))
-    return true;
-    return false;
-=======
-bool mc::MultiMonitorArbiter::buffer_ready_for(mc::CompositorID id)
-{
     std::lock_guard<decltype(mutex)> lk(mutex);
     return schedule->anything_scheduled() ||
        ((current_buffer_users.find(id) == current_buffer_users.end()) && !onscreen_buffers.empty());
->>>>>>> 0196fa47
 }