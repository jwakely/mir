--- conflicted
+++ resolved
@@ -96,7 +96,6 @@
     }
 }
 
-<<<<<<< HEAD
 std::shared_ptr<mg::Buffer> mc::MultiMonitorArbiter::snapshot_acquire()
 {
     BOOST_THROW_EXCEPTION(std::logic_error("not yet implemented"));
@@ -104,10 +103,10 @@
 
 void mc::MultiMonitorArbiter::snapshot_release(std::shared_ptr<mg::Buffer> const&)
 {
-=======
+}
+
 void mc::MultiMonitorArbiter::set_schedule(std::shared_ptr<Schedule> const& new_schedule)
 {
     std::unique_lock<decltype(mutex)> lk(mutex);
     schedule = new_schedule;
->>>>>>> 0b47d715
 }