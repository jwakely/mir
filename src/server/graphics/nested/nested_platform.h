--- conflicted
+++ resolved
@@ -47,12 +47,7 @@
             std::shared_ptr<DisplayConfigurationPolicy> const& initial_conf_policy,
             std::shared_ptr<GLProgramFactory> const& gl_program_factory,
             std::shared_ptr<GLConfig> const& gl_config);
-<<<<<<< HEAD
-    std::shared_ptr<PlatformIPCPackage> get_ipc_package() override;
-=======
-    std::shared_ptr<InternalClient> create_internal_client() override;
     std::shared_ptr<PlatformIpcOperations> make_ipc_operations() const override;
->>>>>>> c9baedbe
     std::shared_ptr<BufferWriter> make_buffer_writer() override;
     EGLNativeDisplayType egl_native_display() const;
 
