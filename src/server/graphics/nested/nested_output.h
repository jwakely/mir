/*
 * Copyright © 2013 Canonical Ltd.
 *
 * This program is free software: you can redistribute it and/or modify it
 * under the terms of the GNU General Public License version 3,
 * as published by the Free Software Foundation.
 *
 * This program is distributed in the hope that it will be useful,
 * but WITHOUT ANY WARRANTY; without even the implied warranty of
 * MERCHANTABILITY or FITNESS FOR A PARTICULAR PURPOSE.  See the
 * GNU General Public License for more details.
 *
 * You should have received a copy of the GNU General Public License
 * along with this program.  If not, see <http://www.gnu.org/licenses/>.
 *
 * Authored by: Alan Griffiths <alan@octopull.co.uk>
 */

#ifndef MIR_GRAPHICS_NESTED_DETAIL_NESTED_OUTPUT_H_
#define MIR_GRAPHICS_NESTED_DETAIL_NESTED_OUTPUT_H_

#include "nested_display.h"

namespace mir
{
namespace graphics
{
namespace nested
{
namespace detail
{

class EGLSurfaceHandle;
class MirSurfaceHandle
{
public:
    explicit MirSurfaceHandle(MirSurface* mir_surface);

    ~MirSurfaceHandle() noexcept;

    operator MirSurface*() const { return mir_surface; }

private:
    MirSurface* mir_surface;

    MirSurfaceHandle(MirSurfaceHandle const&) = delete;
    MirSurfaceHandle operator=(MirSurfaceHandle const&) = delete;
};

class NestedOutput : public DisplayBuffer
{
public:
    NestedOutput(
        EGLDisplayHandle const& egl_display,
        MirSurface* mir_surface,
        geometry::Rectangle const& area,
        std::shared_ptr<input::EventFilter> const& event_handler);

    ~NestedOutput() noexcept;

    geometry::Rectangle view_area() const override;
    void make_current() override;
    void release_current() override;
    void post_update() override;
    virtual bool can_bypass() const override;

    NestedOutput(NestedOutput const&) = delete;
    NestedOutput operator=(NestedOutput const&) = delete;
private:
    EGLDisplayHandle const& egl_display;
    MirSurfaceHandle const mir_surface;
    EGLConfig const egl_config;
    EGLContextStore const egl_context;
    geometry::Rectangle const area;
    std::shared_ptr<input::EventFilter> const event_handler;
<<<<<<< HEAD
    std::shared_ptr<EGLSurfaceHandle> const display_egl_surface;

=======

    EGLSurface egl_surface;

>>>>>>> 59381dc0
    static void event_thunk(MirSurface* surface, MirEvent const* event, void* context);
    void mir_event(MirEvent const& event);
};

extern EGLint const egl_attribs[];
extern EGLint const egl_context_attribs[];
}
}
}
}

#endif /* MIR_GRAPHICS_NESTED_DETAIL_NESTED_OUTPUT_H_ */<|MERGE_RESOLUTION|>--- conflicted
+++ resolved
@@ -73,14 +73,8 @@
     EGLContextStore const egl_context;
     geometry::Rectangle const area;
     std::shared_ptr<input::EventFilter> const event_handler;
-<<<<<<< HEAD
-    std::shared_ptr<EGLSurfaceHandle> const display_egl_surface;
+    EGLSurfaceHandle const egl_surface;
 
-=======
-
-    EGLSurface egl_surface;
-
->>>>>>> 59381dc0
     static void event_thunk(MirSurface* surface, MirEvent const* event, void* context);
     void mir_event(MirEvent const& event);
 };
