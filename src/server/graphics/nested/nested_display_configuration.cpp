--- conflicted
+++ resolved
@@ -18,17 +18,15 @@
 
 #include "nested_display_configuration.h"
 
-<<<<<<< HEAD
 namespace mg = mir::graphics;
 namespace mgn = mg::nested;
-=======
+
 #include <boost/throw_exception.hpp>
 
 #include <stdexcept>
 #include <algorithm>
 
 namespace mgn = mir::graphics::nested;
->>>>>>> 13e76b3a
 
 mgn::NestedDisplayConfiguration::NestedDisplayConfiguration(MirDisplayConfiguration* connection) :
 display_config{connection}
@@ -79,18 +77,15 @@
                 !!mir_output.used,
                 geometry::Point{mir_output.position_x, mir_output.position_y},
                 mir_output.current_mode,
-                mir_output.current_output_format
+                mir_output.current_output_format,
+                static_cast<mg::DPMSMode>(mir_output.dpms_mode)
             };
 
             f(output);
         });
 }
 
-<<<<<<< HEAD
-void mgn::NestedDisplayConfiguration::configure_output(DisplayConfigurationOutputId /*id*/, bool /*used*/, geometry::Point /*top_left*/, size_t /*mode_index*/, mg::DPMSMode /* dpms_mode */)
-=======
-void mgn::NestedDisplayConfiguration::configure_output(DisplayConfigurationOutputId id, bool used, geometry::Point top_left, size_t mode_index)
->>>>>>> 13e76b3a
+void mgn::NestedDisplayConfiguration::configure_output(DisplayConfigurationOutputId id, bool used, geometry::Point top_left, size_t mode_index, mg::DPMSMode dpms_mode)
 {
     for (auto mir_output = display_config->outputs;
         mir_output != display_config->outputs+display_config->num_outputs;
@@ -105,6 +100,7 @@
             mir_output->position_x = top_left.x.as_uint32_t();
             mir_output->position_y = top_left.y.as_uint32_t();
             mir_output->current_mode = mode_index;
+            mir_output->dpms_mode = static_cast<MirDPMSMode>(dpms_mode);
             return;
         }
     }
