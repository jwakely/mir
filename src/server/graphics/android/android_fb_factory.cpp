--- conflicted
+++ resolved
@@ -34,12 +34,9 @@
     void wait_for_vsync() 
     {
     }
-<<<<<<< HEAD
-=======
     void commit_frame()
     {
     }
->>>>>>> 5f930dfe
 };
 }
 
