/*
 * Copyright © 2012 Canonical Ltd.
 *
 * This program is free software: you can redistribute it and/or modify it
 * under the terms of the GNU General Public License version 3,
 * as published by the Free Software Foundation.
 *
 * This program is distributed in the hope that it will be useful,
 * but WITHOUT ANY WARRANTY; without even the implied warranty of
 * MERCHANTABILITY or FITNESS FOR A PARTICULAR PURPOSE.  See the
 * GNU General Public License for more details.
 *
 * You should have received a copy of the GNU General Public License
 * along with this program.  If not, see <http://www.gnu.org/licenses/>.
 *
 * Authored by: Alexandros Frantzis <alexandros.frantzis@canonical.com>
 */

#ifndef MIR_GRAPHICS_ANDROID_ANDROID_PLATFORM_H_
#define MIR_GRAPHICS_ANDROID_ANDROID_PLATFORM_H_

#include "mir/graphics/platform.h"
#include "mir/graphics/native_platform.h"

namespace mir
{
namespace graphics
{
class DisplayReport;
namespace android
{
class GraphicBufferAllocator;
class FramebufferFactory;
class DisplayResourceFactory;

class AndroidPlatform : public Platform, public NativePlatform
{
public:
    AndroidPlatform(
        std::shared_ptr<DisplayResourceFactory> const& resource_factory,
        std::shared_ptr<DisplayReport> const& display_report);

    /* From Platform */
    std::shared_ptr<graphics::GraphicBufferAllocator> create_buffer_allocator(
            std::shared_ptr<BufferInitializer> const& buffer_initializer);
    std::shared_ptr<Display> create_display(
        std::shared_ptr<graphics::DisplayConfigurationPolicy> const&);
    std::shared_ptr<PlatformIPCPackage> get_ipc_package();
    std::shared_ptr<InternalClient> create_internal_client();
    void fill_ipc_package(std::shared_ptr<BufferIPCPacker> const& packer,
                          std::shared_ptr<graphics::Buffer> const& buffer) const;

private:
<<<<<<< HEAD
    std::shared_ptr<Display> create_fb_backup_display();

    void initialize(std::function<void(int)> const& auth_magic, int data_items, int const* data, int fd_items, int const* fd) override;
=======
    void initialize(std::shared_ptr<NestedContext> const& nested_context) override;
>>>>>>> 7a18a8e7

    // TODO a design that has this and create_buffer_allocator is missing simplicity
    virtual std::shared_ptr<GraphicBufferAllocator> create_mga_buffer_allocator(
        const std::shared_ptr<BufferInitializer>& buffer_initializer);

    std::shared_ptr<DisplayResourceFactory> const display_resource_factory;
    std::shared_ptr<DisplayReport> const display_report;
};

}
}
}
#endif /* MIR_GRAPHICS_ANDROID_ANDROID_PLATFORM_H_ */<|MERGE_RESOLUTION|>--- conflicted
+++ resolved
@@ -51,13 +51,9 @@
                           std::shared_ptr<graphics::Buffer> const& buffer) const;
 
 private:
-<<<<<<< HEAD
     std::shared_ptr<Display> create_fb_backup_display();
 
-    void initialize(std::function<void(int)> const& auth_magic, int data_items, int const* data, int fd_items, int const* fd) override;
-=======
     void initialize(std::shared_ptr<NestedContext> const& nested_context) override;
->>>>>>> 7a18a8e7
 
     // TODO a design that has this and create_buffer_allocator is missing simplicity
     virtual std::shared_ptr<GraphicBufferAllocator> create_mga_buffer_allocator(
