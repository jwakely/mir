/*
 * Copyright © 2012 Canonical Ltd.
 *
 * This program is free software: you can redistribute it and/or modify it
 * under the terms of the GNU General Public License version 3,
 * as published by the Free Software Foundation.
 *
 * This program is distributed in the hope that it will be useful,
 * but WITHOUT ANY WARRANTY; without even the implied warranty of
 * MERCHANTABILITY or FITNESS FOR A PARTICULAR PURPOSE.  See the
 * GNU General Public License for more details.
 *
 * You should have received a copy of the GNU General Public License
 * along with this program.  If not, see <http://www.gnu.org/licenses/>.
 *
 * Authored by: Alexandros Frantzis <alexandros.frantzis@canonical.com>
 */

#include "gbm_platform.h"
#include "gbm_buffer_allocator.h"
#include "gbm_display.h"
#include "internal_client.h"
#include "internal_native_display.h"
#include "linux_virtual_terminal.h"
#include "udev_video_devices.h"
#include "mir/graphics/platform_ipc_package.h"
#include "mir/graphics/buffer_ipc_packer.h"
#include "mir/options/option.h"
#include "mir/graphics/native_buffer.h"

#include "drm_close_threadsafe.h"

#include <boost/throw_exception.hpp>
#include <stdexcept>

#include <fcntl.h>
#include <sys/ioctl.h>

namespace mg = mir::graphics;
namespace mgg = mg::gbm;
namespace mo = mir::options;

namespace
{

struct GBMPlatformIPCPackage : public mg::PlatformIPCPackage
{
    GBMPlatformIPCPackage(int drm_auth_fd)
    {
        ipc_fds.push_back(drm_auth_fd);
    }

    ~GBMPlatformIPCPackage()
    {
        if (ipc_fds.size() > 0 && ipc_fds[0] >= 0)
            mgg::drm_close_threadsafe(ipc_fds[0]);
    }
};

struct RealVTFileOperations : public mgg::VTFileOperations
{
    int open(char const* pathname, int flags)
    {
        return ::open(pathname, flags);
    }

    int close(int fd)
    {
        return ::close(fd);
    }

    int ioctl(int d, int request, int val)
    {
        return ::ioctl(d, request, val);
    }

    int ioctl(int d, int request, void* p_val)
    {
        return ::ioctl(d, request, p_val);
    }

    int tcsetattr(int d, int acts, const struct termios *tcattr)
    {
        return ::tcsetattr(d, acts, tcattr);
    }

    int tcgetattr(int d, struct termios *tcattr)
    {
        return ::tcgetattr(d, tcattr);
    }
};

}

std::shared_ptr<mgg::InternalNativeDisplay> mgg::GBMPlatform::internal_native_display;
bool mgg::GBMPlatform::internal_display_clients_present;
mgg::GBMPlatform::GBMPlatform(std::shared_ptr<DisplayReport> const& listener,
                              std::shared_ptr<VirtualTerminal> const& vt)
    : udev{std::make_shared<UdevContext>()},
      listener{listener},
      vt{vt}
{
    drm.setup(udev);
    gbm.setup(drm);
    internal_display_clients_present = false;
}

mgg::GBMPlatform::~GBMPlatform()
{
    internal_native_display.reset();
    internal_display_clients_present = false;
}


std::shared_ptr<mg::GraphicBufferAllocator> mgg::GBMPlatform::create_buffer_allocator(
        const std::shared_ptr<mg::BufferInitializer>& buffer_initializer)
{
    return std::make_shared<mgg::GBMBufferAllocator>(gbm.device,
                                                     buffer_initializer);
}

std::shared_ptr<mg::Display> mgg::GBMPlatform::create_display(
    std::shared_ptr<DisplayConfigurationPolicy> const& initial_conf_policy)
{
    return std::make_shared<mgg::GBMDisplay>(
        this->shared_from_this(),
<<<<<<< HEAD
        std::make_shared<UdevVideoDevices>(udev->ctx()),
=======
        std::make_shared<UdevVideoDevices>(udev.ctx),
        initial_conf_policy,
>>>>>>> a53602de
        listener);
}

std::shared_ptr<mg::PlatformIPCPackage> mgg::GBMPlatform::get_ipc_package()
{
    return std::make_shared<GBMPlatformIPCPackage>(drm.get_authenticated_fd());
}

void mgg::GBMPlatform::fill_ipc_package(std::shared_ptr<BufferIPCPacker> const& packer,
                                        std::shared_ptr<Buffer> const& buffer) const
{
    auto native_handle = buffer->native_buffer_handle();
    for(auto i=0; i<native_handle->data_items; i++)
    {
        packer->pack_data(native_handle->data[i]);
    }    
    for(auto i=0; i<native_handle->fd_items; i++)
    {
        packer->pack_fd(native_handle->fd[i]);
    }

    packer->pack_stride(buffer->stride()); 
    packer->pack_flags(native_handle->flags);
}

void mgg::GBMPlatform::drm_auth_magic(drm_magic_t magic)
{
    drm.auth_magic(magic);
}

std::shared_ptr<mg::InternalClient> mgg::GBMPlatform::create_internal_client()
{
    if (!internal_native_display)
        internal_native_display = std::make_shared<mgg::InternalNativeDisplay>(get_ipc_package()); 
    internal_display_clients_present = true;
    return std::make_shared<mgg::InternalClient>(internal_native_display);
}

extern "C" std::shared_ptr<mg::Platform> mg::create_platform(std::shared_ptr<mo::Option> const& options, std::shared_ptr<DisplayReport> const& report)
{
    auto real_fops = std::make_shared<RealVTFileOperations>();
    auto vt = std::make_shared<mgg::LinuxVirtualTerminal>(real_fops, options->get("vt", 0), report);
    return std::make_shared<mgg::GBMPlatform>(report, vt);
}

extern "C" int mir_server_mesa_egl_native_display_is_valid(MirMesaEGLNativeDisplay* display)
{
    return ((mgg::GBMPlatform::internal_display_clients_present) &&
            (display == mgg::GBMPlatform::internal_native_display.get()));
}<|MERGE_RESOLUTION|>--- conflicted
+++ resolved
@@ -124,12 +124,8 @@
 {
     return std::make_shared<mgg::GBMDisplay>(
         this->shared_from_this(),
-<<<<<<< HEAD
         std::make_shared<UdevVideoDevices>(udev->ctx()),
-=======
-        std::make_shared<UdevVideoDevices>(udev.ctx),
         initial_conf_policy,
->>>>>>> a53602de
         listener);
 }
 
