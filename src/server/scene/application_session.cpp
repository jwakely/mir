/*
 * Copyright © 2012-2014 Canonical Ltd.
 *
 * This program is free software: you can redistribute it and/or modify it
 * under the terms of the GNU General Public License version 3,
 * as published by the Free Software Foundation.
 *
 * This program is distributed in the hope that it will be useful,
 * but WITHOUT ANY WARRANTY; without even the implied warranty of
 * MERCHANTABILITY or FITNESS FOR A PARTICULAR PURPOSE.  See the
 * GNU General Public License for more details.
 *
 * You should have received a copy of the GNU General Public License
 * along with this program.  If not, see <http://www.gnu.org/licenses/>.
 *
 * Authored by: Robert Carr <racarr@canonical.com>
 */

#include "application_session.h"
#include "snapshot_strategy.h"
#include "default_session_container.h"
#include "output_properties_cache.h"

#include "mir/scene/surface.h"
#include "mir/scene/surface_event_source.h"
#include "mir/scene/surface_creation_parameters.h"
#include "mir/scene/session_listener.h"
#include "mir/scene/surface_factory.h"
#include "mir/scene/buffer_stream_factory.h"
#include "mir/shell/surface_stack.h"
#include "mir/compositor/buffer_stream.h"
#include "mir/events/event_builders.h"
#include "mir/frontend/event_sink.h"

#include <boost/throw_exception.hpp>

#include <stdexcept>
#include <memory>
#include <cassert>
#include <algorithm>
#include <cstring>

namespace mf = mir::frontend;
namespace ms = mir::scene;
namespace msh = mir::shell;
namespace mg = mir::graphics;
namespace mev = mir::events;

ms::ApplicationSession::ApplicationSession(
    std::shared_ptr<msh::SurfaceStack> const& surface_stack,
    std::shared_ptr<SurfaceFactory> const& surface_factory,
    std::shared_ptr<ms::BufferStreamFactory> const& buffer_stream_factory,
    pid_t pid,
    std::string const& session_name,
    std::shared_ptr<SnapshotStrategy> const& snapshot_strategy,
    std::shared_ptr<SessionListener> const& session_listener,
    mg::DisplayConfiguration const& initial_config,
    std::shared_ptr<mf::EventSink> const& sink) :
    surface_stack(surface_stack),
    surface_factory(surface_factory),
    buffer_stream_factory(buffer_stream_factory),
    pid(pid),
    session_name(session_name),
    snapshot_strategy(snapshot_strategy),
    session_listener(session_listener),
    event_sink(sink),
    next_surface_id(0)
{
    assert(surface_stack);
    output_cache.update_from(initial_config);
}

ms::ApplicationSession::~ApplicationSession()
{
    std::unique_lock<std::mutex> lock(surfaces_and_streams_mutex);
    for (auto const& pair_id_surface : surfaces)
    {
        session_listener->destroying_surface(*this, pair_id_surface.second);
        surface_stack->remove_surface(pair_id_surface.second);
    }
}

mf::SurfaceId ms::ApplicationSession::next_id()
{
    return mf::SurfaceId(next_surface_id.fetch_add(1));
}

mf::SurfaceId ms::ApplicationSession::create_surface(
    SurfaceCreationParameters const& the_params,
    std::shared_ptr<mf::EventSink> const& surface_sink)
{
    auto const id = next_id();

    //TODO: we take either the content_id or the first streams content for now.
    //      Once the surface factory interface takes more than one stream,
    //      we can take all the streams as content.
    if (!((the_params.content_id.is_set()) ||
          (the_params.streams.is_set() && the_params.streams.value().size() > 0)))
    {
        BOOST_THROW_EXCEPTION(std::logic_error("surface must have content"));
    }

    auto params = the_params;

    mf::BufferStreamId default_stream_id;
    if (params.content_id.is_set())
        default_stream_id = params.content_id.value();
    else
        default_stream_id = params.streams.value()[0].stream_id;

    if (params.parent_id.is_set())
        params.parent = checked_find(the_params.parent_id.value())->second;

    auto buffer_stream = checked_find(default_stream_id)->second;
    if (params.size != buffer_stream->stream_size())
        buffer_stream->resize(params.size);

    std::list<StreamInfo> streams;
    if (the_params.content_id.is_set())
    {
        streams.push_back({checked_find(the_params.content_id.value())->second, {0,0}, {}});
    }
    else
    {
        for (auto& stream : params.streams.value())
            streams.push_back({checked_find(stream.stream_id)->second, stream.displacement, stream.size});
    }

    auto surface = surface_factory->create_surface(streams, params);

    surface_stack->add_surface(surface, params.input_mode);

    if (params.state.is_set())
        surface->configure(mir_surface_attrib_state, params.state.value());
    if (params.type.is_set())
        surface->configure(mir_surface_attrib_type, params.type.value());
    if (params.preferred_orientation.is_set())
        surface->configure(mir_surface_attrib_preferred_orientation, params.preferred_orientation.value());
    if (params.input_shape.is_set())
        surface->set_input_region(params.input_shape.value());

    auto const observer = std::make_shared<scene::SurfaceEventSource>(
        id,
        *surface,
        output_cache,
        surface_sink);
    surface->add_observer(observer);

    {
        std::unique_lock<std::mutex> lock(surfaces_and_streams_mutex);
        surfaces[id] = surface;
        default_content_map[id] = default_stream_id;
    }

    observer->moved_to(surface->top_left());

    session_listener->surface_created(*this, surface);
    return id;
}

ms::ApplicationSession::Surfaces::const_iterator ms::ApplicationSession::checked_find(mf::SurfaceId id) const
{
    auto p = surfaces.find(id);
    if (p == surfaces.end())
        BOOST_THROW_EXCEPTION(std::runtime_error("Invalid SurfaceId"));
    return p;
}

ms::ApplicationSession::Streams::const_iterator ms::ApplicationSession::checked_find(mf::BufferStreamId id) const
{
    auto p = streams.find(id);
    if (p == streams.end())
        BOOST_THROW_EXCEPTION(std::runtime_error("Invalid BufferStreamId"));
    return p;
}

std::shared_ptr<mf::Surface> ms::ApplicationSession::get_surface(mf::SurfaceId id) const
{
    return surface(id);
}

std::shared_ptr<ms::Surface> ms::ApplicationSession::surface(mf::SurfaceId id) const
{
    std::unique_lock<std::mutex> lock(surfaces_and_streams_mutex);
    return checked_find(id)->second;
}

std::shared_ptr<ms::Surface> ms::ApplicationSession::surface_after(std::shared_ptr<ms::Surface> const& before) const
{
    std::lock_guard<std::mutex> lock(surfaces_and_streams_mutex);
    auto current = surfaces.begin();
    for (; current != surfaces.end(); ++current)
    {
        if (current->second == before)
            break;
    }

    if (current == surfaces.end())
        BOOST_THROW_EXCEPTION(std::runtime_error("surface_after: surface is not a member of this session"));

    auto const can_take_focus = [](Surfaces::value_type const &s)
        {
            switch (s.second->type())
            {
            case mir_surface_type_normal:       /**< AKA "regular"                       */
            case mir_surface_type_utility:      /**< AKA "floating"                      */
            case mir_surface_type_dialog:
            case mir_surface_type_satellite:    /**< AKA "toolbox"/"toolbar"             */
            case mir_surface_type_freestyle:
            case mir_surface_type_menu:
            case mir_surface_type_inputmethod:  /**< AKA "OSK" or handwriting etc.       */
                return true;

            case mir_surface_type_gloss:
            case mir_surface_type_tip:          /**< AKA "tooltip"                       */
            default:
                // Cannot have input focus - skip it
                return false;
            }
        };

    auto next = std::find_if(++current, end(surfaces), can_take_focus);

    if (next == surfaces.end())
        next = std::find_if(begin(surfaces), current, can_take_focus);

    return next->second;
}

void ms::ApplicationSession::take_snapshot(SnapshotCallback const& snapshot_taken)
{
    //TODO: taking a snapshot of a session doesn't make much sense. Snapshots can be on surfaces
    //or bufferstreams, as those represent some content. A multi-surface session doesn't have enough
    //info to cobble together a snapshot buffer without WM info.
    for(auto const& surface_it : surfaces)
    {
        if (default_surface() == surface_it.second)
        {
            auto id = default_content_map[surface_it.first];
            snapshot_strategy->take_snapshot_of(checked_find(id)->second, snapshot_taken);
            return;
        }
    }

    snapshot_taken(Snapshot());
}

std::shared_ptr<ms::Surface> ms::ApplicationSession::default_surface() const
{
    std::unique_lock<std::mutex> lock(surfaces_and_streams_mutex);

    if (surfaces.size())
        return surfaces.begin()->second;
    else
        return std::shared_ptr<ms::Surface>();
}

void ms::ApplicationSession::destroy_surface(mf::SurfaceId id)
{
    std::unique_lock<std::mutex> lock(surfaces_and_streams_mutex);

    destroy_surface(lock, checked_find(id));
}

std::string ms::ApplicationSession::name() const
{
    return session_name;
}

pid_t ms::ApplicationSession::process_id() const
{
    return pid;
}

void ms::ApplicationSession::drop_outstanding_requests()
{
    std::unique_lock<std::mutex> lock(surfaces_and_streams_mutex);
    for (auto& stream : streams)
    {
        stream.second->drop_outstanding_requests();
    }
}

void ms::ApplicationSession::hide()
{
    std::unique_lock<std::mutex> lock(surfaces_and_streams_mutex);
    for (auto& id_s : surfaces)
    {
        id_s.second->hide();
    }
}

void ms::ApplicationSession::show()
{
    std::unique_lock<std::mutex> lock(surfaces_and_streams_mutex);
    for (auto& id_s : surfaces)
    {
        id_s.second->show();
    }
}

void ms::ApplicationSession::send_display_config(mg::DisplayConfiguration const& info)
{
    output_cache.update_from(info);

    event_sink->handle_display_config_change(info);

    std::lock_guard<std::mutex> lock{surfaces_and_streams_mutex};
    for (auto& surface : surfaces)
    {
        auto output_properties = output_cache.properties_for(geometry::Rectangle{
            surface.second->top_left(),
            surface.second->size()});

        if (output_properties)
        {
            event_sink->handle_event(
                *mev::make_event(
                    surface.first,
                    output_properties->dpi,
                    output_properties->scale,
                    output_properties->form_factor,
                    static_cast<uint32_t>(output_properties->id.as_value())
                    ));
        }
    }
}

void ms::ApplicationSession::send_input_device_change(std::vector<std::shared_ptr<mir::input::Device>> const& devices)
{
    event_sink->handle_input_device_change(devices);
}

void ms::ApplicationSession::set_lifecycle_state(MirLifecycleState state)
{
    event_sink->handle_lifecycle_event(state);
}

void ms::ApplicationSession::start_prompt_session()
{
    // All sessions which are part of the prompt session get this event.
    event_sink->handle_event(*mev::make_event(mir_prompt_session_state_started));
}

void ms::ApplicationSession::stop_prompt_session()
{
    event_sink->handle_event(*mev::make_event(mir_prompt_session_state_stopped));
}

void ms::ApplicationSession::suspend_prompt_session()
{
    event_sink->handle_event(*mev::make_event(mir_prompt_session_state_suspended));
}

void ms::ApplicationSession::resume_prompt_session()
{
    start_prompt_session();
}

std::shared_ptr<mf::BufferStream> ms::ApplicationSession::get_buffer_stream(mf::BufferStreamId id) const
{
    std::unique_lock<std::mutex> lock(surfaces_and_streams_mutex);
    return checked_find(id)->second;
}

mf::BufferStreamId ms::ApplicationSession::create_buffer_stream(mg::BufferProperties const& props)
{
    auto const id = static_cast<mf::BufferStreamId>(next_id().as_value());
    auto stream = buffer_stream_factory->create_buffer_stream(id, event_sink, props);
    
    std::unique_lock<std::mutex> lock(surfaces_and_streams_mutex);
    streams[id] = stream;
    return id;
}

void ms::ApplicationSession::destroy_buffer_stream(mf::BufferStreamId id)
{
    std::unique_lock<std::mutex> lock(surfaces_and_streams_mutex);
    auto stream_it = streams.find(mir::frontend::BufferStreamId(id.as_value()));
    if (stream_it == streams.end())
        BOOST_THROW_EXCEPTION(std::runtime_error("cannot destroy stream: Invalid BufferStreamId"));

    stream_it->second->drop_outstanding_requests();
    streams.erase(stream_it);
}

void ms::ApplicationSession::configure_streams(
    ms::Surface& surface, std::vector<shell::StreamSpecification> const& streams)
{
    std::list<ms::StreamInfo> list;
    for (auto& stream : streams)
    {
        auto s = checked_find(stream.stream_id)->second;
        list.emplace_back(ms::StreamInfo{s, stream.displacement, stream.size});
    }
    surface.set_streams(list); 
}

void ms::ApplicationSession::destroy_surface(std::weak_ptr<Surface> const& surface)
{
    auto const ss = surface.lock();
    std::unique_lock<std::mutex> lock(surfaces_and_streams_mutex);
    auto p = find_if(begin(surfaces), end(surfaces), [&](Surfaces::value_type const& val)
        { return val.second == ss; });

    if (p == surfaces.end())
        BOOST_THROW_EXCEPTION(std::runtime_error("Invalid Surface"));

    destroy_surface(lock, p);
}

void ms::ApplicationSession::destroy_surface(std::unique_lock<std::mutex>& lock, Surfaces::const_iterator in_surfaces)
{
    auto const surface = in_surfaces->second;
    auto it = default_content_map.find(in_surfaces->first); 
    session_listener->destroying_surface(*this, surface);
    surfaces.erase(in_surfaces);

    if (it != default_content_map.end())
        default_content_map.erase(it);
<<<<<<< HEAD
 
=======

>>>>>>> 21e2a842
    lock.unlock();

    surface_stack->remove_surface(surface);
}<|MERGE_RESOLUTION|>--- conflicted
+++ resolved
@@ -102,16 +102,16 @@
 
     auto params = the_params;
 
-    mf::BufferStreamId default_stream_id;
+    mf::BufferStreamId stream_id;
     if (params.content_id.is_set())
-        default_stream_id = params.content_id.value();
+        stream_id = params.content_id.value();
     else
-        default_stream_id = params.streams.value()[0].stream_id;
+        stream_id = params.streams.value()[0].stream_id;
 
     if (params.parent_id.is_set())
         params.parent = checked_find(the_params.parent_id.value())->second;
 
-    auto buffer_stream = checked_find(default_stream_id)->second;
+    auto buffer_stream = checked_find(stream_id)->second;
     if (params.size != buffer_stream->stream_size())
         buffer_stream->resize(params.size);
 
@@ -149,7 +149,7 @@
     {
         std::unique_lock<std::mutex> lock(surfaces_and_streams_mutex);
         surfaces[id] = surface;
-        default_content_map[id] = default_stream_id;
+        default_content_map[id] = stream_id;
     }
 
     observer->moved_to(surface->top_left());
@@ -418,11 +418,7 @@
 
     if (it != default_content_map.end())
         default_content_map.erase(it);
-<<<<<<< HEAD
- 
-=======
-
->>>>>>> 21e2a842
+
     lock.unlock();
 
     surface_stack->remove_surface(surface);
