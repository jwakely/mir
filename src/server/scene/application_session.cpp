/*
 * Copyright © 2012-2014 Canonical Ltd.
 *
 * This program is free software: you can redistribute it and/or modify it
 * under the terms of the GNU General Public License version 3,
 * as published by the Free Software Foundation.
 *
 * This program is distributed in the hope that it will be useful,
 * but WITHOUT ANY WARRANTY; without even the implied warranty of
 * MERCHANTABILITY or FITNESS FOR A PARTICULAR PURPOSE.  See the
 * GNU General Public License for more details.
 *
 * You should have received a copy of the GNU General Public License
 * along with this program.  If not, see <http://www.gnu.org/licenses/>.
 *
 * Authored by: Robert Carr <racarr@canonical.com>
 */

#include "application_session.h"
#include "mir/scene/surface.h"
#include "mir/scene/surface_event_source.h"
#include "mir/scene/surface_coordinator.h"
#include "snapshot_strategy.h"
#include "mir/shell/session_listener.h"
#include "mir/frontend/event_sink.h"

#include <boost/throw_exception.hpp>

#include <stdexcept>
#include <memory>
#include <cassert>
#include <algorithm>

namespace mf = mir::frontend;
namespace ms = mir::scene;
namespace msh = mir::shell;
namespace mg = mir::graphics;

ms::ApplicationSession::ApplicationSession(
    std::shared_ptr<ms::SurfaceCoordinator> const& surface_coordinator,
    pid_t pid,
    std::string const& session_name,
    std::shared_ptr<SnapshotStrategy> const& snapshot_strategy,
    std::shared_ptr<msh::SessionListener> const& session_listener,
    std::shared_ptr<mf::EventSink> const& sink) :
    surface_coordinator(surface_coordinator),
    pid(pid),
    session_name(session_name),
    snapshot_strategy(snapshot_strategy),
    session_listener(session_listener),
    event_sink(sink),
    next_surface_id(0)
{
    assert(surface_coordinator);
}

ms::ApplicationSession::~ApplicationSession()
{
    std::unique_lock<std::mutex> lock(surfaces_mutex);
    for (auto const& pair_id_surface : surfaces)
    {
        session_listener->destroying_surface(*this, pair_id_surface.second);
        surface_coordinator->remove_surface(pair_id_surface.second);
    }
}

mf::SurfaceId ms::ApplicationSession::next_id()
{
    return mf::SurfaceId(next_surface_id.fetch_add(1));
}

mf::SurfaceId ms::ApplicationSession::create_surface(const msh::SurfaceCreationParameters& params)
{
    auto const id = next_id();

    auto const observer = std::make_shared<scene::SurfaceEventSource>(id, event_sink);
    auto surf = surface_coordinator->add_surface(params, this, observer);

    std::unique_lock<std::mutex> lock(surfaces_mutex);
    surfaces[id] = surf;

    session_listener->surface_created(*this, surf);

    return id;
}

ms::ApplicationSession::Surfaces::const_iterator ms::ApplicationSession::checked_find(mf::SurfaceId id) const
{
    auto p = surfaces.find(id);
    if (p == surfaces.end())
    {
        BOOST_THROW_EXCEPTION(std::runtime_error("Invalid SurfaceId"));
    }
    return p;
}

std::shared_ptr<mf::Surface> ms::ApplicationSession::get_surface(mf::SurfaceId id) const
{
    std::unique_lock<std::mutex> lock(surfaces_mutex);

    return checked_find(id)->second;
}

void ms::ApplicationSession::take_snapshot(msh::SnapshotCallback const& snapshot_taken)
{
    if (auto surface = default_surface())
        snapshot_strategy->take_snapshot_of(surface, snapshot_taken);
    else
        snapshot_taken(msh::Snapshot());
}

std::shared_ptr<ms::Surface> ms::ApplicationSession::default_surface() const
{
    std::unique_lock<std::mutex> lock(surfaces_mutex);

    if (surfaces.size())
        return surfaces.begin()->second;
    else
        return std::shared_ptr<ms::Surface>();
}

void ms::ApplicationSession::destroy_surface(mf::SurfaceId id)
{
    std::unique_lock<std::mutex> lock(surfaces_mutex);
    auto p = checked_find(id);
    auto const surface = p->second;

    session_listener->destroying_surface(*this, surface);

    surfaces.erase(p);
    lock.unlock();

    surface_coordinator->remove_surface(surface);
}

std::string ms::ApplicationSession::name() const
{
    return session_name;
}

pid_t ms::ApplicationSession::process_id() const
{
    return pid;
}

void ms::ApplicationSession::force_requests_to_complete()
{
    std::unique_lock<std::mutex> lock(surfaces_mutex);
    for (auto& id_s : surfaces)
    {
        id_s.second->force_requests_to_complete();
    }
}

void ms::ApplicationSession::hide()
{
    std::unique_lock<std::mutex> lock(surfaces_mutex);
    for (auto& id_s : surfaces)
    {
        id_s.second->hide();
    }
}

void ms::ApplicationSession::show()
{
    std::unique_lock<std::mutex> lock(surfaces_mutex);
    for (auto& id_s : surfaces)
    {
        id_s.second->show();
    }
}

<<<<<<< HEAD
int ms::ApplicationSession::configure_surface(mf::SurfaceId id,
                                               MirSurfaceAttrib attrib,
                                               int requested_value)
{
    std::unique_lock<std::mutex> lock(surfaces_mutex);
    auto const surf = checked_find(id)->second;

    return surf->configure(attrib, requested_value);
}

=======
>>>>>>> 8379a5f8
void ms::ApplicationSession::send_display_config(mg::DisplayConfiguration const& info)
{
    event_sink->handle_display_config_change(info);
}

void ms::ApplicationSession::set_lifecycle_state(MirLifecycleState state)
{
    event_sink->handle_lifecycle_event(state);
}<|MERGE_RESOLUTION|>--- conflicted
+++ resolved
@@ -170,19 +170,6 @@
     }
 }
 
-<<<<<<< HEAD
-int ms::ApplicationSession::configure_surface(mf::SurfaceId id,
-                                               MirSurfaceAttrib attrib,
-                                               int requested_value)
-{
-    std::unique_lock<std::mutex> lock(surfaces_mutex);
-    auto const surf = checked_find(id)->second;
-
-    return surf->configure(attrib, requested_value);
-}
-
-=======
->>>>>>> 8379a5f8
 void ms::ApplicationSession::send_display_config(mg::DisplayConfiguration const& info)
 {
     event_sink->handle_display_config_change(info);
