--- conflicted
+++ resolved
@@ -24,11 +24,8 @@
 #include "xwayland_client_manager.h"
 #include "xwayland_surface_role_surface.h"
 #include "xwayland_surface_observer_surface.h"
-<<<<<<< HEAD
 #include "mir/scene/surface_state_tracker.h"
-=======
 #include "mir/proof_of_mutex_lock.h"
->>>>>>> 76cc6708
 
 #include <xcb/xcb.h>
 
@@ -78,49 +75,6 @@
     void move_resize(uint32_t detail);
 
 private:
-<<<<<<< HEAD
-    struct ProofOfMutexLock
-    {
-        ProofOfMutexLock(std::lock_guard<std::mutex> const&) {}
-        ProofOfMutexLock(std::unique_lock<std::mutex> const& lock)
-        {
-            if (!lock.owns_lock())
-            {
-                fatal_error("ProofOfMutexLock created with unlocked unique_lock");
-            }
-        }
-        ProofOfMutexLock(ProofOfMutexLock const&) = delete;
-        ProofOfMutexLock operator=(ProofOfMutexLock const&) = delete;
-=======
-    // See https://specifications.freedesktop.org/wm-spec/wm-spec-1.3.html#idm45805407959456
-    enum class NetWmStateAction: uint32_t
-    {
-        REMOVE = 0,
-        ADD = 1,
-        TOGGLE = 2,
-    };
-
-    /// contains more information than just a MirWindowState
-    /// (for example if a minimized window would otherwise be maximized)
-    /// TODO: delete this and use scene::SurfaceStateStack in it's place
-    struct WindowState
-    {
-        bool withdrawn{true};
-        bool minimized{false};
-        bool maximized{false};
-        bool fullscreen{false};
-
-        void apply_change(
-            std::shared_ptr<XCBConnection> const& connection,
-            NetWmStateAction action,
-            xcb_atom_t net_wm_state);
-
-        auto operator==(WindowState const& that) const -> bool;
-        auto mir_window_state() const -> MirWindowState;
-        auto updated_from(MirWindowState state) const -> WindowState; ///< Does not change original
->>>>>>> 76cc6708
-    };
-
     /// Overrides from XWaylandSurfaceObserverSurface
     /// @{
     void scene_surface_focus_set(bool has_focus) override;
