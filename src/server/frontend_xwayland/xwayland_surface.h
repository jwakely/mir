--- conflicted
+++ resolved
@@ -144,11 +144,8 @@
     void window_type(std::vector<xcb_atom_t> const& wm_types);
     void set_parent(xcb_window_t xcb_window, std::lock_guard<std::mutex> const&);
     void fix_parent_if_necessary(const std::lock_guard<std::mutex>& lock);
-<<<<<<< HEAD
     void wm_size_hints(std::vector<int32_t> const& hints);
-=======
     void motif_wm_hints(std::vector<uint32_t> const& hints);
->>>>>>> 54dc3e49
 
     XWaylandWM* const xwm;
     std::shared_ptr<XCBConnection> const connection;
