/*
 * Copyright © 2012 Canonical Ltd.
 *
 * This program is free software: you can redistribute it and/or modify it
 * under the terms of the GNU General Public License version 3,
 * as published by the Free Software Foundation.
 *
 * This program is distributed in the hope that it will be useful,
 * but WITHOUT ANY WARRANTY; without even the implied warranty of
 * MERCHANTABILITY or FITNESS FOR A PARTICULAR PURPOSE. See the
 * GNU General Public License for more details.
 *
 * You should have received a copy of the GNU General Public License
 * along with this program. If not, see <http://www.gnu.org/licenses/>.
 *
 * Authored by:
 *   Alan Griffiths <alan@octopull.co.uk>
 *   Thomas Voss <thomas.voss@canonical.com>
 */

#include "mir/surfaces/surface.h"
#include "mir/surfaces/buffer_stream.h"
#include "mir/input/input_channel.h"
#include "mir/compositor/buffer.h"

#include <boost/throw_exception.hpp>

#include <stdexcept>
#include <cassert>

#include <glm/gtc/matrix_transform.hpp>

namespace mc = mir::compositor;
namespace ms = mir::surfaces;
namespace mg = mir::graphics;
namespace mi = mir::input;
namespace geom = mir::geometry;

ms::Surface::Surface(
    std::string const& name,
    geom::Point const& top_left,
    std::shared_ptr<BufferStream> buffer_stream,
    std::shared_ptr<input::InputChannel> const& input_channel,
    std::function<void()> const& change_callback) :
    surface_name(name),
    top_left_point(top_left),
    buffer_stream(buffer_stream),
    input_channel(input_channel),
    client_buffer_resource(buffer_stream->secure_client_buffer()),
    alpha_value(1.0f),
    is_hidden(false),
    buffer_is_valid(false),
    notify_change(change_callback)
{
    // TODO(tvoss,kdub): Does a surface without a buffer_stream make sense?
    assert(buffer_stream);
    assert(change_callback);
}

void ms::Surface::force_requests_to_complete()
{
    buffer_stream->force_requests_to_complete();
}

ms::Surface::~Surface()
{
}

std::string const& ms::Surface::name() const
{
    return surface_name;
}

void ms::Surface::move_to(geometry::Point const& top_left)
{
    top_left_point = top_left;
    notify_change();
}

void ms::Surface::set_rotation(float degrees, glm::vec3 const& axis)
{
    rotation_matrix = glm::rotate(glm::mat4{1.0f}, degrees, axis);
    notify_change();
}

void ms::Surface::set_alpha(float alpha_v)
{
    alpha_value = alpha_v;
    notify_change();
}

void ms::Surface::set_hidden(bool hide)
{
    is_hidden = hide;
    notify_change();
}

geom::Point ms::Surface::top_left() const
{
    return top_left_point;
}

mir::geometry::Size ms::Surface::size() const
{
    return buffer_stream->stream_size();
}

std::shared_ptr<ms::GraphicRegion> ms::Surface::graphic_region() const
{
    return compositor_buffer();
}

glm::mat4 ms::Surface::transformation() const
{
    const geom::Size sz = size();

    const glm::vec3 top_left_vec{top_left_point.x.as_int(),
                                 top_left_point.y.as_int(),
                                 0.0f};
    const glm::vec3 size_vec{sz.width.as_uint32_t(),
                             sz.height.as_uint32_t(),
                             0.0f};

    /* Get the center of the renderable's area */
    const glm::vec3 center_vec{top_left_vec + 0.5f * size_vec};

    /*
     * Every renderable is drawn using a 1x1 quad centered at 0,0.
     * We need to transform and scale that quad to get to its final position
     * and size.
     *
     * 1. We scale the quad vertices (from 1x1 to wxh)
     * 2. We move the quad to its final position. Note that because the quad
     *    is centered at (0,0), we need to translate by center_vec, not
     *    top_left_vec.
     */
    glm::mat4 pos_size_matrix;
    pos_size_matrix = glm::translate(pos_size_matrix, center_vec);
    pos_size_matrix = glm::scale(pos_size_matrix, size_vec);

    // Rotate, then scale, then translate
    const glm::mat4 transformation = pos_size_matrix * rotation_matrix;

    return transformation;
}

float ms::Surface::alpha() const
{
    return alpha_value;
}

bool ms::Surface::should_be_rendered() const
{
    return !is_hidden && buffer_is_valid;
}

//note: not sure the surface should be aware of pixel format. might be something that the
//texture (which goes to compositor should be aware of though
//todo: kdub remove
geom::PixelFormat ms::Surface::pixel_format() const
{
    return buffer_stream->get_stream_pixel_format();
}

void ms::Surface::advance_client_buffer()
{
    /* we must hold a reference (client_buffer_resource) to the resource on behalf
       of the client until it is returned to us */
    /* todo: the surface shouldn't be holding onto the resource... the frontend should! */
    client_buffer_resource.reset();  // Release old client buffer
    client_buffer_resource = buffer_stream->secure_client_buffer();
    flag_for_render();
    notify_change();
}

std::shared_ptr<mc::Buffer> ms::Surface::client_buffer() const
{
    return client_buffer_resource;
}

<<<<<<< HEAD
void ms::Surface::allow_framedropping(bool allow)
{
    buffer_stream->allow_framedropping(allow);
=======
std::shared_ptr<mc::Buffer> ms::Surface::compositor_buffer() const
{
    return buffer_stream->lock_back_buffer();
>>>>>>> 895daf7d
}

void ms::Surface::flag_for_render()
{
    buffer_is_valid = true;
}

bool ms::Surface::supports_input() const
{
    if (input_channel)
        return true;
    return false;
}

int ms::Surface::client_input_fd() const
{
    if (!supports_input())
        BOOST_THROW_EXCEPTION(std::logic_error("Surface does not support input"));
    return input_channel->client_fd();
}

int ms::Surface::server_input_fd() const
{
    if (!supports_input())
        BOOST_THROW_EXCEPTION(std::logic_error("Surface does not support input"));
    return input_channel->server_fd();
}<|MERGE_RESOLUTION|>--- conflicted
+++ resolved
@@ -178,15 +178,14 @@
     return client_buffer_resource;
 }
 
-<<<<<<< HEAD
 void ms::Surface::allow_framedropping(bool allow)
 {
     buffer_stream->allow_framedropping(allow);
-=======
+}
+
 std::shared_ptr<mc::Buffer> ms::Surface::compositor_buffer() const
 {
     return buffer_stream->lock_back_buffer();
->>>>>>> 895daf7d
 }
 
 void ms::Surface::flag_for_render()
