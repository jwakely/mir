/*
 * Copyright © 2012 Canonical Ltd.
 *
 * This program is free software: you can redistribute it and/or modify it
 * under the terms of the GNU General Public License version 3,
 * as published by the Free Software Foundation.
 *
 * This program is distributed in the hope that it will be useful,
 * but WITHOUT ANY WARRANTY; without even the implied warranty of
 * MERCHANTABILITY or FITNESS FOR A PARTICULAR PURPOSE.  See the
 * GNU General Public License for more details.
 *
 * You should have received a copy of the GNU General Public License
 * along with this program.  If not, see <http://www.gnu.org/licenses/>.
 *
 * Authored by: Thomas Voss <thomas.voss@canonical.com>
 */

#include "mir/shell/session_manager.h"
#include "mir/shell/application_session.h"
#include "mir/shell/session_container.h"
#include "mir/shell/surface_factory.h"
#include "mir/shell/focus_sequence.h"
#include "mir/shell/focus_setter.h"
#include "mir/shell/session.h"
#include "mir/shell/surface.h"
#include "mir/shell/input_target_listener.h"

#include <memory>
#include <cassert>
#include <algorithm>

namespace mf = mir::frontend;
namespace msh = mir::shell;

msh::SessionManager::SessionManager(std::shared_ptr<msh::SurfaceFactory> const& surface_factory,
    std::shared_ptr<msh::SessionContainer> const& container,
    std::shared_ptr<msh::FocusSequence> const& sequence,
    std::shared_ptr<msh::FocusSetter> const& focus_setter,
    std::shared_ptr<msh::InputTargetListener> const& input_target_listener) :
    surface_factory(surface_factory),
    app_container(container),
    focus_sequence(sequence),
    focus_setter(focus_setter),
    input_target_listener(input_target_listener)
{
    assert(surface_factory);
    assert(sequence);
    assert(container);
    assert(focus_setter);
    assert(input_target_listener);
}

msh::SessionManager::~SessionManager()
{
}

std::shared_ptr<mf::Session> msh::SessionManager::open_session(
    std::string const& name,
    std::shared_ptr<EventSink> const& sink)
{
<<<<<<< HEAD
    auto new_session = std::make_shared<msh::ApplicationSession>(surface_factory, name, sink);
=======
    auto new_session = std::make_shared<msh::ApplicationSession>(surface_factory, input_target_listener, name);
>>>>>>> 3c039bd7

    app_container->insert_session(new_session);
    
    input_target_listener->input_application_opened(new_session);

    set_focus_to_locked(std::unique_lock<std::mutex>(mutex), new_session);

    return new_session;
}

inline void msh::SessionManager::set_focus_to_locked(std::unique_lock<std::mutex> const&, std::shared_ptr<Session> const& shell_session)
{
    auto old_focus = focus_application.lock();

    focus_application = shell_session;
    focus_setter->set_focus_to(shell_session);

    if (shell_session && shell_session->default_surface())
        input_target_listener->focus_changed(shell_session->default_surface());
    else if (shell_session == old_focus || !shell_session)
        input_target_listener->focus_cleared();
}

void msh::SessionManager::close_session(std::shared_ptr<mf::Session> const& session)
{
    auto shell_session = std::dynamic_pointer_cast<Session>(session);

    input_target_listener->input_application_closed(shell_session);

    app_container->remove_session(shell_session);

    std::unique_lock<std::mutex> lock(mutex);
    set_focus_to_locked(lock, focus_sequence->default_focus());

    typedef Tags::value_type Pair;

    auto remove = std::remove_if(tags.begin(), tags.end(),
        [&](Pair const& v) { return v.second == shell_session;});

    tags.erase(remove, tags.end());
}

void msh::SessionManager::focus_next()
{
    std::unique_lock<std::mutex> lock(mutex);
    auto focus = focus_application.lock();
    if (!focus)
    {
        focus = focus_sequence->default_focus();
    }
    else
    {
        focus = focus_sequence->successor_of(focus);
    }
    set_focus_to_locked(lock, focus);
}

void msh::SessionManager::tag_session_with_lightdm_id(std::shared_ptr<mf::Session> const& session, int id)
{
    std::unique_lock<std::mutex> lock(mutex);
    typedef Tags::value_type Pair;

    auto shell_session = std::dynamic_pointer_cast<Session>(session);

    auto remove = std::remove_if(tags.begin(), tags.end(),
        [&](Pair const& v) { return v.first == id || v.second == shell_session;});

    tags.erase(remove, tags.end());

    tags.push_back(Pair(id, shell_session));
}

void msh::SessionManager::focus_session_with_lightdm_id(int id)
{
    std::unique_lock<std::mutex> lock(mutex);
    typedef Tags::value_type Pair;

    auto match = std::find_if(tags.begin(), tags.end(),
        [&](Pair const& v) { return v.first == id; });

    if (tags.end() != match)
    {
        set_focus_to_locked(lock, match->second);
    }
}

mf::SurfaceId msh::SessionManager::create_surface_for(std::shared_ptr<mf::Session> const& session,
    mf::SurfaceCreationParameters const& params)
{
    auto shell_session = std::dynamic_pointer_cast<Session>(session);
    auto id = shell_session->create_surface(params);

    input_target_listener->input_surface_opened(shell_session,
        std::dynamic_pointer_cast<msh::Surface>(shell_session->get_surface(id)));
    set_focus_to_locked(std::unique_lock<std::mutex>(mutex), shell_session);

    return id;
}<|MERGE_RESOLUTION|>--- conflicted
+++ resolved
@@ -59,11 +59,7 @@
     std::string const& name,
     std::shared_ptr<EventSink> const& sink)
 {
-<<<<<<< HEAD
-    auto new_session = std::make_shared<msh::ApplicationSession>(surface_factory, name, sink);
-=======
-    auto new_session = std::make_shared<msh::ApplicationSession>(surface_factory, input_target_listener, name);
->>>>>>> 3c039bd7
+    auto new_session = std::make_shared<msh::ApplicationSession>(surface_factory, input_target_listener, name, sink);
 
     app_container->insert_session(new_session);
     
