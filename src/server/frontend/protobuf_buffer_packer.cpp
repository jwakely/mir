/*
 * Copyright © 2013 Canonical Ltd.
 *
 * This program is free software: you can redistribute it and/or modify it
 * under the terms of the GNU General Public License version 3,
 * as published by the Free Software Foundation.
 *
 * This program is distributed in the hope that it will be useful,
 * but WITHOUT ANY WARRANTY; without even the implied warranty of
 * MERCHANTABILITY or FITNESS FOR A PARTICULAR PURPOSE.  See the
 * GNU General Public License for more details.
 *
 * You should have received a copy of the GNU General Public License
 * along with this program.  If not, see <http://www.gnu.org/licenses/>.
 *
 * Authored by: Kevin DuBois <kevin.dubois@canonical.com>
 */

#include "protobuf_buffer_packer.h"

#include "mir/graphics/display_configuration.h"
#include "mir_protobuf.pb.h"

namespace mfd = mir::frontend::detail;
namespace mg = mir::graphics;
namespace mp = mir::protobuf;

namespace
{

void pack_protobuf_display_card(mp::DisplayCard& protobuf_card,
                                mg::DisplayConfigurationCard const& display_card)
{
    protobuf_card.set_card_id(display_card.id.as_value());
    protobuf_card.set_max_simultaneous_outputs(display_card.max_simultaneous_outputs);
}

void pack_protobuf_display_output(mp::DisplayOutput& protobuf_output,
                                  mg::DisplayConfigurationOutput const& display_output)
{
    protobuf_output.set_output_id(display_output.id.as_value());
    protobuf_output.set_card_id(display_output.card_id.as_value());
    protobuf_output.set_type(static_cast<uint32_t>(display_output.type));

    for (auto const& pf : display_output.pixel_formats)
    {
        protobuf_output.add_pixel_format(static_cast<uint32_t>(pf));
    }

    for (auto const& mode : display_output.modes)
    {
        auto protobuf_output_mode = protobuf_output.add_mode();
        protobuf_output_mode->set_horizontal_resolution(mode.size.width.as_uint32_t());
        protobuf_output_mode->set_vertical_resolution(mode.size.height.as_uint32_t());
        protobuf_output_mode->set_refresh_rate(mode.vrefresh_hz);
    }
    protobuf_output.set_preferred_mode(display_output.preferred_mode_index);

    protobuf_output.set_physical_width_mm(display_output.physical_size_mm.width.as_uint32_t());
    protobuf_output.set_physical_height_mm(display_output.physical_size_mm.height.as_uint32_t());

    protobuf_output.set_connected(display_output.connected);
    protobuf_output.set_used(display_output.used);
    protobuf_output.set_position_x(display_output.top_left.x.as_uint32_t());
    protobuf_output.set_position_y(display_output.top_left.y.as_uint32_t());
    protobuf_output.set_current_mode(display_output.current_mode_index);
    protobuf_output.set_current_format(static_cast<uint32_t>(display_output.current_format));
    protobuf_output.set_power_mode(static_cast<uint32_t>(display_output.power_mode));
    protobuf_output.set_orientation(display_output.orientation);
}

}

void mfd::pack_protobuf_display_configuration(mp::DisplayConfiguration& protobuf_config,
                                              mg::DisplayConfiguration const& display_config)
{
    display_config.for_each_card(
        [&protobuf_config](mg::DisplayConfigurationCard const& card)
        {
            auto protobuf_card = protobuf_config.add_display_card();
            pack_protobuf_display_card(*protobuf_card, card);
        });

    display_config.for_each_output(
        [&protobuf_config](mg::DisplayConfigurationOutput const& output)
        {
            auto protobuf_output = protobuf_config.add_display_output();
            pack_protobuf_display_output(*protobuf_output, output);
        });
}

mfd::ProtobufBufferPacker::ProtobufBufferPacker(protobuf::Buffer* response) :
<<<<<<< HEAD
=======
    fds_(response->fd().begin(), response->fd().end()),
>>>>>>> 8a440657
    buffer_response(response)
{
    for(auto it = buffer_response->fd().begin(); it != buffer_response->fd().end(); it++)
        fds_.emplace_back(mir::Fd(*it));
}

void mfd::ProtobufBufferPacker::pack_fd(Fd const& fd)
{
    fds_.emplace_back(fd);
    buffer_response->add_fd(fd);
}

void mfd::ProtobufBufferPacker::pack_data(int data)
{
    buffer_response->add_data(data);
}

void mfd::ProtobufBufferPacker::pack_stride(geometry::Stride stride)
{
    buffer_response->set_stride(stride.as_uint32_t());
}

void mfd::ProtobufBufferPacker::pack_flags(unsigned int flags)
{
    buffer_response->set_flags(flags);
}

void mfd::ProtobufBufferPacker::pack_size(geometry::Size const& size)
{
    buffer_response->set_width(size.width.as_int());
    buffer_response->set_height(size.height.as_int());
}

std::vector<mir::Fd> mfd::ProtobufBufferPacker::fds()
{
    return fds_;
}

std::vector<int> mfd::ProtobufBufferPacker::data()
{
<<<<<<< HEAD
    std::vector<int> data; 
    for(auto it = buffer_response->data().begin(); it != buffer_response->data().end(); it++)
        data.emplace_back(*it);
    return data;
=======
    return {buffer_response->data().begin(), buffer_response->data().end()};
>>>>>>> 8a440657
}<|MERGE_RESOLUTION|>--- conflicted
+++ resolved
@@ -90,14 +90,9 @@
 }
 
 mfd::ProtobufBufferPacker::ProtobufBufferPacker(protobuf::Buffer* response) :
-<<<<<<< HEAD
-=======
     fds_(response->fd().begin(), response->fd().end()),
->>>>>>> 8a440657
     buffer_response(response)
 {
-    for(auto it = buffer_response->fd().begin(); it != buffer_response->fd().end(); it++)
-        fds_.emplace_back(mir::Fd(*it));
 }
 
 void mfd::ProtobufBufferPacker::pack_fd(Fd const& fd)
@@ -134,12 +129,5 @@
 
 std::vector<int> mfd::ProtobufBufferPacker::data()
 {
-<<<<<<< HEAD
-    std::vector<int> data; 
-    for(auto it = buffer_response->data().begin(); it != buffer_response->data().end(); it++)
-        data.emplace_back(*it);
-    return data;
-=======
     return {buffer_response->data().begin(), buffer_response->data().end()};
->>>>>>> 8a440657
 }