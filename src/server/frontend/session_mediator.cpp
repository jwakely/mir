--- conflicted
+++ resolved
@@ -69,11 +69,8 @@
     std::shared_ptr<EventSink> const& sender,
     std::shared_ptr<ResourceCache> const& resource_cache,
     std::shared_ptr<Screencast> const& screencast,
-<<<<<<< HEAD
+    ConnectionContext const& connection_context,
     std::shared_ptr<mg::CursorImages> const& cursor_images) :
-=======
-    ConnectionContext const& connection_context) :
->>>>>>> b36bfcf3
     client_pid(client_pid),
     shell(shell),
     graphics_platform(graphics_platform),
@@ -83,11 +80,8 @@
     event_sink(sender),
     resource_cache(resource_cache),
     screencast(screencast),
-<<<<<<< HEAD
+    connection_context(connection_context),
     cursor_images(cursor_images)
-=======
-    connection_context(connection_context)
->>>>>>> b36bfcf3
 {
 }
 
@@ -427,7 +421,6 @@
 
 void mf::SessionMediator::configure_cursor(
     google::protobuf::RpcController*,
-<<<<<<< HEAD
     mir::protobuf::CursorSetting const* cursor_request,
     mir::protobuf::Void* /* void_response */,
     google::protobuf::Closure* done)
@@ -435,30 +428,11 @@
     {
         std::unique_lock<std::mutex> lock(session_mutex);
 
-=======
-    mir::protobuf::CursorSetting const* /* cursor_request */,
-    mir::protobuf::Void* /* void_response */,
-    google::protobuf::Closure* /* done */)
-{
-    // TODO: Pass cursor settings down to surface.
-    BOOST_THROW_EXCEPTION(std::logic_error("Cursor API not yet implemented"));
-}
-
-void mf::SessionMediator::new_fds_for_trusted_clients(
-    ::google::protobuf::RpcController* ,
-    ::mir::protobuf::SocketFDRequest const* parameters,
-    ::mir::protobuf::SocketFD* response,
-    ::google::protobuf::Closure* done)
-{
-    {
-        std::unique_lock<std::mutex> lock(session_mutex);
->>>>>>> b36bfcf3
-        auto session = weak_session.lock();
-
-        if (session.get() == nullptr)
-            BOOST_THROW_EXCEPTION(std::logic_error("Invalid application session"));
-
-<<<<<<< HEAD
+        auto session = weak_session.lock();
+
+        if (session.get() == nullptr)
+            BOOST_THROW_EXCEPTION(std::logic_error("Invalid application session"));
+
         report->session_configure_surface_called(session->name());
 
         auto const id = frontend::SurfaceId(cursor_request->surfaceid().value());
@@ -474,7 +448,22 @@
             surface->set_cursor_image({});
         }
     }
-=======
+    done->Run();
+}
+
+void mf::SessionMediator::new_fds_for_trusted_clients(
+    ::google::protobuf::RpcController* ,
+    ::mir::protobuf::SocketFDRequest const* parameters,
+    ::mir::protobuf::SocketFD* response,
+    ::google::protobuf::Closure* done)
+{
+    {
+        std::unique_lock<std::mutex> lock(session_mutex);
+        auto session = weak_session.lock();
+
+        if (session.get() == nullptr)
+            BOOST_THROW_EXCEPTION(std::logic_error("Invalid application session"));
+
         // TODO write a handler that connects the new session to our trust session
         auto const connect_handler = [](std::shared_ptr<frontend::Session> const&) {};
 
@@ -491,7 +480,6 @@
         }
     }
 
->>>>>>> b36bfcf3
     done->Run();
 }
 
