/*
 * Copyright © 2012 Canonical Ltd.
 *
 * This program is free software: you can redistribute it and/or modify
 * it under the terms of the GNU General Public License version 3 as
 * published by the Free Software Foundation.
 *
 * This program is distributed in the hope that it will be useful,
 * but WITHOUT ANY WARRANTY; without even the implied warranty of
 * MERCHANTABILITY or FITNESS FOR A PARTICULAR PURPOSE.  See the
 * GNU General Public License for more details.
 *
 * You should have received a copy of the GNU General Public License
 * along with this program.  If not, see <http://www.gnu.org/licenses/>.
 *
 * Authored by: Robert Carr <robert.carr@canonical.com>
 *              Daniel d'Andradra <daniel.dandrada@canonical.com>
 */

#ifndef MIR_INPUT_ANDROID_INPUT_MANAGER_H_
#define MIR_INPUT_ANDROID_INPUT_MANAGER_H_

#include "mir/input/input_manager.h"
#include "../event_filter_chain.h"

#include <utils/StrongPointer.h>

#include <initializer_list>

namespace android
{
class EventHubInterface;
class InputDispatcher;
class InputDispatcherThread;
class InputReader;
class InputReaderThread;
}

namespace droidinput = android;

namespace mir
{
namespace input
{
namespace android
{

class InputManager : public mir::input::InputManager
{
public:
<<<<<<< HEAD
    explicit InputManager(droidinput::sp<droidinput::EventHubInterface> event_hub,
			  std::initializer_list<std::shared_ptr<input::EventFilter> const> filters);
=======
    explicit InputManager(const droidinput::sp<droidinput::EventHubInterface>& event_hub,
                          std::initializer_list<std::shared_ptr<input::EventFilter> const> filters);
>>>>>>> e6e4d49f
    virtual ~InputManager();

    virtual void start();
    virtual void stop();
protected:
    InputManager(const InputManager&) = delete;
    InputManager& operator=(const InputManager&) = delete;

private:
    droidinput::sp<droidinput::EventHubInterface> event_hub;
    droidinput::sp<droidinput::InputDispatcher> dispatcher;
    droidinput::sp<droidinput::InputReader> reader;

    // It's important to keep droidinput::sp to dispatcher_thread
    // and reader_thread or they will free themselves on exit.
    droidinput::sp<droidinput::InputDispatcherThread> dispatcher_thread;
    droidinput::sp<droidinput::InputReaderThread> reader_thread;

    std::shared_ptr<EventFilterChain> filter_chain;
};

}
}
}

#endif // MIR_INPUT_INPUT_MANAGER<|MERGE_RESOLUTION|>--- conflicted
+++ resolved
@@ -48,13 +48,8 @@
 class InputManager : public mir::input::InputManager
 {
 public:
-<<<<<<< HEAD
-    explicit InputManager(droidinput::sp<droidinput::EventHubInterface> event_hub,
-			  std::initializer_list<std::shared_ptr<input::EventFilter> const> filters);
-=======
     explicit InputManager(const droidinput::sp<droidinput::EventHubInterface>& event_hub,
                           std::initializer_list<std::shared_ptr<input::EventFilter> const> filters);
->>>>>>> e6e4d49f
     virtual ~InputManager();
 
     virtual void start();
