--- conflicted
+++ resolved
@@ -192,16 +192,12 @@
     return rotation;
 }
 
-<<<<<<< HEAD
+bool mgm::DisplayBuffer::uses_alpha() const
+{
+    return false;
+}
+
 bool mgm::DisplayBuffer::post_renderables_if_optimizable(RenderableList const& renderable_list)
-=======
-bool mgm::DisplayBuffer::uses_alpha() const
-{
-    return false;
-}
-
-bool mgm::DisplayBuffer::post_renderables_if_optimizable(RenderableList const&)
->>>>>>> b8a9529e
 {
     if ((rotation == mir_orientation_normal) &&
        (platform->bypass_option() == mgm::BypassOption::allowed))
