--- conflicted
+++ resolved
@@ -82,7 +82,6 @@
 
 void mga::HWCLayer::update_buffer_fence()
 {
-    printf("update layer %i\n", hwc_layer->releaseFenceFd);
     associated_buffer->update_fence(hwc_layer->releaseFenceFd);
     hwc_layer->releaseFenceFd = -1;
     hwc_layer->acquireFenceFd = -1;
@@ -115,7 +114,6 @@
 
 void mga::HWCLayer::set_render_parameters(geometry::Rectangle position, bool alpha_enabled)
 {
-    printf("set renparm\n");
     if (alpha_enabled)
         hwc_layer->blending = HWC_BLENDING_COVERAGE;
     else
@@ -131,23 +129,14 @@
     };
 
     visible_rect = hwc_layer->displayFrame;
-    printf("and done.\n");
 }
 
 void mga::HWCLayer::set_buffer(std::shared_ptr<NativeBuffer> const& buffer)
 {
-<<<<<<< HEAD
-    printf("setbuf\n");
     associated_buffer = buffer;
     hwc_layer->handle = buffer->handle();
-    hwc_layer->acquireFenceFd = buffer->copy_fence();
-=======
-    auto size = buffer.size();
-    auto native_buffer = buffer.native_buffer_handle();
-    hwc_layer->handle = native_buffer->handle();
     if (!needs_gl_render())
-        hwc_layer->acquireFenceFd = native_buffer->copy_fence();
->>>>>>> a8860a8a
+        hwc_layer->acquireFenceFd = buffer->copy_fence();
     hwc_layer->releaseFenceFd = -1;
     hwc_layer->sourceCrop = 
     {
