--- conflicted
+++ resolved
@@ -38,12 +38,7 @@
                           std::shared_ptr<HWCVsyncCoordinator> const& coordinator,
                           std::shared_ptr<SyncFileOps> const& sync_ops)
     : HWCCommonDevice(hwc_device, coordinator),
-<<<<<<< HEAD
-      last_display_fence(std::make_shared<mga::RealSyncFileOps>(), -1)
-=======
-      layer_list({mga::ForceGLLayer{}, mga::FramebufferLayer{}}),
       sync_ops(sync_ops)
->>>>>>> dfa69c47
 {
 }
 
@@ -89,13 +84,7 @@
         }
     });
 
-<<<<<<< HEAD
-    last_display_fence.wait();
-    auto next_fence = layer_list.retirement_fence();
-    last_display_fence.merge_with(next_fence);
-=======
-    mga::SyncFence retire_fence(sync_ops, displays[HWC_DISPLAY_PRIMARY]->retireFenceFd);
->>>>>>> dfa69c47
+    mga::SyncFence retire_fence(sync_ops, layer_list.retirement_fence());
 
     int framebuffer_fence = layer_list.fb_target_fence();
     auto native_buffer = buffer.native_buffer_handle();
