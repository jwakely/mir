--- conflicted
+++ resolved
@@ -299,11 +299,7 @@
 
 mrg::Renderer::Renderer(RenderTarget& render_target)
     : render_target(render_target),
-<<<<<<< HEAD
-      clear_color{0.0f, 0.0f, 0.0f, 0.0f},
-=======
       clear_color{0.0f, 0.0f, 0.0f, 1.0f},
->>>>>>> 3155355b
       program_factory{std::make_unique<ProgramFactory>()},
       display_transform(1)
 {
