/*
 * Copyright © 2015 Canonical Ltd.
 *
 * This program is free software: you can redistribute it and/or modify it
 * under the terms of the GNU Lesser General Public License version 3,
 * as published by the Free Software Foundation.
 *
 * This program is distributed in the hope that it will be useful,
 * but WITHOUT ANY WARRANTY; without even the implied warranty of
 * MERCHANTABILITY or FITNESS FOR A PARTICULAR PURPOSE.  See the
 * GNU Lesser General Public License for more details.
 *
 * You should have received a copy of the GNU Lesser General Public License
 * along with this program.  If not, see <http://www.gnu.org/licenses/>.
 *
 * Authored by: Andreas Pokorny <andreas.pokorny@canonical.com>
 */

#include "libinput_device.h"
#include "libinput_ptr.h"
#include "libinput_device_ptr.h"
#include "evdev_device_detection.h"
#include "button_utils.h"

#include "mir/input/input_sink.h"
#include "mir/input/input_report.h"
#include "mir/input/device_capability.h"
#include "mir/input/pointer_settings.h"
#include "mir/input/touchpad_settings.h"
#include "mir/input/input_device_info.h"
#include "mir/events/event_builders.h"
#include "mir/geometry/displacement.h"
#include "mir/dispatch/dispatchable.h"
#include "mir/fd.h"
#define MIR_LOG_COMPONENT "evdev"
#include "mir/log.h"
#include "mir/raii.h"

#include <libinput.h>
#include <linux/input.h>  // only used to get constants for input reports

#include <boost/exception/diagnostic_information.hpp>
#include <cstring>
#include <chrono>
#include <sstream>
#include <algorithm>

namespace md = mir::dispatch;
namespace mi = mir::input;
namespace mie = mi::evdev;
using namespace std::literals::chrono_literals;

mie::LibInputDevice::LibInputDevice(std::shared_ptr<mi::InputReport> const& report, LibInputDevicePtr dev)
    : report{report}, pointer_pos{0, 0}, button_state{0}
{
    add_device_of_group(std::move(dev));
}

void mie::LibInputDevice::add_device_of_group(LibInputDevicePtr dev)
{
    devices.emplace_back(std::move(dev));
    update_device_info();
}

mie::LibInputDevice::~LibInputDevice() = default;

void mie::LibInputDevice::start(InputSink* sink, EventBuilder* builder)
{
    this->sink = sink;
    this->builder = builder;
}

void mie::LibInputDevice::stop()
{
    sink = nullptr;
    builder = nullptr;
}

void mie::LibInputDevice::process_event(libinput_event* event)
{
    if (!sink)
        return;

    try
    {
        switch(libinput_event_get_type(event))
        {
        case LIBINPUT_EVENT_KEYBOARD_KEY:
            sink->handle_input(*convert_event(libinput_event_get_keyboard_event(event)));
            break;
        case LIBINPUT_EVENT_POINTER_MOTION:
            sink->handle_input(*convert_motion_event(libinput_event_get_pointer_event(event)));
            break;
        case LIBINPUT_EVENT_POINTER_MOTION_ABSOLUTE:
            sink->handle_input(*convert_absolute_motion_event(libinput_event_get_pointer_event(event)));
            break;
        case LIBINPUT_EVENT_POINTER_BUTTON:
            sink->handle_input(*convert_button_event(libinput_event_get_pointer_event(event)));
            break;
        case LIBINPUT_EVENT_POINTER_AXIS:
            sink->handle_input(*convert_axis_event(libinput_event_get_pointer_event(event)));
            break;
        // touch events are processed as a batch of changes over all touch pointts
        case LIBINPUT_EVENT_TOUCH_DOWN:
            handle_touch_down(libinput_event_get_touch_event(event));
            break;
        case LIBINPUT_EVENT_TOUCH_UP:
            handle_touch_up(libinput_event_get_touch_event(event));
            break;
        case LIBINPUT_EVENT_TOUCH_MOTION:
            handle_touch_motion(libinput_event_get_touch_event(event));
            break;
        case LIBINPUT_EVENT_TOUCH_CANCEL:
            // Not yet provided by libinput.
            break;
        case LIBINPUT_EVENT_TOUCH_FRAME:
            sink->handle_input(*convert_touch_frame(libinput_event_get_touch_event(event)));
            break;
        default:
            break;
        }
    }
    catch(std::exception const& error)
    {
        mir::log_error("Failure processing input event received from libinput: " + boost::diagnostic_information(error));
    }
}

mir::EventUPtr mie::LibInputDevice::convert_event(libinput_event_keyboard* keyboard)
{
    std::chrono::nanoseconds const time = std::chrono::microseconds(libinput_event_keyboard_get_time_usec(keyboard));
    auto const action = libinput_event_keyboard_get_key_state(keyboard) == LIBINPUT_KEY_STATE_PRESSED ?
                      mir_keyboard_action_down :
                      mir_keyboard_action_up;
    auto const code = libinput_event_keyboard_get_key(keyboard);
    report->received_event_from_kernel(time.count(), EV_KEY, code, action);

    return builder->key_event(time, action, xkb_keysym_t{0}, code);
}

mir::EventUPtr mie::LibInputDevice::convert_button_event(libinput_event_pointer* pointer)
{
    std::chrono::nanoseconds const time = std::chrono::microseconds(libinput_event_pointer_get_time_usec(pointer));
    auto const button = libinput_event_pointer_get_button(pointer);
    auto const action = (libinput_event_pointer_get_button_state(pointer) == LIBINPUT_BUTTON_STATE_PRESSED)?
        mir_pointer_action_button_down : mir_pointer_action_button_up;

    auto const do_not_swap_buttons = mir_pointer_handedness_right;
    auto const pointer_button = mie::to_pointer_button(button, do_not_swap_buttons);
    auto const relative_x_value = 0.0f;
    auto const relative_y_value = 0.0f;
    auto const hscroll_value = 0.0f;
    auto const vscroll_value = 0.0f;

    report->received_event_from_kernel(time.count(), EV_KEY, pointer_button, action);

    if (action == mir_pointer_action_button_down)
        button_state = MirPointerButton(button_state | uint32_t(pointer_button));
    else
        button_state = MirPointerButton(button_state & ~uint32_t(pointer_button));

    return builder->pointer_event(time, action, button_state, hscroll_value, vscroll_value, relative_x_value, relative_y_value);
}

mir::EventUPtr mie::LibInputDevice::convert_motion_event(libinput_event_pointer* pointer)
{
    std::chrono::nanoseconds const time = std::chrono::microseconds(libinput_event_pointer_get_time_usec(pointer));
    auto const action = mir_pointer_action_motion;
    auto const hscroll_value = 0.0f;
    auto const vscroll_value = 0.0f;

    report->received_event_from_kernel(time.count(), EV_REL, 0, 0);

<<<<<<< HEAD
    mir::geometry::Displacement const movement{libinput_event_pointer_get_dx(pointer),
                                               libinput_event_pointer_get_dy(pointer)};

    return builder->pointer_event(time, action, button_state, hscroll_value, vscroll_value, movement.dx.as_int(),
                                  movement.dy.as_int());
=======
    return builder->pointer_event(time, action, button_state,
                                  hscroll_value, vscroll_value,
                                  libinput_event_pointer_get_dx(pointer),
                                  libinput_event_pointer_get_dy(pointer));
>>>>>>> 517e334d
}

mir::EventUPtr mie::LibInputDevice::convert_absolute_motion_event(libinput_event_pointer* pointer)
{
    // a pointing device that emits absolute coordinates
    std::chrono::nanoseconds const time = std::chrono::microseconds(libinput_event_pointer_get_time_usec(pointer));
    auto const action = mir_pointer_action_motion;
    auto const hscroll_value = 0.0f;
    auto const vscroll_value = 0.0f;
    auto const screen = sink->bounding_rectangle();
    uint32_t const width = screen.size.width.as_int();
    uint32_t const height = screen.size.height.as_int();

    report->received_event_from_kernel(time.count(), EV_ABS, 0, 0);
    auto const old_pointer_pos = pointer_pos;
    pointer_pos = mir::geometry::Point{
        libinput_event_pointer_get_absolute_x_transformed(pointer, width),
        libinput_event_pointer_get_absolute_y_transformed(pointer, height)};
    auto const movement = pointer_pos - old_pointer_pos;

    return builder->pointer_event(time, action, button_state, hscroll_value, vscroll_value, movement.dx.as_int(), movement.dy.as_int());
}

mir::EventUPtr mie::LibInputDevice::convert_axis_event(libinput_event_pointer* pointer)
{
    std::chrono::nanoseconds const time = std::chrono::microseconds(libinput_event_pointer_get_time_usec(pointer));
    auto const action = mir_pointer_action_motion;
    auto const relative_x_value = 0.0f;
    auto const relative_y_value = 0.0f;

    auto hscroll_value = 0.0f;
    auto vscroll_value = 0.0f;
    if (libinput_event_pointer_get_axis_source(pointer) == LIBINPUT_POINTER_AXIS_SOURCE_WHEEL)
    {
        if (libinput_event_pointer_has_axis(pointer, LIBINPUT_POINTER_AXIS_SCROLL_HORIZONTAL))
            hscroll_value = horizontal_scroll_scale * libinput_event_pointer_get_axis_value_discrete(
                                                          pointer, LIBINPUT_POINTER_AXIS_SCROLL_HORIZONTAL);
        if (libinput_event_pointer_has_axis(pointer, LIBINPUT_POINTER_AXIS_SCROLL_VERTICAL))
            vscroll_value = -vertical_scroll_scale * libinput_event_pointer_get_axis_value_discrete(
                                                        pointer, LIBINPUT_POINTER_AXIS_SCROLL_VERTICAL);
    }
    else
    {
        // by default libinput assumes that wheel ticks represent a rotation of 15 degrees. This relation
        // is used to map wheel rotations to 'scroll units'. To map the immediate scroll units received
        // from gesture based scrolling we invert that transformation here.
        auto const scroll_units_to_ticks = 15.0f;
        if (libinput_event_pointer_has_axis(pointer, LIBINPUT_POINTER_AXIS_SCROLL_HORIZONTAL))
            hscroll_value = horizontal_scroll_scale *
                            libinput_event_pointer_get_axis_value(pointer, LIBINPUT_POINTER_AXIS_SCROLL_HORIZONTAL) /
                            scroll_units_to_ticks;

        if (libinput_event_pointer_has_axis(pointer, LIBINPUT_POINTER_AXIS_SCROLL_VERTICAL))
            vscroll_value = -vertical_scroll_scale *
                            libinput_event_pointer_get_axis_value(pointer, LIBINPUT_POINTER_AXIS_SCROLL_VERTICAL) /
                            scroll_units_to_ticks;
    }

    report->received_event_from_kernel(time.count(), EV_REL, 0, 0);
    return builder->pointer_event(time, action, button_state, hscroll_value, vscroll_value, relative_x_value,
                                  relative_y_value);
}

mir::EventUPtr mie::LibInputDevice::convert_touch_frame(libinput_event_touch* touch)
{
    std::chrono::nanoseconds const time = std::chrono::microseconds(libinput_event_touch_get_time_usec(touch));
    report->received_event_from_kernel(time.count(), EV_SYN, 0, 0);
    auto event = builder->touch_event(time);

    // TODO make libinput indicate tool type
    auto const tool = mir_touch_tooltype_finger;

    for(auto it = begin(last_seen_properties); it != end(last_seen_properties);)
    {
        auto & id = it->first;
        auto & data = it->second;

        // TODO why do we send size to clients?
        float const size = std::max(data.major, data.minor);

        builder->add_touch(*event, id, data.action, tool, data.x, data.y,
                           data.pressure, data.major, data.minor, size);

        if (data.action == mir_touch_action_down)
            data.action = mir_touch_action_change;

        if (data.action == mir_touch_action_up)
            it = last_seen_properties.erase(it);
        else
            ++it;
    }

    return event;
}

void mie::LibInputDevice::handle_touch_down(libinput_event_touch* touch)
{
    MirTouchId const id = libinput_event_touch_get_slot(touch);
    update_contact_data(last_seen_properties[id], mir_touch_action_down, touch);
}

void mie::LibInputDevice::handle_touch_up(libinput_event_touch* touch)
{
    MirTouchId const id = libinput_event_touch_get_slot(touch);
    last_seen_properties[id].action = mir_touch_action_up;
}

void mie::LibInputDevice::update_contact_data(ContactData & data, MirTouchAction action, libinput_event_touch* touch)
{
    auto const screen = sink->bounding_rectangle();
    uint32_t const width = screen.size.width.as_int();
    uint32_t const height = screen.size.height.as_int();

    data.action = action;
    data.pressure = libinput_event_touch_get_pressure(touch);
    data.x = libinput_event_touch_get_x_transformed(touch, width);
    data.y = libinput_event_touch_get_y_transformed(touch, height);
    data.major = libinput_event_touch_get_major_transformed(touch, width, height);
    data.minor = libinput_event_touch_get_minor_transformed(touch, width, height);
}

void mie::LibInputDevice::handle_touch_motion(libinput_event_touch* touch)
{
    MirTouchId const id = libinput_event_touch_get_slot(touch);
    update_contact_data(last_seen_properties[id], mir_touch_action_change, touch);
}

mi::InputDeviceInfo mie::LibInputDevice::get_device_info()
{
    return info;
}

void mie::LibInputDevice::update_device_info()
{
    auto dev = device();
    std::string name = libinput_device_get_name(dev);
    std::stringstream unique_id(name);
    unique_id << '-' << libinput_device_get_sysname(dev) << '-' <<
        libinput_device_get_id_vendor(dev) << '-' <<
        libinput_device_get_id_product(dev);
    mi::DeviceCapabilities caps;

    using Caps = mi::DeviceCapabilities;
    using Mapping = std::pair<char const*, Caps>;
    auto const mappings = {
        Mapping{"ID_INPUT_MOUSE", mi::DeviceCapability::pointer},
        Mapping{"ID_INPUT_TOUCHSCREEN", mi::DeviceCapability::touchscreen},
        Mapping{"ID_INPUT_TOUCHPAD", Caps(mi::DeviceCapability::touchpad) | mi::DeviceCapability::pointer},
        Mapping{"ID_INPUT_JOYSTICK", mi::DeviceCapability::joystick},
        Mapping{"ID_INPUT_KEY", mi::DeviceCapability::keyboard},
        Mapping{"ID_INPUT_KEYBOARD", mi::DeviceCapability::alpha_numeric},
    };

    for (auto const& dev : devices)
    {
        auto const u_dev = mir::raii::deleter_for(libinput_device_get_udev_device(dev.get()), &udev_device_unref);
        for (auto const& mapping : mappings)
        {
            int detected = 0;
            auto value = udev_device_get_property_value(u_dev.get(), mapping.first);
            if (!value)
                continue;

            std::stringstream property_value(value);
            property_value >> detected;
            if (!property_value.fail() && detected)
                caps |= mapping.second;
        }
    }

    info = mi::InputDeviceInfo{name, unique_id.str(), caps};
}

libinput_device_group* mie::LibInputDevice::group()
{
    return libinput_device_get_device_group(device());
}

libinput_device* mie::LibInputDevice::device() const
{
    return devices.front().get();
}

mir::optional_value<mi::PointerSettings> mie::LibInputDevice::get_pointer_settings() const
{
    if (!contains(info.capabilities, mi::DeviceCapability::pointer))
        return {};

    mi::PointerSettings settings;
    auto dev = device();
    auto const left_handed = (libinput_device_config_left_handed_get(dev) == 1);
    settings.handedness = left_handed? mir_pointer_handedness_left : mir_pointer_handedness_right;
#if MIR_LIBINPUT_HAS_ACCEL_PROFILE
    if (libinput_device_config_accel_get_profile(dev) == LIBINPUT_CONFIG_ACCEL_PROFILE_FLAT)
#endif
        settings.acceleration = mir_pointer_acceleration_none;
#if MIR_LIBINPUT_HAS_ACCEL_PROFILE
    else
        settings.acceleration = mir_pointer_acceleration_adaptive;
#endif
    settings.cursor_acceleration_bias = libinput_device_config_accel_get_speed(dev);
    settings.vertical_scroll_scale = vertical_scroll_scale;
    settings.horizontal_scroll_scale = horizontal_scroll_scale;
    return settings;
}

void mie::LibInputDevice::apply_settings(mir::input::PointerSettings const& settings)
{
    if (!contains(info.capabilities, mi::DeviceCapability::pointer))
        return;

    auto dev = device();

#if MIR_LIBINPUT_HAS_ACCEL_PROFILE
    auto accel_profile = settings.acceleration == mir_pointer_acceleration_adaptive ?
        LIBINPUT_CONFIG_ACCEL_PROFILE_ADAPTIVE :
        LIBINPUT_CONFIG_ACCEL_PROFILE_FLAT;
#endif
    libinput_device_config_accel_set_speed(dev, settings.cursor_acceleration_bias);
    libinput_device_config_left_handed_set(dev, mir_pointer_handedness_left == settings.handedness);
    vertical_scroll_scale = settings.vertical_scroll_scale;
    horizontal_scroll_scale = settings.horizontal_scroll_scale;
#if MIR_LIBINPUT_HAS_ACCEL_PROFILE
    libinput_device_config_accel_set_profile(dev, accel_profile);
#endif
}

mir::optional_value<mi::TouchpadSettings> mie::LibInputDevice::get_touchpad_settings() const
{
    if (!contains(info.capabilities, mi::DeviceCapability::touchpad))
        return {};

    auto dev = device();
    auto click_modes = libinput_device_config_click_get_method(dev);
    auto scroll_modes = libinput_device_config_scroll_get_method(dev);

    TouchpadSettings settings;

    settings.click_mode = mir_touchpad_click_mode_none;
    if (click_modes & LIBINPUT_CONFIG_CLICK_METHOD_BUTTON_AREAS)
        settings.click_mode |= mir_touchpad_click_mode_area_to_click;
    if (click_modes & LIBINPUT_CONFIG_CLICK_METHOD_CLICKFINGER)
        settings.click_mode |= mir_touchpad_click_mode_finger_count;

    settings.scroll_mode = mir_touchpad_scroll_mode_none;
    if (scroll_modes & LIBINPUT_CONFIG_SCROLL_2FG)
        settings.scroll_mode |= mir_touchpad_scroll_mode_two_finger_scroll;
    if (scroll_modes & LIBINPUT_CONFIG_SCROLL_EDGE)
        settings.scroll_mode |= mir_touchpad_scroll_mode_edge_scroll;
    if (scroll_modes & LIBINPUT_CONFIG_SCROLL_ON_BUTTON_DOWN)
        settings.scroll_mode |= mir_touchpad_scroll_mode_button_down_scroll;

    settings.tap_to_click = libinput_device_config_tap_get_enabled(dev) == LIBINPUT_CONFIG_TAP_ENABLED;
    settings.disable_while_typing = libinput_device_config_dwt_get_enabled(dev) == LIBINPUT_CONFIG_DWT_ENABLED;
    settings.disable_with_mouse =
        libinput_device_config_send_events_get_mode(dev) == LIBINPUT_CONFIG_SEND_EVENTS_DISABLED_ON_EXTERNAL_MOUSE;
    settings.middle_mouse_button_emulation =
        libinput_device_config_middle_emulation_get_enabled(dev) == LIBINPUT_CONFIG_MIDDLE_EMULATION_ENABLED;

    return settings;
}

void mie::LibInputDevice::apply_settings(mi::TouchpadSettings const& settings)
{
    auto dev = device();

    uint32_t click_method = LIBINPUT_CONFIG_CLICK_METHOD_NONE;
    if (settings.click_mode & mir_touchpad_click_mode_area_to_click)
        click_method |= LIBINPUT_CONFIG_CLICK_METHOD_BUTTON_AREAS;
    if (settings.click_mode & mir_touchpad_click_mode_finger_count)
        click_method |= LIBINPUT_CONFIG_CLICK_METHOD_CLICKFINGER;

    uint32_t scroll_method = LIBINPUT_CONFIG_CLICK_METHOD_NONE;
    if (settings.scroll_mode & mir_touchpad_scroll_mode_button_down_scroll)
    {
        scroll_method |= LIBINPUT_CONFIG_SCROLL_ON_BUTTON_DOWN;
        libinput_device_config_scroll_set_button(dev, settings.button_down_scroll_button);
    }
    if (settings.scroll_mode & mir_touchpad_scroll_mode_edge_scroll)
        scroll_method |= LIBINPUT_CONFIG_SCROLL_EDGE;
    if (settings.scroll_mode & mir_touchpad_scroll_mode_two_finger_scroll)
        scroll_method |= LIBINPUT_CONFIG_SCROLL_2FG;

    libinput_device_config_click_set_method(dev, static_cast<libinput_config_click_method>(click_method));
    libinput_device_config_scroll_set_method(dev, static_cast<libinput_config_scroll_method>(scroll_method));

    libinput_device_config_tap_set_enabled(
        dev, settings.tap_to_click ? LIBINPUT_CONFIG_TAP_ENABLED : LIBINPUT_CONFIG_TAP_DISABLED);

    libinput_device_config_dwt_set_enabled(
        dev, settings.disable_while_typing ? LIBINPUT_CONFIG_DWT_ENABLED : LIBINPUT_CONFIG_DWT_DISABLED);

    libinput_device_config_send_events_set_mode(dev, settings.disable_with_mouse ?
                                                         LIBINPUT_CONFIG_SEND_EVENTS_DISABLED_ON_EXTERNAL_MOUSE :
                                                         LIBINPUT_CONFIG_SEND_EVENTS_ENABLED);

    libinput_device_config_middle_emulation_set_enabled(dev, settings.middle_mouse_button_emulation ?
                                                                 LIBINPUT_CONFIG_MIDDLE_EMULATION_ENABLED :
                                                                 LIBINPUT_CONFIG_MIDDLE_EMULATION_DISABLED);
}<|MERGE_RESOLUTION|>--- conflicted
+++ resolved
@@ -171,18 +171,10 @@
 
     report->received_event_from_kernel(time.count(), EV_REL, 0, 0);
 
-<<<<<<< HEAD
-    mir::geometry::Displacement const movement{libinput_event_pointer_get_dx(pointer),
-                                               libinput_event_pointer_get_dy(pointer)};
-
-    return builder->pointer_event(time, action, button_state, hscroll_value, vscroll_value, movement.dx.as_int(),
-                                  movement.dy.as_int());
-=======
     return builder->pointer_event(time, action, button_state,
                                   hscroll_value, vscroll_value,
                                   libinput_event_pointer_get_dx(pointer),
                                   libinput_event_pointer_get_dy(pointer));
->>>>>>> 517e334d
 }
 
 mir::EventUPtr mie::LibInputDevice::convert_absolute_motion_event(libinput_event_pointer* pointer)
