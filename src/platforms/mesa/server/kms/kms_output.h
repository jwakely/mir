--- conflicted
+++ resolved
@@ -70,7 +70,6 @@
     virtual void set_gamma(GammaCurves const& gamma) = 0;
     virtual Frame last_frame() const = 0;
 
-<<<<<<< HEAD
     /**
      * Re-probe the hardware state of this connector.
      *
@@ -85,10 +84,8 @@
      *                                  is touched.
      */
     virtual void update_from_hardware_state(DisplayConfigurationOutput& to_update) const = 0;
-=======
     virtual FBHandle* fb_for(gbm_bo* bo, uint32_t width, uint32_t height) const = 0;
 
->>>>>>> 1a6530cc
 protected:
     KMSOutput() = default;
     KMSOutput(const KMSOutput&) = delete;
