--- conflicted
+++ resolved
@@ -53,13 +53,8 @@
 {
 public:
     virtual ~DisplayResourceFactory() = default;
-<<<<<<< HEAD
-    virtual std::shared_ptr<hwc_composer_device_1> create_hwc_native_device() const = 0;
-=======
-
     virtual std::tuple<std::shared_ptr<HwcWrapper>, HwcVersion> create_hwc_wrapper(
         std::shared_ptr<HwcReport> const&) const = 0;
->>>>>>> 1442d663
     virtual std::shared_ptr<framebuffer_device_t> create_fb_native_device() const = 0;
 protected:
     DisplayResourceFactory() = default;
