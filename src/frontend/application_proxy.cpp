--- conflicted
+++ resolved
@@ -28,17 +28,12 @@
 
 mir::frontend::ApplicationProxy::ApplicationProxy(
     std::shared_ptr<surfaces::ApplicationSurfaceOrganiser> const& surface_organiser,
-<<<<<<< HEAD
+    std::shared_ptr<graphics::Platform> const & graphics_platform,
     std::shared_ptr<ResourceCache> const& resource_cache) :
     surface_organiser(surface_organiser),
+    graphics_platform(graphics_platform),
     next_surface_id(0),
     resource_cache(resource_cache)
-=======
-    std::shared_ptr<graphics::Platform> const & graphics_platform) :
-    surface_organiser(surface_organiser),
-    graphics_platform(graphics_platform),
-    next_surface_id(0)
->>>>>>> 2b220d1e
 {
 }
 
