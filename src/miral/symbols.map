--- conflicted
+++ resolved
@@ -498,13 +498,8 @@
 global:
   extern "C++" {
     miral::WindowManagerTools::can_focus_application*;
-<<<<<<< HEAD
-    miral::WindowManagerTools::get_previous_application*;
-    miral::WindowManagerTools::get_next_application*;
-=======
     miral::WindowManagerTools::focus_this_application*;
     miral::WindowManagerTools::get_next_application_info*;
     miral::WindowManagerTools::get_previous_application_info*;
->>>>>>> 47d1504c
   };
 } MIRAL_3.9;