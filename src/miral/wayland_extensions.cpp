/*
 * Copyright © 2018-2019 Canonical Ltd.
 *
 * This program is free software: you can redistribute it and/or modify it
 * under the terms of the GNU General Public License version 3,
 * as published by the Free Software Foundation.
 *
 * This program is distributed in the hope that it will be useful,
 * but WITHOUT ANY WARRANTY; without even the implied warranty of
 * MERCHANTABILITY or FITNESS FOR A PARTICULAR PURPOSE.  See the
 * GNU General Public License for more details.
 *
 * You should have received a copy of the GNU General Public License
 * along with this program.  If not, see <http://www.gnu.org/licenses/>.
 *
 * Authored by: Alan Griffiths <alan@octopull.co.uk>
 */

#include "miral/wayland_extensions.h"
#include "miral/window.h"

#include <mir/abnormal_exit.h>
#include <mir/frontend/wayland.h>
#include <mir/scene/session.h>
#include <mir/scene/surface.h>
#include <mir/server.h>
#include <mir/options/option.h>
#include <mir/options/configuration.h>

#include <algorithm>
#include <mutex>
#include <set>
#include <map>
#include <vector>

namespace mo = mir::options;

char const* const miral::WaylandExtensions::zwlr_layer_shell_v1{"zwlr_layer_shell_v1"};
char const* const miral::WaylandExtensions::zxdg_output_manager_v1{"zxdg_output_manager_v1"};
char const* const miral::WaylandExtensions::zwlr_foreign_toplevel_manager_v1{"zwlr_foreign_toplevel_manager_v1"};
/// Not in the header, but keeping around for ABI compat
char const* const miral::WaylandExtensions::zwp_virtual_keyboard_v1{"zwp_virtual_keyboard_manager_v1"};
char const* const miral::WaylandExtensions::zwp_virtual_keyboard_manager_v1{"zwp_virtual_keyboard_manager_v1"};
/// Not in the header, but keeping around for ABI compat
char const* const miral::WaylandExtensions::zwp_input_method_v2{"zwp_input_method_manager_v2"};
char const* const miral::WaylandExtensions::zwp_input_method_manager_v2{"zwp_input_method_manager_v2"};

namespace
{
auto vec2set(std::vector<std::string> vec) -> std::set<std::string>
{
    return std::set<std::string>{vec.begin(), vec.end()};
}

// If a user inadvertently supplies more than one miral::WaylandExtensions to
// MirRunner::run_with() then the implementation here would quietly break.
// To avoid this we track the extensions against all servers in the process.
// See: https://github.com/MirServer/mir/issues/875
struct StaticExtensionTracker
{
    static void add_server_extension(mir::Server* server, void* extension)
    {
        std::lock_guard<decltype(mutex)> lock{mutex};

        for (auto const& x : extensions)
        {
            if (x.server == server)
            {
                if (x.extension == extension)
                {
                    return;
                }
                else
                {
                    throw mir::AbnormalExit{"ERROR: multiple miral::WaylandExtensions registered with server"};
                }
            }
        }
        extensions.push_back({server, extension});
    }

    static void remove_extension(void* extension)
    {
        std::lock_guard<decltype(mutex)> lock{mutex};

        extensions.erase(
            remove_if(begin(extensions), end(extensions), [extension](auto& x) { return x.extension == extension; }),
            end(extensions));
    }

private:
    // It's extremely unlikely that there's more than a couple, so lock contention
    // is a non-issue and a vector is a suitable data.
    struct ExtensionTracker{ mir::Server* server; void* extension; };
    static std::mutex mutex;
    static std::vector<ExtensionTracker> extensions;
};

decltype(StaticExtensionTracker::mutex)       StaticExtensionTracker::mutex;
decltype(StaticExtensionTracker::extensions)  StaticExtensionTracker::extensions;

std::map<std::string, std::string> const alternative_extension_names{
    {"zwp_input_method_v2", "zwp_input_method_manager_v2"},
    {"zwp_virtual_keyboard_v1", "zwp_virtual_keyboard_manager_v1"},
};

/// The extension names given to Mir may not always be the name of the relevant global, but Mir needs the global name
auto map_to_global_names(std::set<std::string> const& extensions) -> std::set<std::string>
{
    std::set<std::string> result;
    for (auto const& extension : extensions)
    {
        auto const iter = alternative_extension_names.find(extension);
        if (iter == alternative_extension_names.end())
        {
            result.insert(extension);
        }
        else
        {
            result.insert(iter->second);
        }
    }
    return result;
}
}

struct miral::WaylandExtensions::EnableInfo::Self
{
    Application const app;
    const char* const name;
    std::optional<bool> const user_preference;
};

miral::WaylandExtensions::EnableInfo::EnableInfo(
    Application const& app,
    const char* name,
    std::optional<bool> user_preference)
    : self{std::unique_ptr<Self>(new Self{app, name, user_preference})}
{
}

auto miral::WaylandExtensions::EnableInfo::app() const -> Application const&
{
    return self->app;
}

auto miral::WaylandExtensions::EnableInfo::name() const -> const char*
{
    return self->name;
}

auto miral::WaylandExtensions::EnableInfo::user_preference() const -> std::optional<bool>
{
    return self->user_preference;
}

struct miral::WaylandExtensions::Self
{

    Self()
        : recommended_extensions{WaylandExtensions::recommended()},
          default_extensions{recommended_extensions},
          supported_extensions{WaylandExtensions::supported()}
    {
    }

    ~Self()
    {
        StaticExtensionTracker::remove_extension(this);
    }

    static auto parse_extensions_option(std::string extensions) -> std::set<std::string>
    {
        std::set<std::string> extension;
        extensions += ':';

        for (char const* start = extensions.c_str(); char const* end = strchr(start, ':'); start = end+1)
        {
            if (start != end)
                extension.insert(std::string{start, end});
        }

        return extension;
    }

    static auto serialize_colon_list(std::vector<std::string> extensions) -> std::string
    {
        bool at_start = true;
        std::string result;
        for (auto extension : extensions)
        {
            if (at_start)
                at_start = false;
            else
                result += ":";
            result += extension;
        }
        return result;
    }

    void validate(std::set<std::string> extensions) const
    {
        std::vector<std::string> errors;

        set_difference(
            begin(extensions), end(extensions),
            begin(supported_extensions), end(supported_extensions),
            std::inserter(errors, begin(errors)));

        if (!errors.empty())
        {
            throw mir::AbnormalExit{
                "Unsupported wayland extensions: " +
                serialize_colon_list(errors) +
                ". Supported extensions are: " +
                serialize_colon_list({begin(supported_extensions), end(supported_extensions)})};
        }
    }

    void add_extension(Builder const& builder)
    {
        wayland_extension_hooks.push_back(builder);
        supported_extensions.insert(builder.name);
        printf("%s = %s\n", __PRETTY_FUNCTION__, builder.name.c_str());
    }

    void throw_unsupported_extension_error(std::string const& name, std::string const& action)
    {
        auto message = "Attempted to " + action + " unsupported extension " + name;
        auto const iter = alternative_extension_names.find(name);
        if (iter != alternative_extension_names.end())
        {
            message += " (perhaps the shell meant to enable " + iter->second + "?)";
        }
        BOOST_THROW_EXCEPTION(std::runtime_error(message));
    }

    void enable_extension(std::string name)
    {
        if (supported_extensions.find(name) == supported_extensions.end())
        {
<<<<<<< HEAD
            BOOST_THROW_EXCEPTION(std::runtime_error("Attempted to enable unsupported extension " + name));
=======
            throw_unsupported_extension_error(name, "enable");
>>>>>>> 16607bfe
        }
        else
        {
            default_extensions.insert(name);
        }
    }

    void disable_extension(std::string name)
    {
        if (supported_extensions.find(name) == supported_extensions.end())
        {
<<<<<<< HEAD
            BOOST_THROW_EXCEPTION(std::runtime_error("Attempted to disable unsupported extension " + name));
=======
            throw_unsupported_extension_error(name, "disable");
>>>>>>> 16607bfe
        }
        else
        {
            default_extensions.erase(name);
<<<<<<< HEAD
            conditional_extensions.erase(name);
        }
    }

    void conditionally_enable(std::string name, EnableCallback const& callback)
    {
        if (supported_extensions.find(name) == supported_extensions.end())
        {
            BOOST_THROW_EXCEPTION(std::runtime_error(
                "Attempted to conditionally enable unsupported extension " + name));
        }
        else
        {
            conditional_extensions[name] = callback;
        }
    }

    void assert_only_one_extension_filter_type_used()
    {
        if (!conditional_extensions.empty() && extensions_filter)
        {
            BOOST_THROW_EXCEPTION(std::logic_error(
                "Only one of WaylandExtensions::conditionally_enable() or WaylandExtensions::filter() can be used. "
                "Convert your use of the deprecated filter() method to conditionally_enable()"));
=======
>>>>>>> 16607bfe
        }
    }

    std::set<std::string> const recommended_extensions;
    std::vector<Builder> wayland_extension_hooks;
    std::map<std::string, EnableCallback> conditional_extensions;
    /**
     * Extensions to enable by default if the user does not override with a command line options
     * This starts set to mir::frontend::get_standard_extensions()
     */
    std::set<std::string> default_extensions;
    /**
     * All the extensions this shell supports
     * This includes extensions returned by mir::frontend::get_supported_extensions() and any bespoke extensions added
     */
    std::set<std::string> supported_extensions;
    std::optional<WaylandExtensions::Filter> extensions_filter;
};


miral::WaylandExtensions::WaylandExtensions()
    : self{std::make_shared<Self>()}
{
}

void miral::WaylandExtensions::operator()(mir::Server& server) const
{
    StaticExtensionTracker::add_server_extension(&server, self.get());

    std::vector<std::string> supported_extensions{self->supported_extensions.begin(), self->supported_extensions.end()};
    std::vector<std::string> default_extensions{self->default_extensions.begin(), self->default_extensions.end()};
    std::vector<std::string> non_default_extensions;
    for (auto const& extension : self->supported_extensions)
    {
        if (self->default_extensions.find(extension) == self->default_extensions.end())
        {
            non_default_extensions.push_back(extension);
        }
    }

    server.add_configuration_option(
        mo::wayland_extensions_opt,
        ("Exhaustive list of all Wayland extensions to enable. [" + Self::serialize_colon_list(supported_extensions) + "]"),
        mir::OptionType::string);

    server.add_configuration_option(
        mo::add_wayland_extensions_opt,
        ("Additional Wayland extensions to enable. [" + Self::serialize_colon_list(non_default_extensions) + "]"),
        mir::OptionType::string);

    server.add_configuration_option(
        mo::drop_wayland_extensions_opt,
        ("Wayland extensions to disable. [" + Self::serialize_colon_list(default_extensions) + "]"),
        mir::OptionType::string);

    server.add_pre_init_callback([self=self, &server]
        {
            for (auto const& hook : self->wayland_extension_hooks)
            {
                struct FrigContext : Context
                {
                    wl_display* display_ = nullptr;
                    std::function<void(std::function<void()>&& work)> executor;

                    wl_display* display() const override
                    {
                        return display_;
                    }

                    void run_on_wayland_mainloop(std::function<void()>&& work) const override
                    {
                        executor(std::move(work));
                    }
                };

                auto frig = [build=hook.build, context=std::make_shared<FrigContext>()]
                    (wl_display* display, std::function<void(std::function<void()>&& work)> const& executor)
                {
                    context->display_ = display;
                    context->executor = executor;
                    return build(context.get());
                };

                server.add_wayland_extension(hook.name, std::move(frig));
            }

            std::set<std::string> selected_extensions;
            std::set<std::string> manually_enabled_extensions;
            std::set<std::string> manually_disabled_extensions;
            if (server.get_options()->is_set(mo::wayland_extensions_opt))
            {
                manually_enabled_extensions = Self::parse_extensions_option(
                    server.get_options()->get<std::string>(mo::wayland_extensions_opt));
                selected_extensions = manually_enabled_extensions;
                for (auto const& ext : self->supported_extensions)
                {
                    if (manually_enabled_extensions.find(ext) == manually_enabled_extensions.end())
                    {
                        manually_disabled_extensions.insert(ext);
                    }
                }
            }
            else
            {
                selected_extensions = self->default_extensions;
            }

            if (server.get_options()->is_set(mo::add_wayland_extensions_opt))
            {
                auto const added = Self::parse_extensions_option(
                    server.get_options()->get<std::string>(mo::add_wayland_extensions_opt));
                for (auto const& extension : added)
                {
                    selected_extensions.insert(extension);
                    manually_enabled_extensions.insert(extension);
                    manually_disabled_extensions.erase(extension);
                }
            }

            if (server.get_options()->is_set(mo::drop_wayland_extensions_opt))
            {
                auto const dropped = Self::parse_extensions_option(
                    server.get_options()->get<std::string>(mo::drop_wayland_extensions_opt));
                for (auto const& extension : dropped)
                {
                    selected_extensions.erase(extension);
                    manually_enabled_extensions.erase(extension);
                    manually_disabled_extensions.insert(extension);
                }
            }

<<<<<<< HEAD
            for (auto const& pair : self->conditional_extensions)
            {
                selected_extensions.insert(pair.first);
            }

=======
            selected_extensions = map_to_global_names(selected_extensions);
>>>>>>> 16607bfe
            self->validate(selected_extensions);
            server.set_enabled_wayland_extensions(
                std::vector<std::string>{
                    selected_extensions.begin(),
                    selected_extensions.end()});

            server.set_wayland_extension_filter(
                [&self = self, manually_enabled_extensions, manually_disabled_extensions]
                (Application const& app, char const* protocol) -> bool
                {
                    // Wayland calls the filter for all protocols (not just the optional extensions). To avoid accidents
                    // (like denying base protocols) we always accept extensions that are not in supported_extensions.
                    if (self->supported_extensions.count(protocol) == 0)
                    {
                        return true;
                    }
                    auto const cond = self->conditional_extensions.find(protocol);
                    if (cond != self->conditional_extensions.end())
                    {
                        std::optional<bool> user_pref;
                        if (manually_enabled_extensions.find(protocol) != manually_enabled_extensions.end())
                        {
                            user_pref = true;
                        }
                        else if (manually_disabled_extensions.find(protocol) != manually_disabled_extensions.end())
                        {
                            user_pref = false;
                        }
                        return cond->second(EnableInfo{
                            app,
                            protocol,
                            user_pref});
                    }
                    else
                    {
                        return self->extensions_filter ? self->extensions_filter.value()(app, protocol) : true;
                    }
                });
        });
}

miral::WaylandExtensions::~WaylandExtensions() = default;
miral::WaylandExtensions::WaylandExtensions(WaylandExtensions const&) = default;
auto miral::WaylandExtensions::operator=(WaylandExtensions const&) -> WaylandExtensions& = default;

void miral::WaylandExtensions::add_extension(Builder const& builder)
{
    self->add_extension(builder);
    self->enable_extension(builder.name);
}

void miral::WaylandExtensions::set_filter(miral::WaylandExtensions::Filter const& extension_filter)
{
    self->extensions_filter = extension_filter;
    self->assert_only_one_extension_filter_type_used();
}

void miral::WaylandExtensions::add_extension_disabled_by_default(miral::WaylandExtensions::Builder const& builder)
{
    self->add_extension(builder);
}

auto miral::WaylandExtensions::recommended() -> std::set<std::string>
{
    return vec2set(mir::frontend::get_standard_extensions());
}

auto miral::WaylandExtensions::supported() -> std::set<std::string>
{
    return vec2set(mir::frontend::get_supported_extensions());
}

auto miral::WaylandExtensions::enable(std::string name) -> WaylandExtensions&
{
    self->enable_extension(name);
    return *this;
}

auto miral::WaylandExtensions::disable(std::string name) -> WaylandExtensions&
{
    self->disable_extension(name);
    return *this;
}

auto miral::WaylandExtensions::conditionally_enable(
    std::string name,
    EnableCallback const& callback) -> WaylandExtensions&
{
    self->conditionally_enable(name, callback);
    self->assert_only_one_extension_filter_type_used();
    return *this;
}

auto miral::WaylandExtensions::all_supported() const -> std::set<std::string>
{
    return self->supported_extensions;
}

auto miral::application_for(wl_client* client) -> Application
{
    return mir::frontend::get_session(client);
}

auto miral::application_for(wl_resource* resource) -> Application
{
    return mir::frontend::get_session(resource);
}

auto miral::window_for(wl_resource* surface) -> Window
{
    if (auto const& app = application_for(surface))
    {
        return {app, std::dynamic_pointer_cast<mir::scene::Surface>(mir::frontend::get_window(surface))};
    }
    else
    {
        return {};
    }
}<|MERGE_RESOLUTION|>--- conflicted
+++ resolved
@@ -239,11 +239,7 @@
     {
         if (supported_extensions.find(name) == supported_extensions.end())
         {
-<<<<<<< HEAD
-            BOOST_THROW_EXCEPTION(std::runtime_error("Attempted to enable unsupported extension " + name));
-=======
             throw_unsupported_extension_error(name, "enable");
->>>>>>> 16607bfe
         }
         else
         {
@@ -255,16 +251,11 @@
     {
         if (supported_extensions.find(name) == supported_extensions.end())
         {
-<<<<<<< HEAD
-            BOOST_THROW_EXCEPTION(std::runtime_error("Attempted to disable unsupported extension " + name));
-=======
             throw_unsupported_extension_error(name, "disable");
->>>>>>> 16607bfe
         }
         else
         {
             default_extensions.erase(name);
-<<<<<<< HEAD
             conditional_extensions.erase(name);
         }
     }
@@ -289,8 +280,6 @@
             BOOST_THROW_EXCEPTION(std::logic_error(
                 "Only one of WaylandExtensions::conditionally_enable() or WaylandExtensions::filter() can be used. "
                 "Convert your use of the deprecated filter() method to conditionally_enable()"));
-=======
->>>>>>> 16607bfe
         }
     }
 
@@ -422,15 +411,15 @@
                 }
             }
 
-<<<<<<< HEAD
             for (auto const& pair : self->conditional_extensions)
             {
                 selected_extensions.insert(pair.first);
             }
 
-=======
             selected_extensions = map_to_global_names(selected_extensions);
->>>>>>> 16607bfe
+            manually_enabled_extensions = map_to_global_names(manually_enabled_extensions);
+            manually_disabled_extensions = map_to_global_names(manually_disabled_extensions);
+
             self->validate(selected_extensions);
             server.set_enabled_wayland_extensions(
                 std::vector<std::string>{
