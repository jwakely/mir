/*
 * Copyright © 2015 Canonical Ltd.
 *
 * This program is free software: you can redistribute it and/or modify it
 * under the terms of the GNU Lesser General Public License version 3,
 * as published by the Free Software Foundation.
 *
 * This program is distributed in the hope that it will be useful,
 * but WITHOUT ANY WARRANTY; without even the implied warranty of
 * MERCHANTABILITY or FITNESS FOR A PARTICULAR PURPOSE.  See the
 * GNU Lesser General Public License for more details.
 *
 * You should have received a copy of the GNU Lesser General Public License
 * along with this program.  If not, see <http://www.gnu.org/licenses/>.
 *
 * Authored by: Kevin DuBois <kevin.dubois@canonical.com>
 */

#include "mir/client_buffer_factory.h"
#include "mir/client_buffer.h"
#include "buffer_vault.h"
#include "mir_protobuf.pb.h"
#include <algorithm>
#include <boost/throw_exception.hpp>

namespace mcl = mir::client;
namespace mp = mir::protobuf;
namespace geom = mir::geometry;
namespace mp = mir::protobuf;

enum class mcl::BufferVault::Owner
{
    Server,
    ContentProducer,
    Self
};

mcl::BufferVault::BufferVault(
    std::shared_ptr<ClientBufferFactory> const& client_buffer_factory,
    std::shared_ptr<ServerBufferRequests> const& server_requests,
    geom::Size size, MirPixelFormat format, int usage, unsigned int initial_nbuffers) :
    factory(client_buffer_factory),
    server_requests(server_requests),
    format(format),
    usage(usage),
    size(size)
{
    for (auto i = 0u; i < initial_nbuffers; i++)
        server_requests->allocate_buffer(size, format, usage);
}

mcl::BufferVault::~BufferVault()
{
    try
    {
        for (auto& it : buffers)
            server_requests->free_buffer(it.first);
    } catch (...)
    {
        //ignore, server probably has died.
    }
}

mcl::NoTLSFuture<mcl::BufferInfo> mcl::BufferVault::withdraw()
{
    std::lock_guard<std::mutex> lk(mutex);
    mcl::NoTLSPromise<mcl::BufferInfo> promise;
    auto it = std::find_if(buffers.begin(), buffers.end(),
        [this](std::pair<int, BufferEntry> const& entry) { 
            return ((entry.second.owner == Owner::Self) && (size == entry.second.buffer->size())); });

    auto future = promise.get_future();
    if (it != buffers.end())
    {
        it->second.owner = Owner::ContentProducer;
        promise.set_value({it->second.buffer, it->first});
    }
    else
    {
        promises.emplace_back(std::move(promise));
    }
    return future;
}

void mcl::BufferVault::deposit(std::shared_ptr<mcl::ClientBuffer> const& buffer)
{
    std::lock_guard<std::mutex> lk(mutex);
    auto it = std::find_if(buffers.begin(), buffers.end(),
        [&buffer](std::pair<int, BufferEntry> const& entry) { return buffer == entry.second.buffer; });
    if (it == buffers.end() || it->second.owner != Owner::ContentProducer)
        BOOST_THROW_EXCEPTION(std::logic_error("buffer cannot be deposited"));

    it->second.owner = Owner::Self;
    it->second.buffer->increment_age();
}

void mcl::BufferVault::wire_transfer_outbound(std::shared_ptr<mcl::ClientBuffer> const& buffer)
{
    int id;
    std::shared_ptr<mcl::ClientBuffer> submit_buffer;
    std::unique_lock<std::mutex> lk(mutex);
    auto it = std::find_if(buffers.begin(), buffers.end(),
        [&buffer](std::pair<int, BufferEntry> const& entry) { return buffer == entry.second.buffer; });
    if (it == buffers.end() || it->second.owner != Owner::Self)
        BOOST_THROW_EXCEPTION(std::logic_error("buffer cannot be transferred"));

    it->second.owner = Owner::Server;
    it->second.buffer->mark_as_submitted();
    submit_buffer = it->second.buffer;
    id = it->first;
    lk.unlock();
    server_requests->submit_buffer(id, *submit_buffer);
}

void mcl::BufferVault::wire_transfer_inbound(mp::Buffer const& protobuf_buffer)
{
    auto package = std::make_shared<MirBufferPackage>();
    package->data_items = protobuf_buffer.data_size();
    package->fd_items = protobuf_buffer.fd_size();
    for (int i = 0; i != protobuf_buffer.data_size(); ++i)
        package->data[i] = protobuf_buffer.data(i);
    for (int i = 0; i != protobuf_buffer.fd_size(); ++i)
        package->fd[i] = protobuf_buffer.fd(i);
    package->stride = protobuf_buffer.stride();
    package->flags = protobuf_buffer.flags();
    package->width = protobuf_buffer.width();
    package->height = protobuf_buffer.height();

    std::unique_lock<std::mutex> lk(mutex);
    auto it = buffers.find(protobuf_buffer.buffer_id());
    if (it == buffers.end())
    {
        geom::Size sz{package->width, package->height};
        if (sz != size)
        {
            lk.unlock();
            server_requests->free_buffer(protobuf_buffer.buffer_id());
            server_requests->allocate_buffer(size, format, usage);
            return;
        }

        buffers[protobuf_buffer.buffer_id()] = 
            BufferEntry{ factory->create_buffer(package, sz, format), Owner::Self };
    }
    else
    {
        if (size == it->second.buffer->size())
        { 
            it->second.owner = Owner::Self;
            it->second.buffer->update_from(*package);
        }
        else
        {
            int id = it->first;
            buffers.erase(it);
            lk.unlock();
            server_requests->free_buffer(id);
            server_requests->allocate_buffer(size, format, usage);
            return;
        }
    }

    if (!promises.empty())
    {
        buffers[protobuf_buffer.buffer_id()].owner = Owner::ContentProducer;
        promises.front().set_value({buffers[protobuf_buffer.buffer_id()].buffer, protobuf_buffer.buffer_id()});
        promises.pop_front();
    }
}

//TODO: the server will currently spam us with a lot of resize messages at once,
//      and we want to delay the IPC transactions for resize. If we could rate-limit
//      the incoming messages, we should should consolidate the scale and size functions
void mcl::BufferVault::set_size(geom::Size sz)
{
    std::lock_guard<std::mutex> lk(mutex);
    size = sz;
}

void mcl::BufferVault::disconnected()
{
<<<<<<< HEAD
    server_requests->disconnected();
=======
>>>>>>> deb0566b
    std::lock_guard<std::mutex> lk(mutex);
    promises.clear();
}

void mcl::BufferVault::set_scale(float scale)
{
    std::vector<int> free_ids;
    std::unique_lock<std::mutex> lk(mutex);
    auto new_size = size * scale;
    if (new_size == size)
        return;
    size = new_size;
    for (auto it = buffers.begin(); it != buffers.end();)
    {
        if ((it->second.owner == Owner::Self) && (it->second.buffer->size() != size)) 
        {
            free_ids.push_back(it->first);
            it = buffers.erase(it);
        }
        else
        {
            it++;
        }
    } 
    lk.unlock();

    for(auto& id : free_ids)
    {
        server_requests->allocate_buffer(new_size, format, usage);
        server_requests->free_buffer(id);
    }
}<|MERGE_RESOLUTION|>--- conflicted
+++ resolved
@@ -179,10 +179,6 @@
 
 void mcl::BufferVault::disconnected()
 {
-<<<<<<< HEAD
-    server_requests->disconnected();
-=======
->>>>>>> deb0566b
     std::lock_guard<std::mutex> lk(mutex);
     promises.clear();
 }
