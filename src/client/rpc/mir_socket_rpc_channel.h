/*
 * Copyright © 2012 Canonical Ltd.
 *
 * This program is free software: you can redistribute it and/or modify it
 * under the terms of the GNU Lesser General Public License version 3,
 * as published by the Free Software Foundation.
 *
 * This program is distributed in the hope that it will be useful,
 * but WITHOUT ANY WARRANTY; without even the implied warranty of
 * MERCHANTABILITY or FITNESS FOR A PARTICULAR PURPOSE.  See the
 * GNU Lesser General Public License for more details.
 *
 * You should have received a copy of the GNU Lesser General Public License
 * along with this program.  If not, see <http://www.gnu.org/licenses/>.
 *
 * Authored by: Alan Griffiths <alan@octopull.co.uk>
 */

#ifndef MIR_CLIENT_RPC_MIR_SOCKET_RPC_CHANNEL_H_
#define MIR_CLIENT_RPC_MIR_SOCKET_RPC_CHANNEL_H_

#include "mir_basic_rpc_channel.h"
#include "transport.h"

#include <google/protobuf/service.h>
#include <google/protobuf/descriptor.h>

#include <thread>

namespace mir
{
namespace protobuf
{
namespace wire
{
class Invocation;
class Result;
}
}

namespace client
{
class DisplayConfiguration;
class SurfaceMap;
class LifecycleControl;
class EventSink;
namespace rpc
{

class RpcReport;

class MirProtobufRpcChannel :
        public MirBasicRpcChannel,
        public Transport::Observer
{
public:
<<<<<<< HEAD
    MirProtobufRpcChannel(std::unique_ptr<Transport> transport,
                        std::shared_ptr<SurfaceMap> const& surface_map,
                        std::shared_ptr<DisplayConfiguration> const& disp_config,
                        std::shared_ptr<RpcReport> const& rpc_report,
                        std::shared_ptr<LifecycleControl> const& lifecycle_control);
    ~MirProtobufRpcChannel();
=======
    MirSocketRpcChannel(std::string const& endpoint,
                        std::shared_ptr<SurfaceMap> const& surface_map,
                        std::shared_ptr<DisplayConfiguration> const& disp_config,
                        std::shared_ptr<RpcReport> const& rpc_report,
                        std::shared_ptr<LifecycleControl> const& lifecycle_control,
                        std::shared_ptr<EventSink> const& event_sink);

    MirSocketRpcChannel(int native_socket,
                        std::shared_ptr<SurfaceMap> const& surface_map,
                        std::shared_ptr<DisplayConfiguration> const& disp_config,
                        std::shared_ptr<RpcReport> const& rpc_report,
                        std::shared_ptr<LifecycleControl> const& lifecycle_control,
                        std::shared_ptr<EventSink> const& event_sink);
    ~MirSocketRpcChannel();
>>>>>>> 6df98ad1

    void on_data_available() override;
    void on_disconnected() override;
private:
    virtual void CallMethod(const google::protobuf::MethodDescriptor* method, google::protobuf::RpcController*,
        const google::protobuf::Message* parameters, google::protobuf::Message* response,
        google::protobuf::Closure* complete);

    std::shared_ptr<RpcReport> const rpc_report;
    detail::PendingCallCache pending_calls;

    static constexpr size_t size_of_header = 2;
    detail::SendBuffer header_bytes;
    detail::SendBuffer body_bytes;

    void receive_file_descriptors(google::protobuf::Message* response, google::protobuf::Closure* complete);
    template<class MessageType>
    void receive_any_file_descriptors_for(MessageType* response);
    void send_message(mir::protobuf::wire::Invocation const& body,
                      mir::protobuf::wire::Invocation const& invocation);
//    void on_header_read(const boost::system::error_code& error);

    void read_message();
    void process_event_sequence(std::string const& event);

    size_t read_message_header();

    void read_message_body(mir::protobuf::wire::Result& result,
                           size_t const body_size);
    void notify_disconnected();

    std::unique_ptr<Transport> transport;
    std::shared_ptr<SurfaceMap> surface_map;
    std::shared_ptr<DisplayConfiguration> display_configuration;
    std::shared_ptr<LifecycleControl> lifecycle_control;
<<<<<<< HEAD
    bool disconnected;
    std::mutex observer_mutex;
=======
    std::shared_ptr<EventSink> event_sink;
    std::atomic<bool> disconnected;
>>>>>>> 6df98ad1
};

}
}
}

#endif /* MIR_CLIENT_RPC_MIR_SOCKET_RPC_CHANNEL_H_ */<|MERGE_RESOLUTION|>--- conflicted
+++ resolved
@@ -54,29 +54,14 @@
         public Transport::Observer
 {
 public:
-<<<<<<< HEAD
     MirProtobufRpcChannel(std::unique_ptr<Transport> transport,
-                        std::shared_ptr<SurfaceMap> const& surface_map,
-                        std::shared_ptr<DisplayConfiguration> const& disp_config,
-                        std::shared_ptr<RpcReport> const& rpc_report,
-                        std::shared_ptr<LifecycleControl> const& lifecycle_control);
+                          std::shared_ptr<SurfaceMap> const& surface_map,
+                          std::shared_ptr<DisplayConfiguration> const& disp_config,
+                          std::shared_ptr<RpcReport> const& rpc_report,
+                          std::shared_ptr<LifecycleControl> const& lifecycle_control,
+                          std::shared_ptr<EventSink> const& event_sink);
+
     ~MirProtobufRpcChannel();
-=======
-    MirSocketRpcChannel(std::string const& endpoint,
-                        std::shared_ptr<SurfaceMap> const& surface_map,
-                        std::shared_ptr<DisplayConfiguration> const& disp_config,
-                        std::shared_ptr<RpcReport> const& rpc_report,
-                        std::shared_ptr<LifecycleControl> const& lifecycle_control,
-                        std::shared_ptr<EventSink> const& event_sink);
-
-    MirSocketRpcChannel(int native_socket,
-                        std::shared_ptr<SurfaceMap> const& surface_map,
-                        std::shared_ptr<DisplayConfiguration> const& disp_config,
-                        std::shared_ptr<RpcReport> const& rpc_report,
-                        std::shared_ptr<LifecycleControl> const& lifecycle_control,
-                        std::shared_ptr<EventSink> const& event_sink);
-    ~MirSocketRpcChannel();
->>>>>>> 6df98ad1
 
     void on_data_available() override;
     void on_disconnected() override;
@@ -112,13 +97,9 @@
     std::shared_ptr<SurfaceMap> surface_map;
     std::shared_ptr<DisplayConfiguration> display_configuration;
     std::shared_ptr<LifecycleControl> lifecycle_control;
-<<<<<<< HEAD
+    std::shared_ptr<EventSink> event_sink;
     bool disconnected;
     std::mutex observer_mutex;
-=======
-    std::shared_ptr<EventSink> event_sink;
-    std::atomic<bool> disconnected;
->>>>>>> 6df98ad1
 };
 
 }
