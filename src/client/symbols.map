MIR_CLIENT_9 {
 global:
    mir_arrow_cursor_name;
    mir_buffer_stream_get_current_buffer;
    mir_buffer_stream_get_egl_native_window;
    mir_buffer_stream_get_graphics_region;
    mir_buffer_stream_get_platform_type;
    mir_buffer_stream_is_valid;
    mir_buffer_stream_release;
    mir_buffer_stream_release_sync;
    mir_buffer_stream_swap_buffers;
    mir_buffer_stream_swap_buffers_sync;
    mir_busy_cursor_name;
    mir_caret_cursor_name;
    mir_closed_hand_cursor_name;
    mir_connect;
    mir_connection_api_impl;
    mir_connection_apply_display_config;
    mir_connection_create_buffer_stream;
    mir_connection_create_buffer_stream_sync;
    mir_connection_create_display_config;
    mir_connection_create_prompt_session_sync;
    mir_connection_create_screencast_sync;
    mir_connection_create_spec_for_changes;
    mir_connection_create_spec_for_dialog;
    mir_connection_create_spec_for_input_method;
    mir_connection_create_spec_for_menu;
    mir_connection_create_spec_for_modal_dialog;
    mir_connection_create_spec_for_normal_surface;
    mir_connection_create_spec_for_tooltip;
    mir_connection_get_available_surface_formats;
    mir_connection_get_egl_native_display;
    mir_connection_get_error_message;
    mir_connection_get_platform;
    mir_connection_is_valid;
    mir_connection_platform_operation;
    mir_connection_release;
    mir_connection_set_display_config_change_callback;
    mir_connection_set_lifecycle_event_callback;
    mir_connect_sync;
    mir_create_surface_spec;
    mir_cursor_configuration_destroy;
    mir_cursor_configuration_from_buffer_stream;
    mir_cursor_configuration_from_name;
    mir_default_cursor_name;
    mir_diagonal_resize_bottom_to_top_cursor_name;
    mir_diagonal_resize_top_to_bottom_cursor_name;
    mir_disabled_cursor_name;
    mir_display_config_destroy;
    mir_event_get_close_surface_event;
    mir_event_get_input_configuration_event;
    mir_event_get_input_event;
    mir_event_get_keymap_event;
    mir_event_get_orientation_event;
    mir_event_get_prompt_session_event;
    mir_event_get_resize_event;
    mir_event_get_surface_event;
    mir_event_get_type;
    mir_event_ref;
    mir_event_unref;
    mir_horizontal_resize_cursor_name;
    mir_hsplit_resize_cursor_name;
    mir_input_configuration_event_get_action;
    mir_input_configuration_event_get_device_id;
    mir_input_configuration_event_get_time;
    mir_input_event_get_device_id;
    mir_input_event_get_event_time;
    mir_input_event_get_keyboard_event;
    mir_input_event_get_pointer_event;
    mir_input_event_get_touch_event;
    mir_input_event_get_type;
    mir_keyboard_event_action;
    mir_keyboard_event_key_code;
    mir_keyboard_event_modifiers;
    mir_keyboard_event_scan_code;
    mir_keymap_event_get_rules;
    mir_omnidirectional_resize_cursor_name;
    mir_open_hand_cursor_name;
    mir_orientation_event_get_direction;
    mir_persistent_id_is_valid;
    mir_persistent_id_release;
    mir_platform_message_create;
    mir_platform_message_get_data;
    mir_platform_message_get_fds;
    mir_platform_message_get_opcode;
    mir_platform_message_release;
    mir_platform_message_set_data;
    mir_platform_message_set_fds;
    mir_pointer_event_action;
    mir_pointer_event_axis_value;
    mir_pointer_event_buttons;
    mir_pointer_event_button_state;
    mir_pointer_event_modifiers;
    mir_pointing_hand_cursor_name;
    mir_prompt_session_error_message;
    mir_prompt_session_event_get_state;
    mir_prompt_session_is_valid;
    mir_prompt_session_new_fds_for_prompt_providers;
    mir_prompt_session_release_sync;
    mir_resize_event_get_height;
    mir_resize_event_get_width;
    mir_screencast_get_buffer_stream;
    mir_screencast_release_sync;
    mir_surface_apply_spec;
    mir_surface_configure_cursor;
    mir_surface_create;
    mir_surface_create_sync;
    mir_surface_event_get_attribute;
    mir_surface_event_get_attribute_value;
    mir_surface_get_buffer_stream;
    mir_surface_get_dpi;
    mir_surface_get_error_message;
    mir_surface_get_focus;
    mir_surface_get_orientation;
    mir_surface_get_parameters;
    mir_surface_get_preferred_orientation;
    mir_surface_get_state;
    mir_surface_get_swapinterval;
    mir_surface_get_type;
    mir_surface_get_visibility;
    mir_surface_is_valid;
    mir_surface_release;
    mir_surface_release_sync;
    mir_surface_request_persistent_id;
    mir_surface_request_persistent_id_sync;
    mir_surface_set_event_handler;
    mir_surface_set_preferred_orientation;
    mir_surface_set_state;
    mir_surface_set_swapinterval;
    mir_surface_spec_release;
    mir_surface_spec_set_buffer_usage;
    mir_surface_spec_set_fullscreen_on_output;
    mir_surface_spec_set_height;
    mir_surface_spec_set_height_increment;
    mir_surface_spec_set_max_aspect_ratio;
    mir_surface_spec_set_max_height;
    mir_surface_spec_set_max_width;
    mir_surface_spec_set_min_aspect_ratio;
    mir_surface_spec_set_min_height;
    mir_surface_spec_set_min_width;
    mir_surface_spec_set_name;
    mir_surface_spec_set_parent;
    mir_surface_spec_set_pixel_format;
    mir_surface_spec_set_preferred_orientation;
<<<<<<< HEAD
    mir_surface_spec_set_state;
=======
    mir_surface_spec_set_streams;
>>>>>>> 38916aac
    mir_surface_spec_set_type;
    mir_surface_spec_set_width;
    mir_surface_spec_set_width_increment;
    mir_touch_event_action;
    mir_touch_event_axis_value;
    mir_touch_event_id;
    mir_touch_event_modifiers;
    mir_touch_event_point_count;
    mir_touch_event_tooltype;
    mir_vertical_resize_cursor_name;
    mir_vsplit_resize_cursor_name;
    mir_wait_for;
    mir_wait_for_one;
 local: *;
};

MIR_CLIENT_DETAIL_9 {
  global:
    extern "C++" { 
      mir::events::make_event*;
      mir::events::add_touch*;
      mir::input::android::Lexicon::translate*;
      mir::input::android::android_modifiers_from_mir*;
      mir::input::android::mir_modifiers_from_android*;
      mir::input::android::mir_keyboard_action_from_android*;
      mir::input::android::android_keyboard_action_from_mir*;
      mir::input::android::mir_pointer_buttons_from_android*;
      mir::input::android::android_pointer_buttons_from_mir*;
      mir::input::android::mir_tool_type_from_android*;
      mir::input::android::android_tool_type_from_mir*;
      mir::input::android::mir_pointer_action_from_masked_android*;
      mir::input::android::mir_touch_action_from_masked_android*;
      mir::input::android::android_source_id_is_pointer_device*;
      mir::input::android::extract_android_action_from*;
      mir::client::DefaultConnectionConfiguration::DefaultConnectionConfiguration*;
      mir::client::DefaultConnectionConfiguration::the_surface_map*;
      mir::client::DefaultConnectionConfiguration::the_rpc_channel*;
      mir::client::DefaultConnectionConfiguration::the_logger*;
      mir::client::DefaultConnectionConfiguration::the_input_platform*;
      mir::client::DefaultConnectionConfiguration::the_display_configuration*;
      mir::client::DefaultConnectionConfiguration::the_lifecycle_control*;
      mir::client::DefaultConnectionConfiguration::the_event_sink*;
      mir::client::DefaultConnectionConfiguration::the_event_handler_register*;
      mir::client::DefaultConnectionConfiguration::the_socket_file*;
      mir::client::DefaultConnectionConfiguration::the_rpc_report*;
      mir::client::DefaultConnectionConfiguration::the_input_receiver_report*;
      typeinfo?for?mir::client::DefaultConnectionConfiguration;
      vtable?for?mir::client::DefaultConnectionConfiguration;
      mir::operator???std::ostream???Mir*
    }; 
};<|MERGE_RESOLUTION|>--- conflicted
+++ resolved
@@ -142,11 +142,8 @@
     mir_surface_spec_set_parent;
     mir_surface_spec_set_pixel_format;
     mir_surface_spec_set_preferred_orientation;
-<<<<<<< HEAD
     mir_surface_spec_set_state;
-=======
     mir_surface_spec_set_streams;
->>>>>>> 38916aac
     mir_surface_spec_set_type;
     mir_surface_spec_set_width;
     mir_surface_spec_set_width_increment;
