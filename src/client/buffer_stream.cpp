--- conflicted
+++ resolved
@@ -206,7 +206,6 @@
 
     secured_region.reset();
 
-<<<<<<< HEAD
     if (using_exchange_buffer)
         return exchange(done, std::move(lock));
     return submit(done, std::move(lock));
@@ -223,11 +222,11 @@
 {
     //always submit what we have, whether we have a buffer, or will have to wait for an async reply
     mp::BufferRequest request;
-    request.mutable_id()->set_value(protobuf_bs.id().value());
-    request.mutable_buffer()->set_buffer_id(protobuf_bs.buffer().buffer_id());
+    request.mutable_id()->set_value(protobuf_bs->id().value());
+    request.mutable_buffer()->set_buffer_id(protobuf_bs->buffer().buffer_id());
     submitting = true;
     lock.unlock();
-    display_server.submit_buffer(nullptr, &request, &protobuf_void,
+    display_server.submit_buffer(nullptr, &request, protobuf_void.get(),
         google::protobuf::NewCallback(this, &mcl::BufferStream::submit_done));
     lock.lock();
     submit_cv.wait(lock, [&]{ return !submitting; });
@@ -250,14 +249,10 @@
     std::function<void()> const& done, std::unique_lock<std::mutex> lock)
 {
     mir::protobuf::BufferStreamId buffer_stream_id;
-    buffer_stream_id.set_value(protobuf_bs.id().value());
-
-// TODO: We can fix the strange "ID casting" used below in the second phase
-// of buffer stream which generalizes and clarifies the server side logic.
-=======
+    buffer_stream_id.set_value(protobuf_bs->id().value());
+
     // TODO: We can fix the strange "ID casting" used below in the second phase
     // of buffer stream which generalizes and clarifies the server side logic.
->>>>>>> d242581e
     if (mode == mcl::BufferStreamMode::Producer)
     {
         auto request = mcl::make_protobuf_object<mp::BufferRequest>();
