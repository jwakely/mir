--- conflicted
+++ resolved
@@ -56,69 +56,20 @@
     delete response;
 }
 
-<<<<<<< HEAD
-=======
-void mcl::PresentationChain::allocate_buffer(
-    geom::Size size, MirPixelFormat format, MirBufferUsage usage,
-    mir_buffer_callback cb, void* cb_context)
-{
-    mir_buffer_factory->expect_buffer(native_buffer_factory, this, size, format, usage, cb, cb_context);
-
-    mp::BufferAllocation request;
-    request.mutable_id()->set_value(stream_id);
-    auto buffer_request = request.add_buffer_requests();
-    buffer_request->set_width(size.width.as_int());
-    buffer_request->set_height(size.height.as_int());
-    buffer_request->set_pixel_format(format);
-    buffer_request->set_buffer_usage(usage);
-
-    auto ignored = new mp::Void;
-    server.allocate_buffers(&request, ignored, gp::NewCallback(ignore_response, ignored));
-}
-
->>>>>>> 7807856e
-void mcl::PresentationChain::submit_buffer(MirBuffer* buffer)
+void mcl::PresentationChain::submit_buffer(MirBuffer* mirbuffer)
 {
     mp::BufferRequest request;
     {
-<<<<<<< HEAD
-        auto b = reinterpret_cast<mcl::Buffer*>(buffer);
+        auto buffer = reinterpret_cast<mcl::Buffer*>(mirbuffer);
         request.mutable_id()->set_value(stream_id);
-        request.mutable_buffer()->set_buffer_id(b->rpc_id());
-        b->submitted();
-=======
-        request.mutable_id()->set_value(stream_id);
-        request.mutable_buffer()->set_buffer_id(reinterpret_cast<mcl::Buffer*>(buffer)->rpc_id());
-        reinterpret_cast<mcl::Buffer*>(buffer)->submitted();
->>>>>>> 7807856e
+        request.mutable_buffer()->set_buffer_id(buffer->rpc_id());
+        buffer->submitted();
     }
 
     auto ignored = new mp::Void;
     server.submit_buffer(&request, ignored, gp::NewCallback(ignore_response, ignored));
 }
 
-<<<<<<< HEAD
-=======
-void mcl::PresentationChain::release_buffer(MirBuffer* buffer)
-{
-    mp::BufferRelease request;
-    request.mutable_id()->set_value(stream_id);
-    auto buffer_req = request.add_buffers();
-    buffer_req->set_buffer_id(reinterpret_cast<mcl::Buffer*>(buffer)->rpc_id());
-
-    auto ignored = new mp::Void;
-    server.release_buffers(&request, ignored, gp::NewCallback(ignore_response, ignored));
-}
-
-void mcl::PresentationChain::buffer_available(mp::Buffer const&)
-{
-}
-
-void mcl::PresentationChain::buffer_unavailable()
-{
-}
-
->>>>>>> 7807856e
 int mcl::PresentationChain::rpc_id() const
 {
     return stream_id;
