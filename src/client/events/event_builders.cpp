/*
 * Copyright © 2015 Canonical Ltd.
 *
 * This program is free software: you can redistribute it and/or modify it
 * under the terms of the GNU Lesser General Public License version 3,
 * as published by the Free Software Foundation.
 *
 * This program is distributed in the hope that it will be useful,
 * but WITHOUT ANY WARRANTY; without even the implied warranty of
 * MERCHANTABILITY or FITNESS FOR A PARTICULAR PURPOSE.  See the
 * GNU Lesser General Public License for more details.
 *
 * You should have received a copy of the GNU Lesser General Public License
 * along with this program.  If not, see <http://www.gnu.org/licenses/>.
 *
 * Author: Robert Carr <robert.carr@canonical.com>
 */

#define MIR_LOG_COMPONENT "event-builders"

#include "mir/log.h"

#include "make_empty_event.h"

#include "mir/events/event_builders.h"
#include "mir/events/event_private.h"
<<<<<<< HEAD
#include "mir/cookie/blob.h"
=======
#include "mir/input/xkb_mapper.h"
>>>>>>> 22b4111d

#include <string.h>

#include <boost/throw_exception.hpp>

#include <algorithm>
#include <stdexcept>

namespace mi = mir::input;
namespace mf = mir::frontend;
namespace mev = mir::events;
namespace geom = mir::geometry;

<<<<<<< HEAD
namespace
{
    void delete_event(MirEvent *e) { delete e; }
    mir::EventUPtr make_event_uptr(MirEvent *e)
    {
        return mir::EventUPtr(e, delete_event);
    }

    mir::cookie::Blob copy_vector_to_cookie_blob(std::vector<uint8_t> const& vector)
    {
        mir::cookie::Blob blob{{}};

        if (vector.size() > blob.size())
        {
            throw std::runtime_error("Vector size " + std::to_string(vector.size()) +
                                     " is larger then array size: " +
                                     std::to_string(blob.size()));
        }

        std::copy_n(vector.begin(), vector.size(), blob.begin());

        return blob;
    }
}

=======
>>>>>>> 22b4111d
mir::EventUPtr mev::make_event(mf::SurfaceId const& surface_id, MirOrientation orientation)
{
    auto e = make_empty_event();

    e->type = mir_event_type_orientation;
    e->orientation.surface_id = surface_id.as_value();
    e->orientation.direction = orientation;
    return e;
}

mir::EventUPtr mev::make_event(MirPromptSessionState state)
{
    auto e = make_empty_event();

    e->type = mir_event_type_prompt_session_state_change;
    e->prompt_session.new_state = state;
    return e;
}

mir::EventUPtr mev::make_event(mf::SurfaceId const& surface_id, geom::Size const& size)
{
    auto e = make_empty_event();

    e->type = mir_event_type_resize;
    e->resize.surface_id = surface_id.as_value();
    e->resize.width = size.width.as_int();
    e->resize.height = size.height.as_int();
    return e;
}

mir::EventUPtr mev::make_event(mf::SurfaceId const& surface_id, MirSurfaceAttrib attribute, int value)
{
    auto e = make_empty_event();

    e->type = mir_event_type_surface;
    e->surface.id = surface_id.as_value();
    e->surface.attrib = attribute;
    e->surface.value = value;
    return e;
}

mir::EventUPtr mev::make_event(mf::SurfaceId const& surface_id)
{
    auto e = make_empty_event();

    e->type = mir_event_type_close_surface;
    e->close_surface.surface_id = surface_id.as_value();
    return e;
}

mir::EventUPtr mev::make_event(
    mf::SurfaceId const& surface_id,
    int dpi,
    float scale,
    MirFormFactor form_factor,
    uint32_t output_id)
{
    auto e = make_empty_event();

    e->type = mir_event_type_surface_output;
    e->surface_output.surface_id = surface_id.as_value();
    e->surface_output.dpi = dpi;
    e->surface_output.scale = scale;
    e->surface_output.form_factor = form_factor;
    e->surface_output.output_id = output_id;

    return e;
}

namespace
{
// Never exposed in old event, so lets avoid leaking it in to a header now.
enum 
{
    AINPUT_SOURCE_CLASS_MASK = 0x000000ff,

    AINPUT_SOURCE_CLASS_BUTTON = 0x00000001,
    AINPUT_SOURCE_CLASS_POINTER = 0x00000002,
    AINPUT_SOURCE_CLASS_NAVIGATION = 0x00000004,
    AINPUT_SOURCE_CLASS_POSITION = 0x00000008,
    AINPUT_SOURCE_CLASS_JOYSTICK = 0x00000010
};
enum 
{
    AINPUT_SOURCE_UNKNOWN = 0x00000000,

    AINPUT_SOURCE_KEYBOARD = 0x00000100 | AINPUT_SOURCE_CLASS_BUTTON,
    AINPUT_SOURCE_DPAD = 0x00000200 | AINPUT_SOURCE_CLASS_BUTTON,
    AINPUT_SOURCE_GAMEPAD = 0x00000400 | AINPUT_SOURCE_CLASS_BUTTON,
    AINPUT_SOURCE_TOUCHSCREEN = 0x00001000 | AINPUT_SOURCE_CLASS_POINTER,
    AINPUT_SOURCE_MOUSE = 0x00002000 | AINPUT_SOURCE_CLASS_POINTER,
    AINPUT_SOURCE_STYLUS = 0x00004000 | AINPUT_SOURCE_CLASS_POINTER,
    AINPUT_SOURCE_TRACKBALL = 0x00010000 | AINPUT_SOURCE_CLASS_NAVIGATION,
    AINPUT_SOURCE_TOUCHPAD = 0x00100000 | AINPUT_SOURCE_CLASS_POSITION,
    AINPUT_SOURCE_JOYSTICK = 0x01000000 | AINPUT_SOURCE_CLASS_JOYSTICK,

    AINPUT_SOURCE_ANY = 0xffffff00
};
}

mir::EventUPtr mev::make_event(MirInputDeviceId device_id, std::chrono::nanoseconds timestamp,
    std::vector<uint8_t> const& cookie, MirKeyboardAction action, xkb_keysym_t key_code,
    int scan_code, MirInputEventModifiers modifiers)
{
    auto e = make_empty_event();

    e->type = mir_event_type_key;
    auto& kev = e->key;
    kev.device_id = device_id;
    kev.source_id = AINPUT_SOURCE_KEYBOARD;
    kev.event_time = timestamp;
    kev.cookie = copy_vector_to_cookie_blob(cookie);
    kev.action = action;
    kev.key_code = key_code;
    kev.scan_code = scan_code;
    kev.modifiers = modifiers;

    return e;
}

void mev::set_modifier(MirEvent& event, MirInputEventModifiers modifiers)
{
    switch(event.type)
    {
    case mir_event_type_key:
        {
            auto& kev = event.key;
            kev.modifiers = modifiers;
            break;
        }
    case mir_event_type_motion:
        {
            auto& mev = event.motion;
            mev.modifiers = modifiers;
            break;
        }
    default:
        BOOST_THROW_EXCEPTION(std::invalid_argument("Input event modifiers are only valid for pointer, key and touch events."));
    }
}

void mev::set_cursor_position(MirEvent& event, mir::geometry::Point const& pos)
{
    if (event.type != mir_event_type_motion &&
        event.motion.source_id != AINPUT_SOURCE_MOUSE &&
        event.motion.pointer_count == 1)
        BOOST_THROW_EXCEPTION(std::invalid_argument("Cursor position is only valid for pointer events."));

    event.motion.pointer_coordinates[0].x = pos.x.as_float();
    event.motion.pointer_coordinates[0].y = pos.y.as_float();
}

void mev::set_button_state(MirEvent& event, MirPointerButtons button_state)
{
    if (event.type != mir_event_type_motion &&
        event.motion.source_id != AINPUT_SOURCE_MOUSE &&
        event.motion.pointer_count == 1)
        BOOST_THROW_EXCEPTION(std::invalid_argument("Cursor position is only valid for pointer events."));

    event.motion.buttons = button_state;
}

// Deprecated version with uint64_t mac
mir::EventUPtr mev::make_event(MirInputDeviceId device_id, std::chrono::nanoseconds timestamp,
    uint64_t /*mac*/, MirKeyboardAction action, xkb_keysym_t key_code,
    int scan_code, MirInputEventModifiers modifiers)
{
    return make_event(device_id, timestamp, std::vector<uint8_t>{}, action, key_code, scan_code, modifiers);
}

// Deprecated version without mac
mir::EventUPtr mev::make_event(MirInputDeviceId device_id, std::chrono::nanoseconds timestamp,
    MirKeyboardAction action, xkb_keysym_t key_code,
    int scan_code, MirInputEventModifiers modifiers)
{
    return make_event(device_id, timestamp, std::vector<uint8_t>{}, action, key_code, scan_code, modifiers);
}

mir::EventUPtr mev::make_event(MirInputDeviceId device_id, std::chrono::nanoseconds timestamp,
    std::vector<uint8_t> const& cookie, MirInputEventModifiers modifiers)
{
    auto e = make_empty_event();

    e->type = mir_event_type_motion;
    auto& mev = e->motion;
    mev.device_id = device_id;
    mev.event_time = timestamp;
    mev.cookie = copy_vector_to_cookie_blob(cookie);
    mev.modifiers = modifiers;
    mev.source_id = AINPUT_SOURCE_TOUCHSCREEN;

    return e;
}

// Deprecated version with uint64_t mac
mir::EventUPtr mev::make_event(MirInputDeviceId device_id, std::chrono::nanoseconds timestamp,
    uint64_t /*mac*/, MirInputEventModifiers modifiers)
{
    return make_event(device_id, timestamp, std::vector<uint8_t>{}, modifiers);
}

// Deprecated version without mac
mir::EventUPtr mev::make_event(MirInputDeviceId device_id, std::chrono::nanoseconds timestamp,
    MirInputEventModifiers modifiers)
{
    return make_event(device_id, timestamp, std::vector<uint8_t>{}, modifiers);
}

void mev::add_touch(MirEvent &event, MirTouchId touch_id, MirTouchAction action,
    MirTouchTooltype tooltype, float x_axis_value, float y_axis_value,
    float pressure_value, float touch_major_value, float touch_minor_value, float size_value)
{
    auto& mev = event.motion;
    auto& pc = mev.pointer_coordinates[mev.pointer_count++];
    pc.id = touch_id;
    pc.tool_type = tooltype;
    pc.x = x_axis_value;
    pc.y = y_axis_value;
    pc.pressure = pressure_value;
    pc.touch_major = touch_major_value;
    pc.touch_minor = touch_minor_value;
    pc.size = size_value;
    pc.action = action;
}

mir::EventUPtr mev::make_event(MirInputDeviceId device_id, std::chrono::nanoseconds timestamp,
    std::vector<uint8_t> const& cookie, MirInputEventModifiers modifiers, MirPointerAction action,
    MirPointerButtons buttons_pressed,                               
    float x_axis_value, float y_axis_value,
    float hscroll_value, float vscroll_value,
    float relative_x_value, float relative_y_value)
{
    auto e = make_empty_event();

    e->type = mir_event_type_motion;
    auto& mev = e->motion;
    mev.device_id = device_id;
    mev.event_time = timestamp;
    mev.cookie = copy_vector_to_cookie_blob(cookie);
    mev.modifiers = modifiers;
    mev.source_id = AINPUT_SOURCE_MOUSE;
    mev.buttons = buttons_pressed;

    mev.pointer_count = 1;
    auto& pc = mev.pointer_coordinates[0];
    mev.pointer_coordinates[0].action = action;
    pc.x = x_axis_value;
    pc.y = y_axis_value;
    pc.dx = relative_x_value;
    pc.dy = relative_y_value;
    pc.hscroll = hscroll_value;
    pc.vscroll = vscroll_value;

    return e;
}

// Deprecated version with uint64_t mac
mir::EventUPtr mev::make_event(MirInputDeviceId device_id, std::chrono::nanoseconds timestamp,
    uint64_t /*mac*/, MirInputEventModifiers modifiers, MirPointerAction action,
    MirPointerButtons buttons_pressed,                               
    float x_axis_value, float y_axis_value,
    float hscroll_value, float vscroll_value,
    float relative_x_value, float relative_y_value)
{
    return make_event(device_id, timestamp, std::vector<uint8_t>{}, modifiers, action,
                      buttons_pressed, x_axis_value, y_axis_value, hscroll_value,
                      vscroll_value, relative_x_value, relative_y_value);
}

// Deprecated version without mac
mir::EventUPtr mev::make_event(MirInputDeviceId device_id, std::chrono::nanoseconds timestamp,
    MirInputEventModifiers modifiers, MirPointerAction action,
    MirPointerButtons buttons_pressed,
    float x_axis_value, float y_axis_value,
    float hscroll_value, float vscroll_value,
    float relative_x_value, float relative_y_value)
{
    return make_event(device_id, timestamp, std::vector<uint8_t>{}, modifiers, action,
                      buttons_pressed, x_axis_value, y_axis_value, hscroll_value,
                      vscroll_value, relative_x_value, relative_y_value);
}

// Deprecated version without relative axis
mir::EventUPtr mev::make_event(MirInputDeviceId device_id, std::chrono::nanoseconds timestamp,
    uint64_t /*mac*/, MirInputEventModifiers modifiers, MirPointerAction action,
    MirPointerButtons buttons_pressed,                               
    float x_axis_value, float y_axis_value,
    float hscroll_value, float vscroll_value)
{
    return make_event(device_id, timestamp, std::vector<uint8_t>{}, modifiers, action, buttons_pressed,
                      x_axis_value, y_axis_value, hscroll_value, vscroll_value, 0, 0);
}

// Deprecated version without relative axis, and mac
mir::EventUPtr mev::make_event(MirInputDeviceId device_id, std::chrono::nanoseconds timestamp,
    MirInputEventModifiers modifiers, MirPointerAction action,
    MirPointerButtons buttons_pressed,
    float x_axis_value, float y_axis_value,
    float hscroll_value, float vscroll_value)
{
    return make_event(device_id, timestamp, std::vector<uint8_t>{}, modifiers, action, buttons_pressed,
                      x_axis_value, y_axis_value, hscroll_value, vscroll_value, 0, 0);
}

mir::EventUPtr mev::make_event(mf::SurfaceId const& surface_id, MirInputDeviceId id, std::string const& model,
                               std::string const& layout, std::string const& variant, std::string const& options)
{
    auto e = make_empty_event();

    auto ctx = mi::make_unique_context();
    auto map = mi::make_unique_keymap(ctx.get(), model, layout, variant, options);

    if (!map.get())
        BOOST_THROW_EXCEPTION(std::runtime_error("failed to assemble keymap from given parameters"));

    e->type = mir_event_type_keymap;
    e->keymap.surface_id = surface_id.as_value();
    e->keymap.device_id = id;
    // TODO consider caching compiled keymaps
    e->keymap.buffer = xkb_keymap_get_as_string(map.get(), XKB_KEYMAP_FORMAT_TEXT_V1);
    e->keymap.size = strlen(e->keymap.buffer);

    return e;
}

mir::EventUPtr mev::make_event(MirInputConfigurationAction action, MirInputDeviceId id, std::chrono::nanoseconds time)
{
    auto e = make_empty_event();

    e->type = mir_event_type_input_configuration;
    e->input_configuration.action = action;
    e->input_configuration.when = time;
    e->input_configuration.id = id;

    return e;
}<|MERGE_RESOLUTION|>--- conflicted
+++ resolved
@@ -24,11 +24,8 @@
 
 #include "mir/events/event_builders.h"
 #include "mir/events/event_private.h"
-<<<<<<< HEAD
 #include "mir/cookie/blob.h"
-=======
 #include "mir/input/xkb_mapper.h"
->>>>>>> 22b4111d
 
 #include <string.h>
 
@@ -42,15 +39,8 @@
 namespace mev = mir::events;
 namespace geom = mir::geometry;
 
-<<<<<<< HEAD
 namespace
 {
-    void delete_event(MirEvent *e) { delete e; }
-    mir::EventUPtr make_event_uptr(MirEvent *e)
-    {
-        return mir::EventUPtr(e, delete_event);
-    }
-
     mir::cookie::Blob copy_vector_to_cookie_blob(std::vector<uint8_t> const& vector)
     {
         mir::cookie::Blob blob{{}};
@@ -68,8 +58,6 @@
     }
 }
 
-=======
->>>>>>> 22b4111d
 mir::EventUPtr mev::make_event(mf::SurfaceId const& surface_id, MirOrientation orientation)
 {
     auto e = make_empty_event();
