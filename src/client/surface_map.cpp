/*
 * Copyright © 2013 Canonical Ltd.
 *
 * This program is free software: you can redistribute it and/or modify it
 * under the terms of the GNU Lesser General Public License version 3,
 * as published by the Free Software Foundation.
 *
 * This program is distributed in the hope that it will be useful,
 * but WITHOUT ANY WARRANTY; without even the implied warranty of
 * MERCHANTABILITY or FITNESS FOR A PARTICULAR PURPOSE.  See the
 * GNU Lesser General Public License for more details.
 *
 * You should have received a copy of the GNU Lesser General Public License
 * along with this program.  If not, see <http://www.gnu.org/licenses/>.
 *
 * Authored by: Kevin DuBois <kevin.dubois@canonical.com>
 */

#include "connection_surface_map.h"
#include "mir_surface.h"

#include <boost/throw_exception.hpp>
#include <sstream>

namespace mcl=mir::client;
namespace mf=mir::frontend;

mcl::ConnectionSurfaceMap::ConnectionSurfaceMap()
{
}

mcl::ConnectionSurfaceMap::~ConnectionSurfaceMap() noexcept
{
    std::unordered_map<frontend::SurfaceId, std::shared_ptr<MirSurface>> surface_map;
    std::unordered_map<frontend::BufferStreamId, StreamInfo> stream_map;
    {
        //Prevent TSAN from flagging lock ordering issues
        //as the surface/buffer_stream destructors acquire internal locks
        //The mutex lock is used mainly as a memory barrier here
        std::lock_guard<decltype(guard)> lk(guard);
        surface_map = std::move(surfaces);
        stream_map = std::move(streams);
    }

    // Unless the client has screwed up there should be no streams left
    // here. (OTOH *we* don't need to leak memory when clients screw up.)
    for (auto const& info : stream_map)
    {
        if (info.second.owned)
            delete info.second.stream;
    }
}

void mcl::ConnectionSurfaceMap::with_surface_do(
    mf::SurfaceId surface_id, std::function<void(MirSurface*)> const& exec) const
{
    std::shared_lock<decltype(guard)> lk(guard);
    auto const it = surfaces.find(surface_id);
    if (it != surfaces.end())
    {
        auto const surface = it->second;
        exec(surface.get());
    }
    else
    {
        std::stringstream ss;
        ss << __PRETTY_FUNCTION__ << "executed with non-existent surface ID " << surface_id;
        BOOST_THROW_EXCEPTION(std::runtime_error(ss.str()));
    }
}

void mcl::ConnectionSurfaceMap::insert(mf::SurfaceId surface_id, std::shared_ptr<MirSurface> const& surface)
{
    // get_buffer_stream has internal locks - call before locking mutex to
    // avoid locking ordering issues
    auto const stream = surface->get_buffer_stream();
    std::lock_guard<decltype(guard)> lk(guard);
    surfaces[surface_id] = surface;
    streams[mf::BufferStreamId(surface_id.as_value())] = {stream, false};
}

void mcl::ConnectionSurfaceMap::erase(mf::SurfaceId surface_id)
{
    std::lock_guard<decltype(guard)> lk(guard);
    surfaces.erase(surface_id);
    streams.erase(mf::BufferStreamId(surface_id.as_value()));
}

void mcl::ConnectionSurfaceMap::with_stream_do(
    mf::BufferStreamId stream_id, std::function<void(ClientBufferStream*)> const& exec) const
{
    std::shared_lock<decltype(guard)> lk(guard);
    auto const it = streams.find(stream_id);
    if (it != streams.end())
    {
<<<<<<< HEAD
        exec(it->second.stream);
=======
        auto const stream = it->second.stream;
        exec(stream);
>>>>>>> 234c6db2
    }
    else
    {
        std::stringstream ss;
        ss << __PRETTY_FUNCTION__ << "executed with non-existent stream ID " << stream_id;
        BOOST_THROW_EXCEPTION(std::runtime_error(ss.str()));
    }
}

void mcl::ConnectionSurfaceMap::with_all_streams_do(std::function<void(ClientBufferStream*)> const& fn) const
{
    std::shared_lock<decltype(guard)> lk(guard);
    for(auto const& stream : streams)
        fn(stream.second.stream);
}

void mcl::ConnectionSurfaceMap::insert(mf::BufferStreamId stream_id, ClientBufferStream* stream)
{
    std::lock_guard<decltype(guard)> lk(guard);
    streams[stream_id] = {stream, true};
}

void mcl::ConnectionSurfaceMap::erase(mf::BufferStreamId stream_id)
{
    std::lock_guard<decltype(guard)> lk(guard);
    streams.erase(stream_id);
}<|MERGE_RESOLUTION|>--- conflicted
+++ resolved
@@ -93,12 +93,7 @@
     auto const it = streams.find(stream_id);
     if (it != streams.end())
     {
-<<<<<<< HEAD
         exec(it->second.stream);
-=======
-        auto const stream = it->second.stream;
-        exec(stream);
->>>>>>> 234c6db2
     }
     else
     {
