/*
 * Copyright © 2014-2016 Canonical Ltd.
 *
 * This program is free software: you can redistribute it and/or modify it
 * under the terms of the GNU Lesser General Public License version 3,
 * as published by the Free Software Foundation.
 *
 * This program is distributed in the hope that it will be useful,
 * but WITHOUT ANY WARRANTY; without even the implied warranty of
 * MERCHANTABILITY or FITNESS FOR A PARTICULAR PURPOSE.  See the
 * GNU Lesser General Public License for more details.
 *
 * You should have received a copy of the GNU Lesser General Public License
 * along with this program.  If not, see <http://www.gnu.org/licenses/>.
 *
 * Authored by: Alexandros Frantzis <alexandros.frantzis@canonical.com>
 */

#define MIR_LOG_COMPONENT "MirWindowAPI"

#include "mir_toolkit/mir_surface.h"
#include "mir_toolkit/mir_wait.h"
#include "mir_toolkit/mir_presentation_chain.h"
#include "mir/require.h"

#include "mir_connection.h"
#include "mir_surface.h"
#include "presentation_chain.h"
#include "render_surface.h"
#include "error_connections.h"
#include "connection_surface_map.h"
#include "mir/uncaught.h"

#include <boost/exception/diagnostic_information.hpp>
#include <functional>
#include <algorithm>

namespace mcl = mir::client;

namespace
{

// assign_result is compatible with all 2-parameter callbacks
void assign_result(void* result, void** context)
{
    if (context)
        *context = result;
}

}

MirWindowSpec*
<<<<<<< HEAD
mir_connection_create_window_spec_for_normal_window(MirConnection* connection,
                                                    int width, int height,
                                                    MirPixelFormat format)
{
    auto spec = new MirWindowSpec{connection, width, height, format};
    spec->type = mir_surface_type_normal;
    return spec;
}

MirWindowSpec*
mir_connection_create_window_spec_for_menu(MirConnection* connection,
                                           int width,
                                           int height,
                                           MirPixelFormat format,
                                           MirSurface* parent,
                                           MirRectangle* rect,
                                           MirEdgeAttachment edge)
=======
mir_specify_menu(MirConnection* connection,
                int width, int height,
                MirPixelFormat format,
                MirSurface* parent,
                MirRectangle* rect,
                MirEdgeAttachment edge)
>>>>>>> e1125687
{
    mir::require(mir_surface_is_valid(parent));
    mir::require(rect != nullptr);

    auto spec = new MirWindowSpec{connection, width, height, format};
    spec->type = mir_surface_type_menu;
    spec->parent = parent;
    spec->aux_rect = *rect;
    spec->edge_attachment = edge;
    return spec;
}

#pragma GCC diagnostic push
#pragma GCC diagnostic ignored "-Wdeprecated-declarations"

MirSurfaceSpec* mir_connection_create_spec_for_normal_surface(MirConnection* connection,
                                                              int width, int height,
                                                              MirPixelFormat format)
{
    return mir_connection_create_window_spec_for_normal_window(connection,
                                                               width, height,
                                                               format);
}

MirSurfaceSpec* mir_connection_create_spec_for_menu(MirConnection* connection,
                                                    int width, int height,
                                                    MirPixelFormat format,
                                                    MirSurface* parent,
                                                    MirRectangle* rect,
                                                    MirEdgeAttachment edge)
{
    return mir_specify_menu(connection, width, height, format, parent, rect, edge);
}

MirSurfaceSpec* mir_connection_create_spec_for_tooltip(MirConnection* connection,
                                                       int width,
                                                       int height,
                                                       MirPixelFormat format,
                                                       MirSurface* parent,
                                                       MirRectangle* rect)
{
    return mir_connection_create_spec_for_tip(connection, width, height, format, parent, rect, mir_edge_attachment_any);
}

MirSurfaceSpec* mir_connection_create_spec_for_tip(MirConnection* connection,
                                                   int width,
                                                   int height,
                                                   MirPixelFormat format,
                                                   MirSurface* parent,
                                                   MirRectangle* rect,
                                                   MirEdgeAttachment edge)
{
    mir::require(mir_surface_is_valid(parent));
    mir::require(rect != nullptr);

    auto spec = new MirSurfaceSpec{connection, width, height, format};
    spec->type = mir_surface_type_tip;
    spec->parent = parent;
    spec->aux_rect = *rect;
    spec->edge_attachment = edge;
    return spec;
}

MirSurfaceSpec* mir_connection_create_spec_for_dialog(MirConnection* connection,
                                                      int width,
                                                      int height,
                                                      MirPixelFormat format)
{
    auto spec = new MirSurfaceSpec{connection, width, height, format};
    spec->type = mir_surface_type_dialog;
    return spec;
}

MirSurfaceSpec* mir_connection_create_spec_for_input_method(MirConnection* connection,
                                                      int width,
                                                      int height,
                                                      MirPixelFormat format)
{
    auto spec = new MirSurfaceSpec{connection, width, height, format};
    spec->type = mir_surface_type_inputmethod;
    return spec;
}

MirSurfaceSpec* mir_connection_create_spec_for_modal_dialog(MirConnection* connection,
                                                           int width,
                                                           int height,
                                                           MirPixelFormat format,
                                                           MirSurface* parent)
{
    mir::require(mir_surface_is_valid(parent));

    auto spec = new MirSurfaceSpec{connection, width, height, format};
    spec->type = mir_surface_type_dialog;
    spec->parent = parent;

    return spec;
}

MirSurface* mir_surface_create_sync(MirSurfaceSpec* requested_specification)
{
    MirSurface* surface = nullptr;

    mir_wait_for(mir_surface_create(requested_specification,
        reinterpret_cast<mir_surface_callback>(assign_result),
        &surface));

    return surface;
}

MirWaitHandle* mir_surface_create(MirSurfaceSpec* requested_specification,
                                  mir_surface_callback callback, void* context)
{
    mir::require(requested_specification != nullptr);
    mir::require(requested_specification->type.is_set());

    auto conn = requested_specification->connection;
    mir::require(mir_connection_is_valid(conn));

    try
    {
        return conn->create_surface(*requested_specification, callback, context);
    }
    catch (std::exception const& error)
    {
        return nullptr;
    }
}

void mir_surface_spec_set_name(MirSurfaceSpec* spec, char const* name)
{
    spec->surface_name = name;
}

void mir_surface_spec_set_width(MirSurfaceSpec* spec, unsigned width)
{
    spec->width = width;
}

void mir_surface_spec_set_height(MirSurfaceSpec* spec, unsigned height)
{
    spec->height = height;
}

void mir_surface_spec_set_min_width(MirSurfaceSpec* spec, unsigned min_width)
{
    spec->min_width = min_width;
}

void mir_surface_spec_set_min_height(MirSurfaceSpec* spec, unsigned min_height)
{
    spec->min_height = min_height;
}

void mir_surface_spec_set_max_width(MirSurfaceSpec* spec, unsigned max_width)
{
    spec->max_width = max_width;
}

void mir_surface_spec_set_max_height(MirSurfaceSpec* spec, unsigned max_height)
{
    spec->max_height = max_height;
}

void mir_surface_spec_set_pixel_format(MirSurfaceSpec* spec, MirPixelFormat format)
{
    spec->pixel_format = format;
}

void mir_surface_spec_set_buffer_usage(MirSurfaceSpec* spec, MirBufferUsage usage)
{
    spec->buffer_usage = usage;
}

void mir_surface_spec_set_state(MirSurfaceSpec* spec, MirSurfaceState state)
{
    spec->state = state;
}

void mir_surface_spec_set_fullscreen_on_output(MirSurfaceSpec* spec, uint32_t output_id)
{
    spec->output_id = output_id;
    spec->state = mir_surface_state_fullscreen;
}

void mir_surface_spec_set_preferred_orientation(MirSurfaceSpec* spec, MirOrientationMode mode)
{
    spec->pref_orientation = mode;
}

void mir_surface_spec_set_event_handler(MirSurfaceSpec* spec,
    mir_surface_event_callback callback,
    void* context)
{
    spec->event_handler = MirSurfaceSpec::EventHandler{callback, context};
}

void mir_surface_spec_set_shell_chrome(MirSurfaceSpec* spec, MirShellChrome style)
{
    mir::require(spec);
    spec->shell_chrome = style;
}

void mir_surface_spec_release(MirSurfaceSpec* spec)
{
    delete spec;
}

void mir_surface_spec_set_cursor_name(MirSurfaceSpec* spec, char const* name)
{
    spec->cursor_name = std::string(name);
}

MirSurfaceSpec* mir_create_surface_spec(MirConnection* connection)
try
{
    mir::require(mir_connection_is_valid(connection));
    auto const spec = new MirSurfaceSpec{};
    spec->connection = connection;
    return spec;
}
catch (std::exception const& ex)
{
    MIR_LOG_UNCAUGHT_EXCEPTION(ex);
    std::abort();  // If we just failed to allocate a MirSurfaceSpec returning isn't safe
}

MirSurfaceSpec* mir_connection_create_spec_for_changes(MirConnection* connection)
{
    return mir_create_surface_spec(connection);
}

void mir_surface_apply_spec(MirSurface* surface, MirSurfaceSpec* spec)
try
{
    mir::require(mir_surface_is_valid(surface));
    mir::require(spec);

    surface->modify(*spec);
}
catch (std::exception const& ex)
{
    MIR_LOG_UNCAUGHT_EXCEPTION(ex);
    // Keep calm and carry on
}

void mir_surface_spec_set_streams(MirSurfaceSpec* spec, MirBufferStreamInfo* streams, unsigned int size)
try
{
    mir::require(spec);

    std::vector<ContentInfo> copy;
    for (auto i = 0u; i < size; i++)
    {
        mir::require(mir_buffer_stream_is_valid(streams[i].stream));
        copy.emplace_back(ContentInfo{
            mir::geometry::Displacement{streams[i].displacement_x, streams[i].displacement_y},
            streams[i].stream->rpc_id().as_value(),
            {}});
    }
    spec->streams = copy;
}
catch (std::exception const& ex)
{
    MIR_LOG_UNCAUGHT_EXCEPTION(ex);
}

void mir_surface_spec_add_presentation_chain(
    MirSurfaceSpec* spec,
    int width, int height,
    int displacement_x, int displacement_y,
    MirPresentationChain* client_chain)
try
{
    mir::require(spec && client_chain);
    auto chain = reinterpret_cast<mcl::PresentationChain*>(client_chain);

    ContentInfo info{
        {displacement_x, displacement_y}, chain->rpc_id(), mir::geometry::Size{width, height}};
    if (spec->streams.is_set())
        spec->streams.value().push_back(info);
    else
        spec->streams = std::vector<ContentInfo>{info};
}
catch (std::exception const& ex)
{
    MIR_LOG_UNCAUGHT_EXCEPTION(ex);
}

void mir_surface_spec_add_buffer_stream(
    MirSurfaceSpec* spec,
    int displacement_x, int displacement_y,
    int width, int height,
    MirBufferStream* stream)
try
{
    mir::require(spec && stream);
    ContentInfo info{{displacement_x, displacement_y}, stream->rpc_id().as_value(), mir::geometry::Size{width, height}};

    if (spec->streams.is_set())
        spec->streams.value().push_back(info);
    else
        spec->streams = std::vector<ContentInfo>{info};
}
catch (std::exception const& ex)
{
    MIR_LOG_UNCAUGHT_EXCEPTION(ex);
}

void mir_surface_spec_add_render_surface(
    MirSurfaceSpec* spec,
    MirRenderSurface* render_surface,
    int /*logical_width*/, int /*logical_height*/,
    int displacement_x, int displacement_y)
try
{
    mir::require(spec && render_surface);
    auto rs = spec->connection->connection_surface_map()->render_surface(render_surface);

    if (rs->stream_id().as_value() < 0)
        BOOST_THROW_EXCEPTION(std::logic_error("Render surface holds no content."));
    ContentInfo info{{displacement_x, displacement_y}, rs->stream_id().as_value(),{}};

    if (spec->streams.is_set())
        spec->streams.value().push_back(info);
    else
        spec->streams = std::vector<ContentInfo>{info};
}
catch (std::exception const& ex)
{
    MIR_LOG_UNCAUGHT_EXCEPTION(ex);
}

void mir_surface_spec_set_input_shape(MirSurfaceSpec *spec, MirRectangle const* rectangles,
                                      size_t n_rects)
try
{
    mir::require(spec);

    std::vector<MirRectangle> copy;
    for (auto i = 0u; i < n_rects; i++)
    {
        copy.emplace_back(rectangles[i]);
    }
    spec->input_shape = copy;
}
catch (std::exception const& ex)
{
    MIR_LOG_UNCAUGHT_EXCEPTION(ex);
}

void mir_surface_spec_set_parent(MirSurfaceSpec* spec, MirSurface* parent)
try
{
    mir::require(spec);
    spec->parent = parent;
}
catch (std::exception const& ex)
{
    MIR_LOG_UNCAUGHT_EXCEPTION(ex);
}

void mir_surface_spec_set_type(MirSurfaceSpec* spec, MirSurfaceType type)
try
{
    spec->type = type;
}
catch (std::exception const& ex)
{
    MIR_LOG_UNCAUGHT_EXCEPTION(ex);
}

void mir_surface_spec_set_width_increment(MirSurfaceSpec* spec, unsigned width_inc)
try
{
    spec->width_inc = width_inc;
}
catch (std::exception const& ex)
{
    MIR_LOG_UNCAUGHT_EXCEPTION(ex);
}

void mir_surface_spec_set_height_increment(MirSurfaceSpec* spec, unsigned height_inc)
try
{
    spec->height_inc = height_inc;
}
catch (std::exception const& ex)
{
    MIR_LOG_UNCAUGHT_EXCEPTION(ex);
}

void mir_surface_spec_set_min_aspect_ratio(MirSurfaceSpec* spec, unsigned width, unsigned height)
try
{
    spec->min_aspect = {width, height};
}
catch (std::exception const& ex)
{
    MIR_LOG_UNCAUGHT_EXCEPTION(ex);
}

void mir_surface_spec_set_max_aspect_ratio(MirSurfaceSpec* spec, unsigned width, unsigned height)
try
{
    spec->max_aspect = {width, height};
}
catch (std::exception const& ex)
{
    MIR_LOG_UNCAUGHT_EXCEPTION(ex);
}

void mir_surface_spec_set_pointer_confinement(MirSurfaceSpec* spec, MirPointerConfinementState state)
try
{
    spec->confine_pointer = state;
}
catch (std::exception const& ex)
{
    MIR_LOG_UNCAUGHT_EXCEPTION(ex);
}

void mir_surface_spec_set_placement(
    MirSurfaceSpec*     spec,
    MirRectangle const* rect,
    MirPlacementGravity rect_gravity,
    MirPlacementGravity surface_gravity,
    MirPlacementHints   placement_hints,
    int                 offset_dx,
    int                 offset_dy)
try
{
    spec->aux_rect = *rect;
    spec->aux_rect_placement_gravity = rect_gravity;
    spec->surface_placement_gravity = surface_gravity;
    spec->placement_hints = placement_hints;
    spec->aux_rect_placement_offset_x = offset_dx;
    spec->aux_rect_placement_offset_y = offset_dy;
}
catch (std::exception const& ex)
{
    MIR_LOG_UNCAUGHT_EXCEPTION(ex);
}

bool mir_surface_spec_attach_to_foreign_parent(MirSurfaceSpec* spec,
                                               MirPersistentId* parent,
                                               MirRectangle* attachment_rect,
                                               MirEdgeAttachment edge)
{
    mir::require(mir_persistent_id_is_valid(parent));
    mir::require(attachment_rect != nullptr);

    if (!spec->type.is_set() ||
        spec->type.value() != mir_surface_type_inputmethod)
    {
        return false;
    }

    spec->parent_id = std::make_unique<MirPersistentId>(*parent);
    spec->aux_rect = *attachment_rect;
    spec->edge_attachment = edge;
    return true;
}

#pragma GCC diagnostic pop

extern "C"
void mir_surface_set_event_handler(MirSurface* surface, mir_surface_event_callback callback, void* context)
{
    surface->set_event_handler(callback, context);
}


bool mir_surface_is_valid(MirSurface* surface)
{
    return MirSurface::is_valid(surface);
}

char const* mir_surface_get_error_message(MirSurface* surface)
{
    return surface->get_error_message();
}

void mir_surface_get_parameters(MirSurface* surface, MirSurfaceParameters* parameters)
{
    *parameters = surface->get_parameters();
}

MirWaitHandle* mir_surface_release(
    MirSurface* surface,
    mir_surface_callback callback, void* context)
{
    auto connection = surface->connection();
    try
    {
        return connection->release_surface(surface, callback, context);
    }
    catch (std::exception const& ex)
    {
        MIR_LOG_UNCAUGHT_EXCEPTION(ex);
        return nullptr;
    }
}

void mir_surface_release_sync(MirSurface* surface)
{
    mir_wait_for(mir_surface_release(surface,
        reinterpret_cast<mir_surface_callback>(assign_result),
        nullptr));
}

MirSurfaceType mir_surface_get_type(MirSurface* surf)
{
    MirSurfaceType type = mir_surface_type_normal;

    if (surf)
    {
        // Only the client will ever change the type of a surface so it is
        // safe to get the type from a local cache surf->attrib().

        int t = surf->attrib(mir_surface_attrib_type);
        type = static_cast<MirSurfaceType>(t);
    }

    return type;
}

MirWaitHandle* mir_surface_set_state(MirSurface* surf, MirSurfaceState state)
{
    try
    {
        return surf ? surf->configure(mir_surface_attrib_state, state) : nullptr;
    }
    catch (std::exception const& ex)
    {
        MIR_LOG_UNCAUGHT_EXCEPTION(ex);
        return nullptr;
    }
}

MirSurfaceState mir_surface_get_state(MirSurface* surf)
{
    MirSurfaceState state = mir_surface_state_unknown;

    try
    {
        if (surf)
        {
            int s = surf->attrib(mir_surface_attrib_state);

            if (s == mir_surface_state_unknown)
            {
                surf->configure(mir_surface_attrib_state,
                                mir_surface_state_unknown)->wait_for_all();
                s = surf->attrib(mir_surface_attrib_state);
            }

            state = static_cast<MirSurfaceState>(s);
        }
    }
    catch (std::exception const& ex)
    {
        MIR_LOG_UNCAUGHT_EXCEPTION(ex);
    }

    return state;
}

MirOrientation mir_surface_get_orientation(MirSurface *surface)
{
    return surface->get_orientation();
}

MirWaitHandle* mir_surface_set_swapinterval(MirSurface* surf, int interval)
{
    if ((interval < 0) || (interval > 1))
        return nullptr;

    try
    {
        if (surf)
        {
            if (auto stream = surf->get_buffer_stream())
                return stream->set_swap_interval(interval);
        }
    }
    catch (std::exception const& ex)
    {
        MIR_LOG_UNCAUGHT_EXCEPTION(ex);
        return nullptr;
    }
    return nullptr;
}

int mir_surface_get_swapinterval(MirSurface* surf)
{
    int swap_interval = -1;

    try
    {
        if (surf)
        {
            if (auto stream = surf->get_buffer_stream())
                swap_interval = stream->swap_interval();
        }
    }
    catch (std::exception const& ex)
    {
        MIR_LOG_UNCAUGHT_EXCEPTION(ex);
    }

    return swap_interval;
}

int mir_surface_get_dpi(MirSurface* surf)
{
    int dpi = -1;

    try
    {
        if (surf)
        {
            dpi = surf->attrib(mir_surface_attrib_dpi);
        }
    }
    catch (std::exception const& ex)
    {
        MIR_LOG_UNCAUGHT_EXCEPTION(ex);
    }

    return dpi;
}

MirSurfaceFocusState mir_surface_get_focus(MirSurface* surf)
{
    MirSurfaceFocusState state = mir_surface_unfocused;

    try
    {
        if (surf)
        {
            state = static_cast<MirSurfaceFocusState>(surf->attrib(mir_surface_attrib_focus));
        }
    }
    catch (std::exception const& ex)
    {
        MIR_LOG_UNCAUGHT_EXCEPTION(ex);
    }

    return state;
}

MirSurfaceVisibility mir_surface_get_visibility(MirSurface* surf)
{
    MirSurfaceVisibility state = static_cast<MirSurfaceVisibility>(mir_surface_visibility_occluded);

    try
    {
        if (surf)
        {
            state = static_cast<MirSurfaceVisibility>(surf->attrib(mir_surface_attrib_visibility));
        }
    }
    catch (std::exception const& ex)
    {
        MIR_LOG_UNCAUGHT_EXCEPTION(ex);
    }

    return state;
}

MirWaitHandle* mir_surface_configure_cursor(MirSurface* surface, MirCursorConfiguration const* cursor)
{
    MirWaitHandle *result = nullptr;
    
    try
    {
        if (surface)
            result = surface->configure_cursor(cursor);
    }
    catch (std::exception const& ex)
    {
        MIR_LOG_UNCAUGHT_EXCEPTION(ex);
    }

    return result;
}

MirOrientationMode mir_surface_get_preferred_orientation(MirSurface *surf)
{
    mir::require(mir_surface_is_valid(surf));

    MirOrientationMode mode = mir_orientation_mode_any;

    try
    {
        mode = static_cast<MirOrientationMode>(surf->attrib(mir_surface_attrib_preferred_orientation));
    }
    catch (std::exception const& ex)
    {
        MIR_LOG_UNCAUGHT_EXCEPTION(ex);
    }

    return mode;
}

MirWaitHandle* mir_surface_set_preferred_orientation(MirSurface *surf, MirOrientationMode mode)
{
    mir::require(mir_surface_is_valid(surf));

    MirWaitHandle *result{nullptr};
    try
    {
        result = surf->set_preferred_orientation(mode);
    }
    catch (std::exception const& ex)
    {
        MIR_LOG_UNCAUGHT_EXCEPTION(ex);
    }

    return result;
}

void mir_surface_raise(MirSurface* surf, MirCookie const* cookie)
{
    mir::require(mir_surface_is_valid(surf));

    try
    {
        surf->raise_surface(cookie);
    }
    catch (std::exception const& ex)
    {
        MIR_LOG_UNCAUGHT_EXCEPTION(ex);
    }
}

MirBufferStream *mir_surface_get_buffer_stream(MirSurface *surface)
try
{
    return surface->get_buffer_stream();
}
catch (std::exception const& ex)
{
    MIR_LOG_UNCAUGHT_EXCEPTION(ex);
    return nullptr;
}

MirWaitHandle* mir_surface_request_persistent_id(MirSurface* surface, mir_surface_id_callback callback, void* context)
{
    mir::require(mir_surface_is_valid(surface));

    return surface->request_persistent_id(callback, context);
}

namespace
{
void assign_surface_id_result(MirSurface*, MirPersistentId* id, void* context)
{
    void** result_ptr = reinterpret_cast<void**>(context);
    *result_ptr = id;
}
}

MirPersistentId* mir_surface_request_persistent_id_sync(MirSurface *surface)
{
    mir::require(mir_surface_is_valid(surface));

    MirPersistentId* result = nullptr;
    mir_wait_for(mir_surface_request_persistent_id(surface,
                                                   &assign_surface_id_result,
                                                   &result));
    return result;
}

bool mir_persistent_id_is_valid(MirPersistentId* id)
{
    return id != nullptr;
}

void mir_persistent_id_release(MirPersistentId* id)
{
    delete id;
}

char const* mir_persistent_id_as_string(MirPersistentId *id)
{
    return id->as_string().c_str();
}

MirPersistentId* mir_persistent_id_from_string(char const* id_string)
{
    return new MirPersistentId{id_string};
}<|MERGE_RESOLUTION|>--- conflicted
+++ resolved
@@ -50,7 +50,6 @@
 }
 
 MirWindowSpec*
-<<<<<<< HEAD
 mir_connection_create_window_spec_for_normal_window(MirConnection* connection,
                                                     int width, int height,
                                                     MirPixelFormat format)
@@ -61,21 +60,12 @@
 }
 
 MirWindowSpec*
-mir_connection_create_window_spec_for_menu(MirConnection* connection,
-                                           int width,
-                                           int height,
-                                           MirPixelFormat format,
-                                           MirSurface* parent,
-                                           MirRectangle* rect,
-                                           MirEdgeAttachment edge)
-=======
 mir_specify_menu(MirConnection* connection,
                 int width, int height,
                 MirPixelFormat format,
                 MirSurface* parent,
                 MirRectangle* rect,
                 MirEdgeAttachment edge)
->>>>>>> e1125687
 {
     mir::require(mir_surface_is_valid(parent));
     mir::require(rect != nullptr);
