--- conflicted
+++ resolved
@@ -631,11 +631,49 @@
 bool mir_surface_spec_set_width_increment(MirSurfaceSpec *spec, unsigned width_inc)
 try
 {
-<<<<<<< HEAD
-    auto const spec = create_spec_for_changes();
-    mir_surface_spec_set_name(spec, name);
-    mir_surface_apply_spec(surface, spec);
-    mir_surface_spec_release(spec);
+    spec->width_inc = width_inc;
+    return true;
+}
+catch (std::exception const& ex)
+{
+    MIR_LOG_UNCAUGHT_EXCEPTION(ex);
+    return false;
+}
+
+bool mir_surface_spec_set_height_increment(MirSurfaceSpec *spec, unsigned height_inc)
+try
+{
+    spec->height_inc = height_inc;
+    return true;
+}
+catch (std::exception const& ex)
+{
+    MIR_LOG_UNCAUGHT_EXCEPTION(ex);
+    return false;
+}
+
+bool mir_surface_spec_set_min_aspect_ratio(MirSurfaceSpec* spec, unsigned width, unsigned height)
+try
+{
+    spec->min_aspect = {width, height};
+    return true;
+}
+catch (std::exception const& ex)
+{
+    MIR_LOG_UNCAUGHT_EXCEPTION(ex);
+    return false;
+}
+
+bool mir_surface_spec_set_max_aspect_ratio(MirSurfaceSpec* spec, unsigned width, unsigned height)
+try
+{
+    spec->max_aspect = {width, height};
+    return true;
+}
+catch (std::exception const& ex)
+{
+    MIR_LOG_UNCAUGHT_EXCEPTION(ex);
+    return false;
 }
 
 MirWaitHandle* mir_surface_request_persistent_id(MirSurface* surface, mir_surface_id_callback callback, void* context)
@@ -673,49 +711,4 @@
 void mir_surface_id_release(MirSurfaceId* id)
 {
     delete id;
-=======
-    spec->width_inc = width_inc;
-    return true;
-}
-catch (std::exception const& ex)
-{
-    MIR_LOG_UNCAUGHT_EXCEPTION(ex);
-    return false;
-}
-
-bool mir_surface_spec_set_height_increment(MirSurfaceSpec *spec, unsigned height_inc)
-try
-{
-    spec->height_inc = height_inc;
-    return true;
-}
-catch (std::exception const& ex)
-{
-    MIR_LOG_UNCAUGHT_EXCEPTION(ex);
-    return false;
-}
-
-bool mir_surface_spec_set_min_aspect_ratio(MirSurfaceSpec* spec, unsigned width, unsigned height)
-try
-{
-    spec->min_aspect = {width, height};
-    return true;
-}
-catch (std::exception const& ex)
-{
-    MIR_LOG_UNCAUGHT_EXCEPTION(ex);
-    return false;
-}
-
-bool mir_surface_spec_set_max_aspect_ratio(MirSurfaceSpec* spec, unsigned width, unsigned height)
-try
-{
-    spec->max_aspect = {width, height};
-    return true;
-}
-catch (std::exception const& ex)
-{
-    MIR_LOG_UNCAUGHT_EXCEPTION(ex);
-    return false;
->>>>>>> 44a51c51
 }