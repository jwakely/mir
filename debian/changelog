--- conflicted
+++ resolved
@@ -60,11 +60,8 @@
       . Building Mir outputs lots of warnings about Android logging functions
         in 3rd_party/ (LP: #1348467)
       . The "shared" code should be a shared library (LP: #1341502)
-<<<<<<< HEAD
       . Finish the removal of mirprotobuf library (LP: #1351133)
-=======
       . Release overlay buffers when screen is turned off (LP: #1350961)
->>>>>>> 651fe5a0
 
  -- Cemil Azizoglu <cemil.azizoglu@canonical.com>  Wed, 30 Jul 2014 16:35:00 +0300
 
