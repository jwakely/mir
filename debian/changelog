<<<<<<< HEAD
mir (0.24.0-0ubuntu1) UNRELEASED; urgency=medium

  * New upstream release 0.24.0 (https://launchpad.net/mir/+milestone/0.24.0)
    - ABI summary:
      . TODO
    - Enhancements:
      . Added a new tool 'mirvanity' which can use a high speed video camera
        to measure client-to-screen latency.
      . Added (build-time) support for desktop full OpenGL servers (disabled
        by default in favor of GLESv2).
    - Bug fixes:
      . TODO: list these after branching
 
 -- Daniel van Vugt <daniel.van.vugt@canonical.com>  Fri, 10 Jun 2016 16:29:31 -0400
=======
mir (0.23.3+16.10.20160707.1-0ubuntu1) yakkety; urgency=medium

  * New upstream release 0.23.3 (https://launchpad.net/mir/+milestone/0.23.3)
    - ABI summary:
      . No ABI changes in any libraries. Bugfix release only.
    - Bugs fixed:
      . usage of std:call_once in mirclient causes TLS collisions with some
        android devices (LP: #1599867)

 -- Alberto Aguirre <alberto.aguirre@canonical.com>  Thu, 07 Jul 2016 17:07:38 +0000
>>>>>>> 559dd87c

mir (0.23.2+16.10.20160624-0ubuntu1) yakkety; urgency=medium

  * New upstream release 0.23.2 (https://launchpad.net/mir/+milestone/0.23.2)
    - ABI summary:
      . No ABI changes in any libraries. Bugfix release only.
    - Bugs fixed:
      . Refine Android display format selection LP: #1584657

 -- Cemil Azizoglu <cemil.azizoglu@canonical.com>  Fri, 24 Jun 2016 19:56:05 +0000

mir (0.23.1+16.10.20160610.1-0ubuntu1) yakkety; urgency=medium

  [ Kevin DuBois ]
  * New upstream release 0.23.1 (https://launchpad.net/mir/+milestone/0.23.1)
    - ABI summary:
      . No ABI changes in any libraries. Bugfix release only.
    - Bugs fixed:
      . Turn off NBS as workaround to LP: #1590765
 
  [ Daniel van Vugt, Kevin DuBois ]
  * Mir 0.23.1 bugfix release. Fix flickering issue seen with onscreen
    keyboard (LP: 1590765)

 -- Kevin DuBois <kdub432@gmail.com>  Fri, 10 Jun 2016 22:40:55 +0000

mir (0.23.0+16.10.20160602.1-0ubuntu1) yakkety; urgency=medium

  [ Kevin DuBois ]
  * New upstream release 0.23.0 (https://launchpad.net/mir/+milestone/0.23.0)
    - ABI summary:
      . mirclient ABI unchanged at 9
      . mirserver ABI bumped to 40
      . mircommon ABI bumped at 6
      . mirplatform ABI unchanged at 11
      . mirprotobuf ABI unchanged at 3
      . mirplatformgraphics ABI unchanged at 9
      . mirclientplatform ABI unchanged at 5
      . mirinputplatform ABI unchanged at 5
    - Enhancements:
      . Enable internal usage of more flexible graphics buffer submission,
        precursing client API additions. 
    - Bug fixes:
      . Potential NBS performance loss after resize (LP: #1579076)
      . Performance loss with NBS and overlays on (LP: #1578159)
      . Mir crashes with useless backtrace when mg::Platform methods throw
        (LP: #1553549)
      . Virtual output is not removed when screencast client disappears
        (LP: #1573572)
      . Can't VT switch from mir_demo_server (any more) (LP: #1576260)
      . mir_demo_server(_minimal): Window movement/resizing stops responding
        when the cursor leaves the surface, and can lead to windows 1px wide
        and unrecoverable. (LP: #1447886)
      . Virtual display output configuration is set to LVDS (LP: #1573782)
      . Mir-on-X11 doesn't pass Alt+primary button drag to Mir (LP: #1575765)
      . Mir-on-X11 breaks mir_proving_server resize logic (LP: #1575192)
      . Resizing can crash mir_demo_server (LP: #1575211) 
      . [regression] Cursor stops at phantom edge on M10 and N7 (LP: #1580774)
      . [regression] MIR_CLIENT_PERF_REPORT is showing bogus render times and
        buffer lag (LP: #1581368)
      . Test failures in ClientLogging.reports_performance due to the above
        fix. (LP: #1583970, LP: #1584603, LP: #1584605)
      . Do not throw when creating some objects under HWC 1.5 (LP: #1583086)
      . Correct black frame issue under Xmir (LP: #1584784)

  [ Tarmac, Kevin DuBois <kevin.dubois@canonical.com>, Daniel van Vugt <daniel.van.vugt@canonical.com>, Andreas Pokorny <andreas.pokorny@canonical.com>, Alberto Aguirre ]
  * 0.23.0 Mir release

 -- Kevin DuBois <kdub432@gmail.com>  Thu, 02 Jun 2016 13:18:03 +0000

mir (0.22.1+16.04.20160516.2-0ubuntu1) xenial; urgency=medium

  [ Andreas Pokorny ]
  * New upstream release 0.22.1 (https://launchpad.net/mir/+milestone/0.22.1)
    - ABI summary:
      . No ABI changes in any libraries. Bugfix release only.
    - Bugs fixed:
      . [regression] Cursor stops at phantom edge on M10 and N7 (LP: 1580774)

  [ CI Train Bot ]
  * No-change rebuild.

 -- Michał Sawicz <michal.sawicz@canonical.com>  Mon, 16 May 2016 15:36:50 +0000

mir (0.22.0+16.04.20160422.2-0ubuntu1) xenial; urgency=medium

  [ Alberto Aguirre ]
  * New upstream release 0.22.0 (https://launchpad.net/mir/+milestone/0.22.0)
    - ABI summary: Only servers need rebuilding
      . mirclient ABI unchanged at 9
      . mirserver ABI bumped to 39
      . mircommon ABI unchanged at 5
      . mirplatform ABI unchanged at 11
      . mirprotobuf ABI unchanged at 3
      . mirplatformgraphics ABI bumped to 9
      . mirclientplatform ABI unchanged at 5
      . mirinputplatform ABI unchanged at 5
    - Enhancements:
      . New screencast creation API which allows a client to specify
        number of capture buffers and mirroring mode
      . HWC 1.5 support for android based platforms
    - Bug fixes:
      . [regression] Black screen: Mir hangs and then crashes on startup/login
        due to reading from /dev/random (LP: #1536662)
      . CI test failures on xenial amd64 due to valgrind errors following system
        upgrade to ld-2.23 (LP: #1560415)
      . [regression] failure in CI on ThreadedDispatcherSignalTest.keeps_
        dispatching_after_signal_interruption under Valgrind (LP: #1499229)
      . [regression] Cursor mostly does not move at all in response to slow 
        mouse movement, but then sometimes jumps (LP: #1528109)
      . Sometimes devices don't suspend - display turns back on immediately
        (LP: #1549701)
      . CI failure in NestedServer.display_orientation_changes_are_forwarded_to_
        host (LP: #1555074)
      . NBS fullscreen overlay benchmark performance is much lower than 
        BufferQueue (LP: #1557962)
      . server crashes when shutting down in smoke tests (LP: #1560900)
      . [regression] [OTA-10] Spread animation stutters badly with only a few
        apps opened (LP: #1563287)
      . nested mir_demo_server crashes on startup (LP: #1570362)
      . mir_acceptance_tests & mir_unit_tests dump core files (even when 
        everything passes) (LP: #1342092)
      . [regression] Tests fail with: std::exception::what: Failed to read from
        device: /dev/random after: 30 seconds (LP: #1541188)
      . [testsfail] ClientLatency.throttled_input_rate_yields_lower_latency
        (LP: #1554572)
      . NBS causes sudden loss of performance after un-fullscreening a swap 
        interval zero client (LP: #1557442)
      . surface creation with non-default buffer streams is ignored by server
        (LP: #1563278)
      . [regression] mir_integration_tests take significantly longer (27x
        longer) when running with ctest (LP: #1568966)
      . CI failure in TestClientInput.receives_one_touch_event_per_frame 
        (LP: #1570698)
      . Racy shutdown in mir_demo_client_scroll causes SEGFAULT (LP: #1560943)
      . mir_demo_client_target does not quit after SIGTERM/SIGINT (LP: #1562340)
      . ClientLogging.reports_performance fails under moderate load, is badly
        named (LP: #1563148)
      . nested mir_demo_server crashes on mouse move when --print-input-events
        active (LP: #1570357)
      . Virtual output is not removed when screencast client disappears
        (LP: #1573572)
      . Virtual display output configuration is set to LVDS (LP: #1573782)

  [ CI Train Bot ]
  * No-change rebuild.

 -- Alberto Aguirre <alberto.aguirre@canonical.com>  Fri, 22 Apr 2016 22:38:16 +0000

mir (0.21.0+16.04.20160330-0ubuntu1) xenial; urgency=medium

  [ Alberto Aguirre ]
  * New upstream release 0.21.0 (https://launchpad.net/mir/+milestone/0.21.0)
    - ABI summary:
      . mirclient ABI unchanged at 9
      . mirserver ABI unchanged at 38
      . mircommon ABI unchanged at 5
      . mirplatform ABI unchanged at 11
      . mirprotobuf ABI unchanged at 3
      . mirplatformgraphics ABI unchaged at 8
      . mirclientplatform ABI bumped to 5
      . mirinputplatform ABI unchanged at 5
    - Enhancements:
      . New display enumeration API
      . Added Android diagnostic tests to assist during porting to
        new devices
      . Added mir_demo_client_camera: a Video4Linux2 client
    - Bugs fixed:
      . Sometimes devices don't suspend - display turns back on
        immediately (LP: #1549701)
      . Mir crashed with exception 'failed to add sync point to command
        buffer' (LP: #1554635)
      . Mouse cursor is unusably slow in Unity 8 with a 1000Hz mouse
        (LP: #1539009)
      . Packaged mir_unit_tests binary is not suitable for general use
        (LP: #1547015)
      . [regression] Mir stops receiving input after a pause/resume
        cycle (LP: #1548989)
      . NBS (--nbuffers=0) causes software clients to crash with
        std::exception::what: Failed to mmap buffer 13, "Permission denied")
        (LP: #1550432)
      . Fullscreen clients freeze when using NBS with multiple monitors
        (LP: #1551536)
      . [ FAILED ] DisplayConfigurationTest.output_position_is_independent_of_
        orientation (LP: #1552065)
      . The server-side use of MIR_SOCKET is confusing (LP: #1290345)
      . [regression] FTBFS with -DMIR_LINK_TIME_OPTIMIZATION=on
        -Duse_debflags=on (LP: #1350343)
      . Mir On X (mesa-x11) keeps receiving mouse movement events even
        when not focused (LP: #1528110)
      . x11 platform: mouse cursor moves strange (LP: #1546324)
      . Cross compiling to wily/vivid doesn't work (LP: #1549152)
      . Rendering stutters when a new client establishes a connection
        (LP: #1549359)
      . 'mir_demo_server --test-client' crashes (SIGSEGV) when client
        dies (LP: #1555620)
      . [testfail] CI failure: TestClientInput.client_input_config_request_
        receives_all_attached_devices (LP: #1555708)
      . [regression] Mir FTBFS when MIR_ENABLE_TESTS=no (LP: #1556080)
      . Mir-on-X11 doesn't exit (until it gets an event) (LP: #1556210)
      . InputPlatformProbe.x11_platform_found_and_used_when_display_connection_
        works breaks with old input drivers present (LP: #1543049)
      . [regression] MIR_CLIENT_PERF_REPORT is missing window/surface
        names (LP: #1546933)
      . Installed binaries fail to run with mir_demo_server --test-client XXXX
        (LP: #1556160)
      . mir_demo_server --test-client [mir_demo_client_scroll|
        mir_demo_client_flicker] fails (LP: #1556205)
      . The contents of debian/mir-demos.examples are out of date and useless
        (LP: #1557446)

  [ CI Train Bot ]
  * No-change rebuild.

 -- Alberto Aguirre <alberto.aguirre@canonical.com>  Wed, 30 Mar 2016 00:23:20 +0000

mir (0.20.3+16.04.20160322-0ubuntu1) xenial; urgency=medium

  [ Alberto Aguirre ]
  * New upstream release 0.20.3 (https://launchpad.net/mir/+milestone/0.20.3)
    - ABI summary:
      . No ABI changes in any libraries. Bugfix release only.
    - Bug fixed:
      . Mir crashed with exception 'failed to add sync point to command
        buffer' (LP: #1554635)

  [ CI Train Bot ]
  * No-change rebuild.

 -- Alberto Aguirre <alberto.aguirre@canonical.com>  Tue, 22 Mar 2016 15:42:36 +0000

mir (0.20.2+16.04.20160307-0ubuntu1) xenial; urgency=medium

  [ Andreas Pokorny ]
  * New upstream release 0.20.2 (https://launchpad.net/mir/+milestone/0.20.2)
    - ABI summary:
      . No ABI changes in any libraries. Bugfix release only.
    - Bug fixed:
      . On removal of USB and BT devices key repeat events of pressed keys
        are sent indefinitely. (LP:#1550050)

  [ CI Train Bot ]
  * No-change rebuild.

 -- Andreas Pokorny <andreas.pokorny@canonical.com>  Mon, 07 Mar 2016 17:18:40 +0000

mir (0.20.1+16.04.20160225.1-0ubuntu1) xenial; urgency=medium

  [ Kevin DuBois ]
  * New upstream release 0.20.1 (https://launchpad.net/mir/+milestone/0.20.1)
    - ABI summary:
      . No ABI changes in any libraries. Bugfix release only.
    - Bugs fixed:
      . On arale; top panel drop down menu is semi-transparent and items are
        unreadable. Accommodate system image device name change for arale
        device that broke android quirk detection (LP: #1549226)
      . Crash when side mouse buttons are pressed (LP: #1544878)

  [ CI Train Bot ]
  * No-change rebuild.

 -- Kevin DuBois <kevin.dubois@canonical.com>  Thu, 25 Feb 2016 12:03:41 +0000

mir (0.20.0+16.04.20160219-0ubuntu1) xenial; urgency=medium

  [ Alan Griffiths ]
  * New upstream release 0.20.0 (https://launchpad.net/mir/+milestone/0.20.0)
    - ABI summary: Only servers need rebuilding;
      . mirclient ABI unchanged at 9
      . mirserver ABI bumped to 38
      . mircommon ABI unchanged at 5
      . mirplatform ABI unchanged at 11
      . mirprotobuf ABI unchanged at 3
      . mirplatformgraphics ABI bumped to 8
      . mirclientplatform ABI unchanged at 4
      . mirinputplatform ABI unchanged at 5
    - Enhancements:
      . Allow screencasting to create a virtual output (for Miracast)
      . Separate the protocol version number from the client API version macros.
        They're not meant to be related concepts.
      . Add UBSanitizer to the list of build types.
      . logging: Human readable timestamps in DumbConsoleLogger.
      . examples: AdorningDisplayBufferCompositor::composite() no long ignores
        output boundaries and occlusions.
      . examples: Add -a <app name> option to eglapps.
      . common, client: a more flexible way to probe modules: once we've found
        a good current platform we don't even try to load an older one.
      . Fix build and test run with CMAKE_BUILD_TYPE=ThreadSanitizer (missing
        locks).
      . Add MIR_USE_LD_GOLD build option.
    - Bug fixes:
      . unity-system-compositor crashed with std::runtime_error in
        mir::compositor::CompositingFunctor::wait_until_started() from
        usc::MirScreen::set_screen_power_mode (mir_power_mode_on)
        (LP: #1528384)
      . Phone not usable while a call comes in - followed by "restart"
        (LP: #1532607)
      . ui freezes when simultaneously moving mouse & plug/unplug hdmi
        (LP: #1538632)
      . Mir fails to build on xenial today: android_graphic_buffer_allocator.h
        fatal error: hardware/hardware.h: No such file or directory
        (LP: #1539338)
      . [mali] egl_demo_client_flicker has graphics corruption on android
        (LP: #1517205)
      . [testsfail] Intermittent failure in
        TestClientCursorAPI.cursor_passed_through_nested_server (LP: #1525003)
      . [android] External monitor slows rendering (LP: #1532202)
      . Display::create_gl_context may create context with incorrect attributes
        (LP: #1539268)
      . unity-system-compositor locked up in __libc_do_syscall() (LP: #1543594)
      . NestedServer.client_sees_set_scaling_factor intermittent failure
        (LP: #1537798)
      . [android] External monitor slows rendering - part 2 (LP: #1535894)
      . scene: make sure not to set the swapinterval to 0 when an independent
        stream is created. The default should be 1 (like the stream created as
        part of surface creation).
      . Track the displays plugged state to avoid reporting configurations in
        case they are unplugged (LP #1531503). [Cherrypicked from 0.21]
      . mouse pointer support on emulator is broken (LP: #1517597).
        [Cherrypicked from 0.21]
      . move an android-only test that ended up in tests/unit-tests/graphics.
        (LP: #1546676) [Cherrypicked from 0.21]

  [ CI Train Bot ]
  * No-change rebuild.

 -- Alan Griffiths <ci-train-bot@canonical.com>  Fri, 19 Feb 2016 10:40:59 +0000

mir (0.19.3+16.04.20160212-0ubuntu1) xenial; urgency=medium

  [ Kevin DuBois ]
  * New upstream release 0.19.3 (https://launchpad.net/mir/+milestone/0.19.3)
    - ABI summary:
      . no abi changes in any libraries. bugfix release only
    - Bugs fixed:
      . Workaround for broken hwc implementations that dont allow querying
        display information during hotplug (LP: #1531503)

  [ CI Train Bot ]
  * No-change rebuild.

 -- kevin gunn <kevin.gunn@canonical.com>  Fri, 12 Feb 2016 18:50:06 +0000

mir (0.19.2+16.04.20160210-0ubuntu1) xenial; urgency=medium

  [ Alberto Aguirre ]
  * New upstream release 0.19.2 (https://launchpad.net/mir/+milestone/0.19.2)
    - Bugs fixed:
      . Lock ordering issues causing deadlocks between input and display
        configuration (LP: #1538632, LP: #1543594, LP: #1532607)
      . Workaound for a g++ 4.9 bug where std::uncaught_exception() 
        unexpectedly returns true

  [ CI Train Bot ]
  * No-change rebuild.

 -- Alberto Aguirre <alberto.aguirre@canonical.com>  Wed, 10 Feb 2016 00:57:06 +0000

mir (0.19.1+16.04.20160204-0ubuntu1) xenial; urgency=medium

  [ Kevin Gunn ]
  * New upstream release 0.19.1 (https://launchpad.net/mir/+milestone/0.19.1)
    - Improved reporting to assist in critical debug
    - Improved on the fix for LP: #1527449 and LP: #1526658 in order to
      avoid Unity8 crashing on upgraded xenial desktops.

  [ CI Train Bot ]
  * No-change rebuild.

 -- kevin gunn <kevin.gunn@canonical.com>  Thu, 04 Feb 2016 21:13:57 +0000

mir (0.19.0+16.04.20160128-0ubuntu1) xenial; urgency=medium

  [ Brandon Schaefer ]
  * New upstream release 0.19.0 (https://launchpad.net/mir/+milestone/0.19.0)
    - ABI summary:
      . mirclient ABI unchanged at 9
      . mirserver ABI bumped to 37
      . mircommon ABI unchanged at 5
      . mirplatform ABI unchanged at 11
      . mirprotobuf ABI unchanged at 3
      . mirplatformgraphics ABI bumped to 7
      . mirclientplatform ABI bumped to 4
      . mirinputplatform ABI bumped to 5
      . mircookie ABI bumped to 2
    - Enhancements:
      . Improve compositor start logging
      . Mir cookie support added for copy paste use
    - Bugs fixed:
      . [regression] Mir servers crash on mouse input -
        std::exception::what: Client input channel write blocked : 11,
        "Resource temporarily unavailable" (LP: #1528438)
      . [regression] pinch to zoom not working reliably (LP: #1531517)
      . Passing DisplayConfiguration scale property from nested server to host
        appears to not work (LP: #1535780)
      . [enhancement] Support copy-paste between X and Mir (LP: #1471998)
      . Various TSan reports when running test suite on a mir tsan enabled
        build (LP: #1523647)
      . [testsfail] Intermittent failure in
        TestClientInput.clients_receive_relative_pointer_events (LP: #1523872)
      . Buffer leak during repeated mirscreencasts causes server to be killed
        (LP: #1523900)
      . Mir clients (including Unity8 itself) crash in XGetXCBConnection() if
        multiple versions of mir-client-platform-mesa are installed.
        (LP: #1526658)
      . Cursor displayed incorrectly (looks like incorrect stride)
        (LP: #1526779)
      . [regression] Mir servers just segfault just after "Selected driver:"
        instead of reporting exceptions (LP: #1528135)
      . Setting a surface keymap crashes in xkbcommon:
        xkb_keymap_new_from_names() (LP: #1530946)
      . [enhancement] Implement support for QWindow::visibility set to
        Automatic (LP: #1535397)
      . ProgramOption::parse_file() reports problems to cerr (LP: #1190165)
      . Dynamic double buffering fails to detect inertial dash scrolling as
        slow; and stutters instead of scaling up to triple buffers.
        (LP: #1476201)
      . CI Failures: ClientLatency.throttled_input_rate_yields_lower_latency
        (LP: #1509291)
      . [regression] Nested servers can select wrong platform (LP: #1515558)
      . "there seems to be missing RTTI information when linking with UBSan
        enabled" (LP: #1521930)
      . Mir threadsanitizer build fails with GCC (LP: #1522581)
      . After "make install" mir_demo_server cannot find shared object file in
        /usr/local/lib (LP: #1522836)
      . [testfail] Intermittent failure in TestClientInput.clients_receive_
        pointer_within_coordinate_system_of_window (LP: #1523965)
      . [regression] [ FAILED ]
        ClientSurfaceEvents.surface_receives_output_event_on_creation
        (LP: #1524161)
      . [ FAILED ] TestClientInput.scene_obscure_motion_events_by_stacking
        (LP: #1524230)
      . There's something racy in ServerDisconnect.is_detected_by_client
        (LP: #1526248)
      . Mir clients leak all driver modules including the unused ones, keeping
        them resident (LP: #1527449)
      . [regression] Mir servers choose graphics-dummy (or no driver at all)
        over mesa-kms on a desktop (LP: #1528082)
      . Function 'mir_event_get_close_surface_event' is never used
        (LP: #1447690)
      . mir::input::Surface::consume(MirEvent const& event) should not take a
        reference to an opaque type (LP: #1450797)
      . lintian: E: mir-doc: privacy-breach-logo
        usr/share/doc/mir-doc/html/cppguide/index.html
        (http://www.google.com/favicon.ico) (LP: #1483471)
      . lintian: W: mir-doc: embedded-javascript-library
        usr/share/doc/mir-doc/html/jquery.js please use libjs-jquery
        (LP: #1483472)
      . lintian: E: mir-test-tools:
        arch-dependent-file-not-in-arch-specific-directory (LP: #1483475)
      . incorrect reporting in mf::SessionMediator::release_buffer_stream()
        (LP: #1499777)
      . [testsfail] Segmentation fault SystemCompositorWindowManager.
        if_a_surface_posts_client_gets_focus (LP: #1522356)

  [ CI Train Bot ]
  * No-change rebuild.

 -- Brandon Schaefer <ci-train-bot@canonical.com>  Thu, 28 Jan 2016 12:19:47 +0000

mir (0.18.1+16.04.20160115-0ubuntu1) xenial; urgency=medium

  [ Andreas Pokorny ]
  * New upstream release 0.18.1 (https://launchpad.net/mir/+milestone/0.18.1)
    - No ABI changes. Bug fix release only.
    - Bug fixed:
      . [regression] pinch to zoom not working reliably (LP: #1531517)
    

  [ CI Train Bot ]
  * No-change rebuild.

 -- kevin gunn <kevin.gunn@canonical.com>  Fri, 15 Jan 2016 11:45:05 +0000

mir (0.18.0+16.04.20151216.1-0ubuntu1) xenial; urgency=medium

  [ Kevin DuBois ]
  * New upstream release 0.18.0 (https://launchpad.net/mir/+milestone/0.18.0)
    - ABI summary: Only servers need rebuilding;
      . mirclient abi unchanged at 9
      . mirserver abi bumped to 36
      . mircommon abi unchanged at 5
      . mirplatform abi unchanged at 11
      . mirprotobuf abi unchanged at 3
      . mirplatformgraphics abi bumped to 7
      . mirclientplatform abi unchanged at 3
      . mirinputplatform abi added. current version is 4
    - Enhancements:
      . Use libinput by default, and remove the android input stack
      . Add x11 input probing
      . Add alternative buffer swapping mechanism internally, available with
        --nbuffers 0
      . Automatic searching and selection of input platforms
      . Better support for themed cursors
      . Add demo client that uses multiple buffer streams in one surface
      . Improve fingerpaint demo to use touch pressure
      . Allow for configuring cursor acceleration, scroll speed and left or
        right handed mice
      . Allow for setting a base display configuration via client api
      . Various nested server multimonitor fixes and stability improvements
      . Remove DepthId from the SurfaceStack
    - Bug fixes:
      . Unit test failures in Display.* on Android (LP: #1519276)
      . Build failure due to missing dependency of client rpc code on mir
        protobuf (LP: #1518372)
      . Test failure in
        NestedServer.display_configuration_reset_when_application_exits
        (LP: #1517990)
      . CI test failures in various NesterServer tests (LP: #1517781)
      . FTBFS with -DMIR_PLATFORM=android (LP: #1517532)
      . Nesting Mir servers with assorted display configs causes lockup
        (LP: #1516670)
      . [testsfail] RaiseSurfaces.motion_events_dont_prevent_raise
        (LP: #1515931)
      . CI test failures in GLMark2Test (LP: #1515660)
      . Shells that inject user input events need to agree with the system
        compositor on the clock to use (LP: #1515515)
      . mircookie-dev is missing nettle-dev dependency (LP: #1514391)
      . Segmentation fault on server shutdown with mesa-kms (LP: #1513901)
      . mircookie requires nettle but libmircookie-dev doesn't depend on it
        (LP: #1513792)
      . libmircookie1 package does not list libnettle as dependency
        (LP: #1513225)
      . display configuration not reset when application exits (LP: #1511798)
      . unplugging external monitor causes nested server to throttle client
        (LP: #1511723)
      . 1/2 screen on external monitor (LP: #1511538)
      . unity-system-compositor crash, no interaction on windowed mode
        (LP: #1511095)
      . [regression] arm64/powerpc cross compile doesn't build any more
        (LP: #1510778)
      . mir_connection_get_egl_pixel_format() crashes if libEGL is loaded
        RTLD_LAZY (LP: #1510218)
      . [multimonitor] nested server surface positioning incorrect
        (LP: #1506846)
      . unity-system-compositor fails to build against lp:mir r3027
        (LP: #1506537)
      . [regression] Resampled touch events are slightly less regular than they
        used to be (LP: #1506331)
      . [testsfail] Segmentation fault mir_demo_server --test-client
        /usr/bin/mir_demo_client_basic (LP: #1506137)
      . [regression] Can't move/resize windows any more using Alt+left/middle
        buttons (LP: #1505114)
      . CI failure on some 32-bit targets in
        ServerSignal.terminate_handler_is_called_for_SIGTERM and others
        (LP: #1504579)
      . multibufferstreams use surface size instead of stream size
        (LP: #1503317)
      . CI segfault in mir-mediumtests-runner-mako in client tests
        (LP: #1502896)
      . CI segfault in mir-mediumtests-runner-mako after AndroidHardwareSanity
        tests (LP: #1502782)
      . compositing never stops when external monitor is connected
        (LP: #1499039)
      . mir_demo_server crashes with ERROR: Dynamic exception type:
        std::out_of_range - std::exception::what: map::at when an Xmir rootless
        app is closed by its File menu. (LP: #1497128)
      . Nested servers don't apply their display configuration at startup
        (LP: #1492269)
      . mir fails to open the right mouse device in kvm/qemu (LP: #1489522)
      . nexus4 & nexus7 hotplug survival (LP: #1488863)
      . Android uses mir_display_output_invalid_id (0) as an output id value
        (LP: #1463873)
      . DemoRenderer: GL_BLEND is really always enabled even when not required
        (also causes RGBX discolouration in mir_proving_server) (LP: #1423462)
      . Severe graphical corruption (mostly horizontal streaks/lines) running
        software clients (including Xmir) on android (LP: #1406725)
      . [enhancement] Ubuntu needs a way to set mouse scrolling speed
        (LP: #124440)
      . input-evdev: always send all active contacts.
      . fix backwards frame jumps on the FB context on some devices
        (LP: #1270245)
      . fix race in test (NestedServer suite) (LP: #1514884)
      . fix signal callbacks in buffer stream creation (LP: #1519998 and
        LP: #1519999)
      . allow client to retrieve error messages when stream creation fails
        (LP: #1520005)
      . [regression] Ctrl/Alt modifiers not handled correctly (LP: #1521225)
      . snappy packaging fixes
      . CI test failures due to memory errors during GLibMainLoop shutdown
        (LP: #1520217)
      . fix UBSan build (LP: #1521808)
      . SessionMediator::exchange_buffer can create references to null pointers
        (LP: #1522093)
      . After exiting Mir (by Ctrl+Alt+BkSp) VT switching by Ctrl+Alt+Fn is
        broken (LP: #1521651)
      . notify when cursor images are removed (LP: #1521795)
      . fix arm64, powerpc, ppc64el builds (LP: #1522122)
      . fix locking in ms::SurfaceStack (LP: #1522105)
      . [regression] Mouse wheel events are now unusably over-sensitive and
        backwards (LP: #1522673)
      . Cross compiling Mir from a xenial host fails (dpkg-checkbuilddeps:
        error: Unmet build dependencies: ...) (LP: #1523801)

  [ CI Train Bot ]
  * No-change rebuild.

 -- Kevin DuBois <kevin.dubois@canonical.com>  Wed, 16 Dec 2015 18:24:40 +0000

mir (0.17.1+16.04.20151105.1-0ubuntu1) xenial; urgency=medium

  [ Alberto Aguirre ]
  * New upstream release 0.17.1 (https://launchpad.net/mir/+milestone/0.17.1)
    - No ABI changes. Bug fix release only.
    - Bugs fixed:
      . compositing never stops when external monitor is connected
        (LP: #1499039)
      . half screen on external monitor (LP: #1511538)
      . Nested servers don't apply their display configuration at startup
        (LP: #1492269)
      . libmircookie1 package does not list libnettle as dependency
        (LP: #1513225)
      . unity-system-compositor crash, no interaction on windowed mode
        (LP: #1511095)
      . mir_connection_get_egl_pixel_format() crashes (LP: #1510218)
      . [regression] mir-client-platform-mesa-dev pkg-config file dropped
        (LP: #1509005)

  [ CI Train Bot ]
  * New rebuild forced.

 -- Alberto Aguirre <alberto.aguirre@canonical.com>  Thu, 05 Nov 2015 21:54:17 +0000

mir (0.17.0+15.10.20151008.2-0ubuntu1) wily; urgency=medium

  [ Alexandros Frantzis ]
  * New upstream release 0.17.0 (https://launchpad.net/mir/+milestone/0.17.0)
    - ABI summary: Only servers and graphics drivers need rebuilding;
      . Mirclient ABI unchanged at 9
      . Mirserver ABI bumped to 35
      . Mircommon ABI unchanged at 5
      . Mirplatform ABI bumped to 11
      . Mirprotobuf ABI bumped to 3
      . Mirplatformgraphics ABI bumped to 6
      . Mirclientplatform ABI unchanged at 3
    - Enhancements:
      . Introduce libmircookie, a simple mechanism for a group of cooperating
        processes to hand out and verify difficult-to-forge timestamps to
        untrusted 3rd parties.
      . More refactorings to support renderers other than GL.
      . Add MirBlob to the client API - a tool for serializing and
        deserializing data.
      . Introduce a libinput based input platform, not yet used by default.
      . Provide a mechanism for the shell to send events on surface
        construction.
      . Provide mir::shell::DisplayConfigurationController allowing shells
        to correctly change the display configuration, notifying clients
        as appropriate.
      . New DSO versioning guide.
      . Send events pertaining to the output a surface is currently on (dpi,
        form factor, scale) to clients.
    - Bug fixes:
      . [enhancement] XMir specific documentation should live in its own
        subsection (LP: #1200114)
      . Nested servers need cursor support (LP: #1289072)
      . Mir cursor is missing/invisible until the client sets it multiple
        times (LP: #1308133)
      . [regression] Fullscreen software surfaces (like Xmir -sw) can crash
        the Mir server (LP: #1493721)
      . [usc] Mir gives up and shuts down due to input with multimonitor qtmir
        (std::exception::what: Failure sending input event) (LP: #1496069)
      . Mouse cursor disappears upon entering the surface area of a nested
        client (LP: #1496849)
      . [android] input is not dispatched when attaching an external monitor
        (LP: #1498045)
      . [android] input coordinates are scaled incorrectly when an external
        display is connected (LP: #1498540)
      . [android] std::exception::what: error during hwc set() when unplugging
        external monitor (LP: #1498550)
      . tests do not compile without precompiled headers (LP: #1498829)
      . [android] std::exception::what: Failed to monitor fd: Operation not
        permitted when unplugging external display in a nested configuration
        (LP: #1499042)
      . Mir suddenly no longer builds since 'mesa (11.0.0-1ubuntu1) wily':
        /usr/include/EGL/eglplatform.h:100:35: fatal error:
        android/native_window.h: No such file or directory (LP: #1499134)
      . [android] various crashes when unplugging external display on a
        nested configuration (LP: #1501927)
      . Cursor becomes visible by itself when an external monitor is connected
        (LP: #1502200)
      . mesa FTBFS due to missing Requires in mirclient (LP: #1503450)

  [ CI Train Bot ]
  * New rebuild forced.

 -- Alexandros Frantzis <alexandros.frantzis@canonical.com>  Thu, 08 Oct 2015 16:12:19 +0000

mir (0.16.1+15.10.20150930.1-0ubuntu1) wily; urgency=medium

  [ Daniel van Vugt ]
  * New upstream release 0.16.1 (https://launchpad.net/mir/+milestone/0.16.1)
    - No ABI changes. Bug fix release only.
    - Bugs fixed:
      . Mir suddenly no longer builds since 'mesa (11.0.0-1ubuntu1) wily':
        /usr/include/EGL/eglplatform.h:100:35: fatal error:
        android/native_window.h: No such file or directory (LP: #1499134)

  [ CI Train Bot ]
  * New rebuild forced.

 -- Alexandros Frantzis <alexandros.frantzis@canonical.com>  Wed, 30 Sep 2015 14:38:36 +0000

mir (0.16.0+15.10.20150921.1-0ubuntu1) wily; urgency=medium

  [ Daniel van Vugt ]
  * New upstream release 0.16.0 (https://launchpad.net/mir/+milestone/0.16.0)
    - ABI summary: Only servers and graphics drivers need rebuilding;
      . Mirclient ABI unchanged at 9
      . Mirserver ABI bumped to 34
      . Mircommon ABI unchanged at 5
      . Mirplatform ABI bumped to 10
      . Mirprotobuf ABI bumped to 2
      . Mirplatformgraphics ABI bumped to 5
      . Mirclientplatform ABI unchanged at 3
    - Enhancements:
      . Significantly shortened buffer holding time for system compositors
        should yield higher/smoother frame rates.
      . Progress on new buffer semantics work.
      . Mir-on-x platform refinements, including support for guest platform,
        key combinations, rotation, display window size.
      . Enhanced cross-compilation, including multi-distro, and multi-arch
        support.
      . Added message auth code to make_event functions. Older implementations
        are now marked as deprecated.
      . Added EventBuilder for input platforms to use to construct events.
      . Improved logging.
      . Added protobuf versioning support.
      . Support for the NATIVE_WINDOW_CONSUMER_USAGE_BITS query.
      . Added utilities to detect the capabilities of an input device.
      . Initial refactoring to support renderers other than GL.
      . Optimized ANR logic to decide less frequent wakeups.
      . Allow clients to set their surface event handler up front.
      . Added ability to provide for setting a scale on BufferStream.
    - Bug fixes:
      . [regression] ubuntu-emulator fails to start Mir demos (LP: #1486535)
      . Overlayed framedropping clients freeze on mako (LP: #1391261)
      . [regression] Screen flickering and error messages on Android overlay
        surfaces: <ERROR> MirBufferStream: Error processing incoming buffer
        error registering graphics buffer for client use (LP: #1441553)
      . [silo0] exception thrown in cursor management code around monitor
        removals/additions (LP: #1483779)
      . mirclient.pc lists protobuf in Requires.private (LP: #1483876)
      . Overlays don't rotate when mga::DisplayBuffer is rotated (LP: #1485070)
      . cross-compile-chroot.sh fails on wily since the archive transition to
        GCC 5 (LP: #1486823)
      . [ FAILED ] ExchangeBufferTest.server_can_send_buffer
        (tests/integration-tests/test_exchange_buffer.cpp:441: Failure)
        (LP: #1487967)
      . Client fails to work with multiple client platform versions installed
        (LP: #1488500)
      . CI test failure in ClientLatency.triple_buffered_client_uses_all_buffers
        (LP: #1491876)
      . Intermittent CI failure in 
        DisplayConfigurationTest.changing_focus_from_client_with_config_to_client_without_config_configures_display
        (LP: #1494663)
      . acceptance test ClientLatency.double_buffered_client_uses_all_buffers
        does not measure latency accurately (reports low latency when we know
        it's higher) (LP: #1447947)
      . make ptest returns 0 when tests fail (LP: #1454250)
      . [regression] Mir is holding buffers much longer than it used to
        (LP: #1480164)
      . Acceptance test fails under debuild: 
        ClientCredsTestFixture.session_authorizer_receives_pid_of_connecting_clients
        (LP: #1483097)
      . dpkg-shlibdeps: warning: 
        debian/mir-platform-graphics-mesa-x4/usr/lib/x86_64-linux-gnu/mir/server-platform/server-mesa-x11.so.4
        contains an unresolvable reference to symbol
        _ZN3mir6events10make_eventElNSt6chrono8durationIlSt5ratioILl1ELl1000000000EEEE17MirKeyboardActionjij:
        (LP: #1483469)
      . [regression] surface remains invisible when changing from state
        minimized/hidden to any other (LP: #1483909)
      . android external monitor doesn't respect overlay disable option
        (LP: #1484638)
      . [regression] Clients hang without explanation when connecting to older
        servers since r2730 (LP: #1486496)
      . [regression] Intermittent test failure
        BufferQueue/WithThreeOrMoreBuffers.queue_size_scales_with_client_performance
        (LP: #1487197)
      . client api minor version was not updated in mir 0.15 (LP: #1488542)
      . On Wily/mesa-kms starting a server with a "test client" crashes the
        server (LP: #1489806)
      . The MirDisplayConfiguration returned on the client can be incorrect
        (LP: #1491937)
      . The MirDisplayConfiguration returned on the client can be incorrect
         - part 2 (LP: #1493741)
      . sbuild cross compile broken (LP: #1493895)
      . Segmentation fault in MesaBufferIntegration.* (LP: #1495459)
      . lintian says: W: mirtest-dev: extended-description-line-too-long
        (LP: #1483470)
      . SYSYEM_SUPPORTS_O_TMPFILE - typo (LP: #1483797)
      . sbuild cross compile encounters difficulties with our python dependency
        (LP: #1494317)
      . touchpad produces mouse events with zeroed relative_x and relative_y axes
        (LP: #1496814)

  [ CI Train Bot ]
  * New rebuild forced.

 -- Cemil Azizoglu <cemil.azizoglu@canonical.com>  Mon, 21 Sep 2015 16:03:27 +0000

mir (0.15.1+15.10.20150903-0ubuntu1) wily; urgency=medium

  [ Kevin Gunn ]
  * released-rebuild-for-vivid-overlay

 -- CI Train Bot <ci-train-bot@canonical.com>  Thu, 03 Sep 2015 18:50:01 +0000

mir (0.15.1+15.10.20150825-0ubuntu1) wily; urgency=medium

  [ Alberto Aguirre ]
  * New upstream release 0.15.1 (https://launchpad.net/mir/+milestone/0.15.1)
    - Bug fixes:
      . Client API minor version was not updated (LP: #1488542)
      . [regression] ubuntu-emulator fails to start Mir demos (LP: #1486535)

  [ CI Train Bot ]
  * No-change rebuild.

 -- CI Train Bot <ci-train-bot@canonical.com>  Tue, 25 Aug 2015 16:02:43 +0000

mir (0.15.0+15.10.20150818-0ubuntu1) wily; urgency=medium

  [ Daniel van Vugt ]
  * New upstream release 0.15.0 (https://launchpad.net/mir/+milestone/0.15.0)
    - ABI summary: Only servers and graphics drivers need rebuilding;
      . Mirclient ABI unchanged at 9
      . Mirserver ABI bumped to 33
      . Mircommon ABI unchanged at 5
      . Mirplatform ABI bumped to 9
    - Enhancements:
      . Add support for Mir-on-X11.
      . Latency reduction optimizations (around ~15ms reduction in total):
        Reduced input event resampling latency by 5ms. Reduced output latency
        (in system compositors) by around 10ms with the introduction of
        "predictive bypass". And we're not finished; future Mir releases
        should reduce latency further.
      . Introduced a python3-based Mir performance framework.
      . Lots of preparation for an architectural overhaul of buffer swapping,
        required in the least to support future optimizations like nested
        bypass.
      . Added a new cursor: crosshair
      . Added support for 15/16-bit client pixel formats ("high colour").
      . Added a new client function to make picking the right pixel format
        for a given EGLConfig super simple: mir_connection_get_egl_pixel_format
      . Added application-not-responding detection
      . Added client API for specifying input region shape.
      . Fixed the remaining threading flaws identified by ThreadSanitizer and
        turned it on permanently for all continuous integration in future.
      . Added support for relative pointer motion events (e.g. for gaming).
    - Bug fixes:
      . Fix focus issues breaking autopilot tests entering text (LP: #1468029)
      . Fix mir tests failure on armhf with GCC5 (LP: #1478213)
      . mir_buffer_stream_swap_buffers_sync can hang constraints (LP: #1479899)
      . Loading libmirclient.so twice leads to a segfault in libmirprotobuf.so 
        (LP: #1391976)
      . Visible corruption in SDL apps (LP: #1460149)
      . MultiThreadedCompositor::destroy_compositing_threads hangs/deadlocks on
        shutdown or display reconfiguration  (LP: #1471909)
      . ctest/"make test" reports 100% tests pass even when some fail. 
        (LP: #1472911)
      . Mir server crashed - GLib-CRITICAL **: g_source_get_context: assertion
       'source->context != NULL || !SOURCE_DESTROYED (source)' failed
        (LP: #1473869)
      . USC crash on multimonitor unplug [std::exception::what: error during
        hwc prepare()] (LP: #1474891)
      . [regression] Input focus delay after switching app back into focus
        (LP: #1480654)
      . GLibMainLoopTest.propagates_exception_from_server_action fails with 
        GCC 5 in armhf (LP: #1482274)
      . [enhancement] Mir lacks relative mouse support (LP: #1276322)
      . ShmBuffer ignores pixel_format (LP: #1424909)
      . Fullscreen bypassed clients stutter with double buffers when other
        clients are running (LP: #1447896)
      . [regression] Demo servers crash on start-up if MIR_ENABLE_TESTS=OFF
        (LP: #1439078)
      . [regression] The software cursor has a rectangular shadow around it
        in mir_proving_server (LP: #1447911)
      . TestClientCursorAPI.cursor_passed_through_nested_server fails 
        intermittently (LP: #1462088)
      . [enhancement] Add support for high colour (15/16-bit colour) clients
        (LP: #1469673)
      . android-input logs are not flushed as soon as they happen (LP #1470204)
      . Android: rotated display config not applied when an external monitor
        is hot-plugged (LP: #1471858)
      . [regression] Clients are blocked in swap buffers when the screen turns
        off (LP: #1475120)
      . [regression] Some Mir EGL demos don't get bypassed any more in
        fullscreen (LP: #1480755)
      . [regression] Multi-finger gestures are often not detected as finished
        (LP: #1481570)
      . Connection error when no client-platform (drivers) installed is
        confusing (LP: #1473268)
      . Compositor report shows overlays ("bypass") is never used by
        mir_proving_server on Android, even for fullscreen surfaces
        (LP: #1474231)

 -- CI Train Bot <ci-train-bot@canonical.com>  Tue, 18 Aug 2015 21:42:12 +0000

mir (0.14.0+15.10.20150723.1-0ubuntu1) wily; urgency=medium

  [ Andreas Pokorny ]
  * Fix missing ABI renaming in Mirplatform
  * Bump Mirserver platform graphics to 3
  * Fix mirprotobuf ABI break
  * Fix g++-5.0 compilation (LP: #1475994)

  [ CI Train Bot ]
  * New rebuild forced.

 -- CI Train Bot <ci-train-bot@canonical.com>  Thu, 23 Jul 2015 16:33:09 +0000

mir (0.14.0+15.10.20150715-0ubuntu1) wily; urgency=medium

  [ Andreas Pokorny ]
  * New upstream release 0.14.0 (https://launchpad.net/mir/+milestone/0.14.0)
    - ABI summary: All clients and all servers need building;
      . Mirclient ABI bumped to 9
      . Mirserver ABI bumped to 32
      . Mircommon ABI bumped to 5
      . Mirplatform ABI bumped to 8
    - Enhancements:
      . mir_demo_server: tweaks, features and improvements 
      . More MirEvent-2.0 related changes and unifications
      . New SurfaceInputDispatcher to replace the android InputDispatcher
      . New Threaded dispatcher for Dispatchable added
      . Rework of the relationship of surfaces and buffer streams to allow
        attaching multiple buffer streams to a surface.
      . Preparation work for new buffer semantics
      . fd leaks in tests eliminated and leak check activated for unit and
        integration tests
      . Further TSAN reported issues removed
      . Preparation work for mir-on-x: splitting of mesa platform in common
        and KMS parts
      . Further rework of input stack focused on test infrastructure
      . Persistent id request for surfaces added
      . Integration-tests cleaning: switch tests to in-process server
      . A first end-to-end input test added in privileged-tests
      . "mesa" platform renamed to "mesa-kms" (LP: #1381330)
      . [enhancement] Mir servers should allow client connections only after
        server start-up has finished  (LP: #1451844)
      . build-dependency on g++-4.9 dropped (LP: #1452320)
    - Bug fixes:
      . Crash because uncaught exception in mir::events::add_touch 
        (LP: #1437357)
      . [vegetahd] android buffer allocator does consider hwc alignment
        constraints  (LP: #1461314)
      . [regression] Touch input does not work at all any more  (LP: #1464174)
      . Mir emits a mir_motion_action_hover_exit event before of a 
        mir_motion_action_pointer_down  (LP: #1419048)
      . [testsfail] NestedInput.nested_event_filter_receives_keyboard_from_host
        failure in CI  (LP: #1462033)
      . [testsfail] InputEvents.reach_nested_client in CI  (LP: #1463315)
      . [regression] titlebar in "canonical" example WM + KeyRepeatDispatcher
        causes deadlock  (LP: #1464690)
      . CI failure in
        TestClientInput.clients_receive_many_button_events_inside_window
        (LP: #1465231)
      . mir-client-platform-mesa-dev package dependency is incorrect
        (LP: #1465642)
      . Repeat input events keep being emitted even when user switches to
        different VT  (LP: #1465669)
      . libmirprotobuf's ABI can be broken when modifying protobuf message
        definitions  (LP: #1465883)
      . Spurious Failure in ClientLibrary.highly_threaded_client
        (LP: #1466492)
      . failure in CI in BufferStreamArrangement.arrangements_are_applied
        (LP: #1466594)
      . [arale] software buffers have flickering line artefacts  (LP: #1418035)
      . can't load app purchase UI without a U1 account  (LP: #1450377)
      . [arale] Software cursor appears slightly corrupt on arale (black
        spots in place of white)  (LP: #1451309)
      . [regression] Dragging windows by the titlebar is incredibly slow
        and laggy  (LP: #1454128)
      . [regression] Opacity controls (Alt+mousewheel) don't work any more
        (LP: #1454518)
      . [regression] No API for creating freestyle surfaces  (LP: #1457987)
      . [vivid-overlay] input-stub.so fails to load on i386  (LP: #1458689)
      . client API version has wrong version  (LP: #1461312)
      . abi-dump-base make target is broken  (LP: #1461697)
      . Stopping input in a nested server stops VT switching  (LP: #1465585)
      . Pointer events are not mapped to correct output by nested Mir
        (LP: #1465692)
      . Loading libmirclient.so twice leads to a segfault in libmirprotobuf.so
        (LP: #1391976)

 -- CI Train Bot <ci-train-bot@canonical.com>  Wed, 15 Jul 2015 12:05:19 +0000

mir (0.13.3+15.10.20150617-0ubuntu1) wily; urgency=medium

  [ Alberto Aguirre ]
  * New upstream release 0.13.3 (https://launchpad.net/mir/+milestone/0.13.3)
    - Bug fixes:
      . mir-client-platform-mesa-dev package dep is incorrect (LP: #1465642)
      . Avoid allocating mir protobuf message objects on stack (LP: #1465883)

 -- CI Train Bot <ci-train-bot@canonical.com>  Wed, 17 Jun 2015 20:02:15 +0000

mir (0.13.2+15.10.20150605-0ubuntu1) wily; urgency=medium

  [ Alberto Aguirre ]
  * New upstream release 0.13.2 (https://launchpad.net/mir/+milestone/0.13.2)
    - Bug fixes:
      . Wrong client API version (LP: #1461312)
      . Add quirk to force buffer width alignment on some devices (LP: #1461314)

  [ CI Train Bot ]
  * New rebuild forced.

 -- CI Train Bot <ci-train-bot@canonical.com>  Fri, 05 Jun 2015 17:51:40 +0000

mir (0.13.1+15.10.20150520.1-0ubuntu1) wily; urgency=medium

  * Bump upstream version number to add test binaries to orig tarball.
  * Do minimal porting required to prepare for building on ppc/ppc64el.
  * Disable testsuite on powerpc until big-endian porting is complete.

 -- Adam Conrad <adconrad@ubuntu.com>  Wed, 03 Jun 2015 16:27:46 -0600

mir (0.13.1+15.04.20150520-0ubuntu1) vivid; urgency=medium

  [ Cemil Azizoglu ]
  * New upstream release 0.13.1 (https://launchpad.net/mir/+milestone/0.13.1)
    - ABI summary: No ABI break. Servers and clients do not need rebuilding.
      . Mirclient ABI unchanged at 8
      . Mircommon ABI unchanged at 4
      . Mirplatform ABI unchanged at 7
      . Mirserver ABI unchanged at 31
    - Bug fixes:
      . Can't load app purchase UI without a U1 account (LP: #1450377)
      . Crash because uncaught exception in mir::events::add_touch (LP: #1437357)

 -- CI Train Bot <ci-train-bot@canonical.com>  Wed, 20 May 2015 21:20:15 +0000

mir (0.13.0+15.04.20150512-0ubuntu1) vivid; urgency=medium

  [ Alan Griffiths ]
  * New upstream release 0.13.0 (https://launchpad.net/mir/+milestone/0.13.0)
    - Very large release as the previous 0.12 series contained only minimal
      bug fixes...
    - Enhancements:
      . New demo clients for input testing: mir_demo_client_eglsquare and
        mir_demo_client_target.
      . Demo clients: mir_demo_client_tooltip, mir_demo_client_animated_cursor
      . mir_demo_client_fingerpaint now processes input asynchronously to
        drawing for a more fluid experience.
      . New, default window manager in mir_demo_server
      . mir_demo_server option (--arw-file) to make socket filename globally rw
      . mir_demo_server demonstrates use of config file
      . Added support to mir_proving_server for rendering window title strings
      . Demo servers (mir_proving_server, mir_demo_server): Introduce support
        for Alt+` switching of windows in multi-window clients.
      . Added client API support for constructing input method surfaces.
      . Introduce "buffer streams" properly. This is a generalization of the
        most basic functionality of a surface.
      . Log useful OpenGL information on server start-up.
      . Add support for HWC 1.4
      . Add display and fencing information to the layers in the HWC report
      . Add a report_vsync method to display report
      . Support for second display when running on "android" driver stack
      . Server buffering strategy is configurable by --nbuffers=N
        (or environment MIR_SERVER_NBUFFERS=N)
      . Explicit support for configuring window management in libmirserver.
      . Remove surface configurator & placement strategy configuration points
      . Added experimental environment variable MIR_CLIENT_INPUT_RATE=Hz for
        tweaking the input resampling rate a client experiences (0 = off).
        Also raised the default input rate from 55Hz to 59Hz for visibly
        smoother touch scrolling.
      . Added keymap setting support for surfaces.
      . Improved automated testing of latency.
      . Replaced and rewrote automated ABI checking.
      . New client APIs for basic window management; setting window titles,
        self-resizing, size constraints and changing type.
      . Introduced dynamically loadable input platforms.
      . Work towards libinput integration
      . Added proof-of-concept support for Snappy packaging for Ubuntu Core.
      . Drop support for C++11. Now C++14 is required to build Mir.
      . Deprecated MirEventDelegate. Now you just pass the two fields as
        parameters directly to mir_surface_set_event_handler().
      . Legacy functions for creating surfaces marked deprecated
      . Minor redesign of the new input event API introduced in 0.10/11,
        so that identifiers are shorter and less convoluted.
      . Drop libmirclient dependency on client-platform drivers
      . Drop libmirserver dependency on client-platform drivers
      . Use the ABI version in platform library names and packages
      . Rework to reduce "abstraction leaks" in the graphics platform
      . Add thread sanitizer build option
      . Update KVM Instructions
      . Update CMAKE to use CMAKE_*_OUTPUT_DIRECTORY
    - ABI summary: Servers need rebuilding, but clients do not;
      . Mirclient ABI unchanged at 8
      . Mircommon ABI bumped to 4
      . Mirplatform ABI bumped to 7
      . Mirserver ABI bumped to 31
    - Bug fixes:
      . vivid fails to build Mir as of 2015-03-22: error: #warning "_BSD_SOURCE
        and _SVID_SOURCE are deprecated, use _DEFAULT_SOURCE" [-Werror=cpp]
        (LP: #1435127)
      . [regression] Mir servers freeze on startup (mouse and keyboard not
        responsive) (LP: #1444061)
      . [enhancement] Add support for video/HDMI output on Android
        (LP: #1296538)
      . [enhancement] Set custom cursors (LP: #1380463)
      . [regression] mali, powervr locks up with around the introduction or
        removal of a third overlay (LP: #1413211)
      . [regression] Client functions residing in libmircommon (LP: #1415321)
      . USC - mouse cursor on AMD graphics is drawing incorrectly (LP: #1417581)
      . [testsfail] SurfaceSwapBuffers.does_not_block_when_surface_is_not_composited
        fails in CI (LP: #1418002)
      . Compositing is triggered continously and needlessly when there are
        occluded surfaces with available buffers (LP: #1418081)
      . mir_demo_server doesn't emit hover_exit events (LP: #1418569)
      . SessionMediator locks mutexes in one thread and unlocks them in another
        (LP: #1427976)
      . ProtobufResponder::send_response_result race (LP: #1428402)
      . Some protobuf Closure objects can access dead objects (LP: #1433330)
      . valgrind on armhf fails with with many errors (LP: #1435186)
      . [regression] QtMir and USC can't build with lp:mir -
        fatal error: mir/events/event_builders.h (LP: #1436212)
      . [regression] mir_acceptance_tests.TestClientInput is hanging
        (LP: #1436644)
      . [regression] libmirclient crashes when calling
        mir_surface_set_event_handler() twice [InputTransport.cpp:110:
        android::InputChannel::InputChannel(const String8&, int): Assertion
        `false && "\"result != 0\""' failed.] (LP: #1438160)
      . [regression] Surfaces can't overlap screen edges any more (LP: #1438660)
      . losing touches in arale when home button is pressed (LP: #1439285)
      . [krillin] mirscreencast only creates a still picture, not a playable
        movie (LP: #1439549)
      . [regression] Unity8 doesn't detect input sent from USC with latest mir
        development code (LP: #1439719)
      . Intermittent CI failures in tests expecting created surfaces to have
        specific size (LP: #1440088)
      . [regression] [testsfail] failure in CI on
        SimpleDispatchThreadTest.keeps_dispatching_after_signal_interruption
        (LP: #1441620)
      . [android] Screencasting causes other clients to stop rendering
        (LP: #1441759)
      . Intermittent CI failures in
        MultiThreadedCompositor.does_not_block_in_start_when_compositor_thread_fails
        (LP: #1442020)
      . Flickering showing stale buffers on Krillin (LP: #1444047)
      . Acceptance tests link with static versions of client library and server
        components (LP: #1445473)
      . [regression] mir_acceptance_tests:
        TestClientCursorAPI.cursor_passed_through_nested_server is crashing most
        of the time (LP: #1447430)
      . [regression] Clients log verbose info on startup:
        "Loader: Loading module: ..." (LP: #1414883)
      . [enhancement] Missing client function for surface resizing
        (LP: #1420573)
      . [regression] [multimonitor] Clients (sometimes) run at double frame rate
        if overlapping two monitors. (LP: #1420678)
      . [enhancement] Need a client API to specify resize limitations
        (LP: #1421591)
      . [enhancement] Add surface morph client API (LP: #1422522)
      . The process for updating packaging for ABI changes is cumbersome and
        error-prone (LP: #1427207)
      . [regression] mir_acceptance_tests.NestedServer failure in clang CI
        (LP: #1430000)
      . DisplayConfigurationOutput.physical_size_mm is undefined/zero
        (LP: #1430315)
      . Dragging objects in a nested server or a client stutters slightly
        (LP: #1436192)
      . [regression] mir_proving_server: Super+N/Super+C does nothing now
        (LP: #1437166)
      . [regression] "Playground" event filters get registered twice
        (LP: #1437174)
      . [regression] <WARNING> Platform Probing: Failed to probe module.
        (LP: #1438536)
      . [regression] Move/resizing in mir_proving_server freezes if the cursor
        is outside the window (LP: #1438621)
      . [testsfail] CI failure in ClientLibraryErrorsDeathTest.
        creating_surface_synchronosly_on_malconstructed_connection_is_fatal
        (LP: #1438702)
      . Exceptions thrown due to EGL failures don't include EGL error codes
        (LP: #1444938)
      . Can't switch between sibling windows of multi-window apps (LP: #1445538)
      . [regression] specifying -DMIR_PLATFORM to one platform causes cmake
        failure (LP: #1447729)
      . mir_demo_server(_minimal): Can't move surfaces to overlap screen edges
        (LP: #1447882)
      . [regression] mir_demo_standalone_render_surfaces fails to start on
        krillin (LP: #1449198)
      . [regression] MIR_CLIENT_PERF_REPORT=log now shows "0" for the surface
        name (LP: #1415305)
      . Nested display leaks its EGLContext (LP: #1418910)
      . SimpleDispatchThreadTest.doesnt_call_dispatch_after_first_false_return
        fails when run repeatedly (LP: #1440005)
      . Surfaces are not properly released in CustomWindowManagement.
        state_change_requests_are_associated_with_correct_surface
        (LP: #1445418)
      . android reports that the gpu can only support 1 simultaneous output
        (LP: #1446304)
      . Support dynamic mouse cursor icons (LP: #1447839)

 -- CI Train Bot <ci-train-bot@canonical.com>  Tue, 12 May 2015 13:12:55 +0000

mir (0.12.1+15.04.20150324-0ubuntu1) vivid; urgency=medium

  [ Alexandros Frantzis ]
  * New upstream release 0.12.1 (https://launchpad.net/mir/+milestone/0.12.1)
    - Bug fixes:
      . [regression] mali, powervr locks up with around the introduction or
        removal of a third overlay (LP: #1413211)
      . USC - mouse cursor on AMD graphics is drawing incorrectly
        (LP: #1417581)
      . mir_demo_server doesn't emit hover_exit events (LP: #1418569)
      . SessionMediator locks mutexes in one thread and unlocks them in
        another (LP: #1427976)
      . ProtobufResponder::send_response_result race (LP: #1428402)
      . Some protobuf Closure objects can access dead objects (LP: #1433330)
      . DisplayConfigurationOutput.physical_size_mm is undefined/zero
        (LP: #1430315)
      . vivid fails to build Mir as of 2015-03-22: error: #warning
        "_BSD_SOURCE and _SVID_SOURCE are deprecated, use _DEFAULT_SOURCE"
        [-Werror=cpp] (LP: #1435127)
      . valgrind on armhf fails with with many errors (LP: #1435186)

 -- CI Train Bot <ci-train-bot@canonical.com>  Tue, 24 Mar 2015 16:09:54 +0000

mir (0.12.0+15.04.20150228-0ubuntu1) vivid; urgency=medium

  [ Alberto Aguirre ]
  * New upstream release 0.12.0 (https://launchpad.net/mir/+milestone/0.12.0)
    - Packaging changes:
      . Client platform packages now include the Mir client platform ABI 
        number. Thusly, mir-client-platform-(mesa|android) is replaced by 
        mir-client-platform-(mesa|android)2
      . Server graphics platform packages now include the Mir graphics
        platform ABI number. Thusly, mir-platform-graphics-(mesa|android)
        is replaced by mir-platform-graphics-(mesa|android)1
    - ABI summary: Servers need rebuilding, but clients do not;
      . Mirclient ABI unchanged at 8
      . Mircommon ABI unchanged at 3
      . Mirplatform ABI unchanged at 6
      . Mirserver ABI bumped to 30
    - Bug fixes:
      . [regression] Platform libraries and packages are not versioned thus
        are not installable in parallel (LP: #1423591)
      . [regression] Deadlock in TimeoutFrameDroppingPolicy logic (LP: #1421255)
 
  [ CI Train Bot ]
  * New rebuild forced.

 -- CI Train Bot <ci-train-bot@canonical.com>  Sat, 28 Feb 2015 10:30:53 +0000

mir (0.11.0+15.04.20150209.1-0ubuntu1) vivid; urgency=medium

  [ Daniel van Vugt ]
  * New upstream release 0.11.0 (https://launchpad.net/mir/+milestone/0.11.0)
    - Packaging changes:
      . Due to changes in the Mir driver model the client platforms are no
        longer versioned by soname. Thusly libmirplatform5driver-(mesa|android) is
        replaced by mir-client-platform-(mesa-android). A new package
        mir-client-platform-mesa-dev is introduced containing headers
        previously in mirplatform-dev.
    - Enhancements:
      . Lots more major plumbing in the Android code, on the path to
        supporting external displays.
      . Add support for clang 3.6.
      . Major redesign of server classes in mir::shell,scene and friends
        (still in progress).
      . Added client API for creating dialogs and tooltips.
      . Added new surface states: mir_surface_state_hidden and
        mir_surface_state_horizmaximized.
      . Performance: Use optimally efficient fragment shading when possible.
      . Performance: (Desktop) Composite using double buffering instead of
        triple to reduce visible lag.
      . mir_proving_server: Can now resize windows from any edge or corner
        using the existing Alt+middlebuttondrag.
      . mir_proving_server: Added some demo custom shaders (negative and
        high contrast modes: Super+N/C).
      . mir_proving_server: Can now close clients politely via Alt+F4.
      . Added MirPointerInputEvent (part of the new input API, the old
        MirMotionEvent is still supported also for now).
    - ABI summary: Servers need rebuilding, but clients do not;
      . Mirclient ABI unchanged at 8
      . Mircommon ABI unchanged at 3
      . Mirplatform ABI bumped to 6
      . Mirserver ABI bumped to 29
    - Bug fixes:
      . [regression] mir_demo_server exits immediately with boost
        bad_any_cast exception (LP: #1414630)
      . need way to position menus and tooltips (relative positioning to
        parent) (LP: #1324101)
      . GLibMainLoopTest failure seen in CI (LP: #1413748)
      . Clang builds fail in CI (LP: #1416317)
      . segfault in mir::compositor::GLProgramFamily::Shader::init()
        (LP: #1416482)
      . GLRenderer: The default fragment shader is sub-optimal for alpha=1.0
        (LP: #1350674)
      . mesa::DisplayBuffer::post_update is triple buffered - more laggy than
        it needs to be (LP: #1350725)
      . Cannot connect to nested server when started from a differen vt
        (LP: #1379266)
      . [testfail] AsioMainLoopAlarmTest fails in CI (LP: #1392256)
      . Compositor report inconsistently reports frame time during bypass,
        and render time otherwise (LP: #1408906)
      . [regression] mir_demo_client_fingerpaint doesn't paint anything any
        more (with the mouse) (LP: #1413139)
      . Hardware cursor is always slightly ahead of the composited image
        (LP: #1274408)
      . integration tests are outputting (too many) DisplayServer log
        messages (LP: #1408231)
      . [regression] deploy-and-test.sh doesn't work any more (unless you
        have umockdev installed already) (LP: #1413479)
      . Color Inverse on display. Toggle Negative Image (LP: #1400580)
      . mir-ubuntu-vivid-armhf-ci fails consistently (LP: #1407863)
      . Double-buffered surfaces may lag or freeze if event driven and not
        constantly redrawing (LP: #1395581)
      . Pointer motion and crossing events are missing (LP: #1417650)

 -- Ubuntu daily release <ps-jenkins@lists.canonical.com>  Mon, 09 Feb 2015 21:27:35 +0000

mir (0.10.0+15.04.20150107.2-0ubuntu1) vivid; urgency=medium

  [ Daniel van Vugt ]
  * New upstream release 0.10.0 (https://launchpad.net/mir/+milestone/0.10.0)
    - Enhancements:
      . Added support for Android HWC 1.3 devices.
      . Plumbing/preparation to support external displays on Android devices.
      . Reduced build dependencies.
      . Client API: Added version macros.
      . Began work on automatic driver probing, to intelligently choose the
        best driver for you.
      . Demo shell (mir_proving_server): Added desktop zoom feature using
        Super + mouse wheel.
      . Demo renamed: mir_demo_server_shell -> mir_proving_server
      . Other demo servers merged into -> mir_demo_server
      . Wider support for display buffer pixel formats in the mesa driver, for
        wider hardware support.
      . Performance: On mesa/desktop at least; only hold compositor buffers
        for the duration of the render, instead of the duration of the frame.
        Following this change the compositor report can now finally report
        render time instead of frame time.
      . Mir now starts reliably when a TV is connected by HDMI, and up to
        4K resolution (2160p) is known to work.
      . Plenty more enhancements logged in the bugs list below.
    - ABI summary: Servers need rebuilding, but clients do not;
      . Mirclient ABI unchanged at 8
      . Mircommon ABI unchanged at 3
      . Mirplatform ABI bumped to 5 
      . Mirserver ABI bumped to 28
    - Bug fixes:
      . [regression] Mir servers (since 0.9) randomly crash in malloc due to
        heap corruption (LP: #1401488)
      . USC - mouse cursor on AMD graphics is drawing incorrectly
        (LP: #1391975)
      . Mir fails to start when a TV is connected by HDMI
        [std::exception::what: Invalid or inconsistent display configuration]
        (LP: #1395405)
      . Input/event driven clients may freeze indefinitely (LP: #1396006)
      . Mir server crashes with "std::exception::what: Failed to get front
        buffer object" when trying to fullscreen a surface (LP: #1398296)
      . Switching windows with a Trusted Prompt Session active loses the
        trusted prompt session (LP: #1355173)
      . CI test failure in multiple tests (LP: #1401364)
      . dh_install: usr/bin/mir_demo_server exists in debian/tmp but is not
        installed to anywhere (LP: #1401365)
      . [regression] demo-shell: Instead of moving surfaces they now fly
        off-screen (LP: #1403702)
      . [regression] Binaries are no longer runnable on other machines (or in
        other directories) (LP: #1406073)
      . [i865] unity-system-compositor fails to start: Failed to choose ARGB
        EGL config (LP: #1212753)
      . Mir's compositor holds buffers (blocking clients) for the duration of
        the frame, even when not necessary. (LP: #1264934)
      . Screen goes blank (black) briefly during display config changes which
        don't affect the display mode (LP: #1274359)
      . [enhancement] There should be a quit signal sent to sessions instead
        of killing them directly (LP: #1304257)
      . MirMotionEvent.action needs stronger typing (to MirMotionAction etc)
        (LP: #1311699)
      . CompositorReport as used by DefaultDisplayBufferCompositor can't
        measure render time (LP: #1350716)
      . Full screen (bypassed) surfaces (e.g. GLMark2Test) are missing frames
        and appear to freeze or judder with swap interval 0 (LP: #1379685)
      . Trusted prompts need to be part of the lifecycle (LP: #1384950)
      . [testfail] BasicThreadPool.recycles_threads in CI (LP: #1391488)
      . acceptance_tests are too chatty (LP: #1394221)
      . mir_connection_create_surface callback is sometimes called twice on
        error (LP: #1394873)
      . File descriptor leaks in tests using UsingStubClientPlatform
        (LP: #1395762)
      . DisplayLayout resizes a surface to 1x1 if you ask it to fullscreen a
        surface that's partially offscreen (LP: #1398294)
      . Surfaces can consume input events before they're visible.
        (LP: #1400218)
      . dpkg-shlibdeps: Lots of warnings about libmirplatformstub.so
        (LP: #1401373)
      . Leaks in death tests can cause subsequent tests in the same process to
        fail (LP: #1402160)
      . [regression] lintian: E: mir-demos: binary-or-shlib-defines-rpath ...
        (LP: #1406098)
      . [regression] Mir utils can't run from the build tree any more
        (LP: #1407557)
      . fd reception code is not exeception-safe when unexpected numbers of
        fds are received (LP: #1394362)
      . Mir reports vertical refresh rates slightly inaccurately (LP: #1407558)
      . [Enhancement] Add an API to lock surface orientation (LP: #1382209)
      . Bootloop with system language Turkish on the Nexus 4 (LP: #1398984)
      . Remove the implicit assumption that there every surface can be mapped
        to an input handle. (LP: #1216727)
      . When revealing hidden surfaces wait for them to become exposed before
        sending events which we expect them to receive (LP: #1407783)

  [ Ubuntu daily release ]
  * New rebuild forced

 -- Ubuntu daily release <ps-jenkins@lists.canonical.com>  Wed, 07 Jan 2015 23:50:16 +0000

mir (0.9.0+15.04.20141125-0ubuntu1) vivid; urgency=medium

  [ Alberto Aguirre ]
  * New upstream release 0.9.0 (https://launchpad.net/mir/+milestone/0.9.0)
    - Enhancements:
      . New simpler API to configure and run a mir server.
      . The event loop is now based on GLib's main loop library instead of
        Boost.Asio.
      . For Android platforms, the server now sends buffer fence fds to its
        clients instead of potentially stalling the compositor thread waiting
        for them to be signalled.
      . New client debug interface to translate from surface to screen
        coordinates.
    - ABI summary: Servers need rebuilding, but clients do not;
      . Mirclient ABI unchanged at 8
      . Mircommon ABI bumped to 3
      . Mirplatform ABI bumped to 4
      . Mirserver ABI bumped to 27
    - Bug fixes:
      . Add a debug interface to translate from surface to screen coordinates
        (LP: #1346633)
      . Ensure a buffer requested by a surface is not delivered 
        after the surface is deleted (LP: #1376324)
      . Overlays are not displayed onscreen in some positions (LP: #1378326)
      . Server aborts when an exception is thrown from the main thread
        (LP: #1378740)
      . Fix race causing lost alarm notifications (LP: #1381925)
      . Avoid lifecycle notifications racing with connection release
        (LP: #1386646)
      . Improve error checking and reporting for the client library
       (LP: #1390388)
      . Mir demo-shell now detects power button using proper Linux scan codes
       (LP: #1303817)
      . A prompt session with an invalid application pid should be an error
        (LP: #1377968)
      . When XDG_RUNTIME_DIR is defined but pointing to a non-existing 
        directory use "/tmp" (LP: #1304873)
      . [regression] demo-shell bypass is not used on fullscreen surfaces if 
        there are windowed surfaces behind (LP: #1378706)
      . Mir upgrade through dist-upgrade installs incorrect platform
        (LP: #1378995)
      . Fix Mir progressbar example using internal glibc defines(LP: #239272)
      . Stop the default_lifecycle_event_handler raising SIGHUP while 
        disconnecting (LP: #1386185)
      . [regression] Mir fails to build with MIR_ENABLE_TESTS=OFF (LP: #1388539)
      . [regression] mir_demo_server_basic does not start (LP: #1391923)

  [ Ubuntu daily release ]
  * New rebuild forced

 -- Ubuntu daily release <ps-jenkins@lists.canonical.com>  Tue, 25 Nov 2014 17:49:24 +0000

mir (0.8.0+14.10.20141010-0ubuntu2) vivid; urgency=medium

  * No change rebuild to get debug symbols on all architectures.

 -- Brian Murray <brian@ubuntu.com>  Wed, 19 Nov 2014 11:33:10 -0800

mir (0.8.0+14.10.20141010-0ubuntu1) utopic; urgency=medium

  [ Daniel van Vugt ]
  * New upstream release 0.8.0 (https://launchpad.net/mir/+milestone/0.8.0)
    - Enhancements:
      . Less sensitivity to ABI breaks - many headers unused by external
        projects are now hidden and not installed by -dev packaes. If you
        require any headers that are missing, just ask.
      . Touchspots: --enable-touchspots to servers; visually shows touch
        locations (warning: This affects performance LP: #1373692).
      . Client performance reporting: Any Mir client can now get accurate
        performance information (frame rate, render time, buffer lag etc)
        logged to stdout. Just set env MIR_CLIENT_PERF_REPORT=log
      . Further improved touch responsiveness, with less lag and smoother
        scrolling (so long as you don't enable touchspots).
      . Slightly faster builds using precompiled headers.
      . Turn hardware overlays on by default. When in use, this halves the
        CPU usage of a Mir server. Already enabled in unity-system-compositor.
      . More scripting to detect ABI breaks.
      . Improved src/ tree consistency (renamed "src/shared" to "src/common").
      . Improved fatal signal design: Changed from SIGTERM to SIGHUP delivered
        to clients on unexpected server disconnection.
      . Improved library/package design to allow concurrent installations
        of different Mir versions without conflicts.
      . Fd reception code is now common to client and server.
    - ABI summary: Servers need rebuilding, but clients do not;
      . Mirclient ABI unchanged at 8
      . Mircommon ABI bumped to 2
      . Mirplatform ABI bumped to 3
      . Mirserver ABI bumped to 26
    - API changes between Mir 0.7 and 0.8:
      . Lots of headers removed from the public SDK! We have only hidden
        headers not known to be used by any known projects. Please let us
        know if anything is missing - https://bugs.launchpad.net/mir/+filebug
      . graphics::Platform - interface changed significantly.
      . Lots of server API changes to support touchspots.
      . File descriptors now passed as type Fd instead of int32_t.
    - Bug fixes:
      . [regression] Mir deb packages with versioned names cannot be installed
        simultaneously any more (LP: #1293944)
      . A frozen client can hang the whole server (LP: #1350207)
      . QtMir FTBFS: fatal error: mir/input/input_channel.h: No such file or
        directory (LP: #1365934)
      . [regression] platform-api fails to build against Mir 0.8 (LP: #1368354)
      . Mir FTBFS with gcc 4.9.1-14 (utopic update):
        auto_unblock_thread.h:44:46: error: no matching function for call to
        ‘std::thread::thread(<brace-enclosed initializer list>)’ (LP: #1369389)
      . [regression] Compositing is jerky and stutters during touch events
        (LP: #1372850)
      . unit test fails: AndroidInputReceiverSetup.slow_raw_input_doesnt_cause_
        frameskipping (LP: #1373826)
      . intermittent hang in TestClientInput (LP: #1338612)
      . TestClientInput.scene_obscure_motion_events_by_stacking fails
        intermittently (LP: #1361757)
      . [regression] First frame is composited as black (even though the client
        has provided a non-black frame) (LP: #1362444)
      . Some mali drivers crash after repeatedly creating/destroying the mir
        compositor threads (LP: #1362841)
      . [android] SIGTERM to server with connected client causes crash
        (LP: #1364637)
      . [regression] acceptance tests fails in
        ServerDisconnect.causes_client_to_terminate_by_default (LP: #1364772)
      . [regression] symbol lookup error:
        /usr/lib/arm-linux-gnueabihf/libmirserver.so.24: undefined symbol:
        _ZTIN7android7RefBaseE (libmirserver 0.6.1 doesn't work with
        libmircommon 0.7.0) (LP: #1364890)
      . [regression] Mir FTBFS with g++-4.8 [error: ISO C++ forbids casting
        between pointer-to-function and pointer-to-object] (LP: #1366134)
      . Intermittent CI failure in DemoPrivateProtobuf.client_calls_server
        (LP: #1367353)
      . Overly strict libmirplatform* dependencies are blocking CI
        (LP: #1370866)
      . [regression] mir demo servers segfault on shutdown (LP: #1371619)
      . Nested server crashes with SIGSEGV on shutdown in eglDestroyContext()
        (LP: #1372276)
      . [regression] Moving/resizing clients in a nested server is very
        jerky/stuttery (LP: #1372300)
      . [regression] Bypass/overlays are toggling constantly (LP: #1373689)
      . [regression] Mir server uses too much CPU during touch scrolling
        (LP: #1373809)
      . Intermittent test failures in TestClientCursorAPI.* (LP: #1342567)
      . clang emits lots of warnings about lttng headers (LP: #1348472)
      . [enhancement] Draw input event location (LP: #1323522)
      . demo shell: Keep colours consistent, regardless of the physical pixel
        format of your framebuffer (LP: #1375660)
      . tests: Fix SharedLibraryProber test runs on i386. (LP: #1375829)
      . Touchspots rendered as squares on some devices (LP: #1373698)
      . The headers needed to use features shown in the acceptance tests are
        not published (LP: #1375301)
      . update-all-ABI-sha1sums.sh and install_on_android.sh are no longer
        executable. (LP: #1376547)
      . Fix arm64 package by adding arm64 to the shared library prober test.
        (LP: #1379478)

 -- Ubuntu daily release <ps-jenkins@lists.canonical.com>  Fri, 10 Oct 2014 14:01:26 +0000

mir (0.7.3+14.10.20140918.1-0ubuntu1) utopic; urgency=medium

  [ Andreas Pokorny ]
  * New upstream release 0.7.3 (https://launchpad.net/mir/+milestone/0.7.3)
    - Bug fixes
      . Fix constructor syntax errors (LP: #1369389)
      . server: Workaround for unresponsive clients causing the server to hang 
        (LP: #1350207)
      . Relax strict dependencies of graphics drivers on an exact version
        of the libmirplatform2 package. It's blocking CI. (LP: #1370866)
      . Update cmake scripts to current version of gcovr.

  [ Ubuntu daily release ]
  * New rebuild forced

 -- Ubuntu daily release <ps-jenkins@lists.canonical.com>  Thu, 18 Sep 2014 14:54:51 +0000

mir (0.7.2+14.10.20140912-0ubuntu1) utopic; urgency=medium

  [ Alexandros Frantzis ]
  * New upstream release 0.7.2 (https://launchpad.net/mir/+milestone/0.7.2)
    - Bug fixes
      . Restore support for gcc-4.8/trusty (LP: #1366134)

 -- Ubuntu daily release <ps-jenkins@lists.canonical.com>  Fri, 12 Sep 2014 09:07:49 +0000

mir (0.7.1+14.10.20140909.1-0ubuntu1) utopic; urgency=medium

  [ Alberto Aguirre ]
  * New upstream release 0.7.1 (https://launchpad.net/mir/+milestone/0.7.1)
    - Bug fixes
      . Recycle compositor threads by using a thread pool (LP: #1362841) 

 -- Ubuntu daily release <ps-jenkins@lists.canonical.com>  Tue, 09 Sep 2014 18:28:01 +0000

mir (0.7.0+14.10.20140829-0ubuntu1) utopic; urgency=medium

  [ Daniel van Vugt ]
  * New upstream release 0.7.0 (https://launchpad.net/mir/+milestone/0.7.0)
    - Enhancements:
      . Test suite: Reworked mechanism to override Mir client functions
      . Demo shell: Detect custom rendering (decorations) to make it
        compatible with overlay optimizations
      . Make sure to preserve fd resources until the end of the sending
        of the message
      . Add test cases and script for tracking changes to the new ABIs:
        libmircommon, libmirplatform
      . Symbols file for libmirplatform
      . Symbols file for libmircommon
      . Symbols file for libmirserver
      . Various improvements to the SessionMediator test
      . Various build related improvements
      . Print testcase output during package build
      . Abort test when InProcessServer startup fails
      . Link the integration and unit tests against the server objects
      . Add a document detailing the useful tests to run and the useful
        logs to collect when troubleshooting a new android chipset
      . Enable motion event resampling and prediction for a more responsive
        touch experience.
    - ABI summary: Servers need rebuilding, but clients do not
      . Mirclient ABI unchanged at 8
      . Mircommon ABI bumped to 1
      . Mirplatform ABI bumped to 2
      . Mirserver ABI bumped to 25
    - API changes between Mir 0.6 and 0.7:
      . mirserver: Deleted function - frontend::Shell::create_surface_for().
        If you have the std::shared_ptr<frontend::Session> session, you can
        just do session->create_surface(params) instead to get a SurfaceId.
      . mirplatform: class BufferID has been replaced with a typedef. Also,
        the BufferIPCPacker interface has changed slightly [pack_fd()].
    - Bug fixes:
      . Ensure we process lifecycle events before the nested server is torn
        down (LP: #1353465)
      . Fix race in InputTestingServerConfiguration (LP: #1354446)
      . Fix fd leaks in prompt session frontend code and tests (LP: #1353461)
      . Detect the additional things the demo shell draws on the renderable
        list and avoid calling the optimized post function if they are being
        drawn (LP: #1348330)
      . Client: Fix SIGTERM dispatch in our default lifecycle event handler
        (LP: #1353867)
      . DemoRenderer: Don't try to create a texture of width zero. 
        (LP: #1358210)
      . Fix CI failures (LP: #1358698)
      . Fix build failure: "variable ‘rc’ set but not used" which happens in
        release mode when NDEBUG is set (LP: #1358625)
      . Only enumerate exposed input surfaces to avoid delivering events to
        occluded surfaces (LP: #1359264)
      . Android: do not post driver cancelled buffers (LP: #1359406)
      . Client: Ensure our platform library stays loaded for as long as it is
        needed by other objects (LP: #1358191)
      . Examples: Register the DemoCompositor with the Scene to properly
        process visibility events (LP: #1359487)
      . mir_demo_client_basic: Don't assert on user errors like failing to
        connect to a Mir server (LP: #1331958)
      . Tests: Explicitly depend on GMock target to avoid build races
        (LP: #1362646)
      . Some Mir clients spin at 100% CPU if the server dies (LP: #1340120)

  [ Ubuntu daily release ]
  * New rebuild forced

 -- Ubuntu daily release <ps-jenkins@lists.canonical.com>  Fri, 29 Aug 2014 16:12:54 +0000

mir (0.6.1+14.10.20140814-0ubuntu1) utopic; urgency=medium

  [ Daniel van Vugt ]
  * New upstream release 0.6.1 (https://launchpad.net/mir/+milestone/0.6.1)
    - Bugs fixed:
      . libmircommon-dev 0.6.0+14.10.20140811-0ubuntu1 fails to
        install/upgrade, does not replace mircommon-dev
        0.5.1+14.10.20140728-0ubuntu1 (LP: #1348515)
      . Nexus 4 client lock up observed (LP: #1352883)

  [ Ubuntu daily release ]
  * New rebuild forced

 -- Ubuntu daily release <ps-jenkins@lists.canonical.com>  Thu, 14 Aug 2014 22:34:18 +0000

mir (0.6.0+14.10.20140811-0ubuntu1) utopic; urgency=medium

  [ Cemil Azizoglu ]
  * New upstream release 0.6.0 (https://launchpad.net/mir/+milestone/0.6.0)
    - mirclient ABI unchanged at 8. Clients do not need rebuilding.
    - mirserver ABI bumped to 24. Servers need rebuilding, but probably don't
      need modification:
      . Host lifecycle event listener for nested servers introduced.
      . Add query function to BasicSurface.
      . The (deprecated) function the_ipc_factory() is now removed.
      . Removed legacy support for overriding the focus controller or the
        frontend shell.
      . Added support for a common type for managing fd's.
      . Moved testdraw library to examples directory.
      . Added support for droping stale frames when a surface becomes exposed.
    - Enhancements:
      . Split underlying data transport out of MirSocketRpcChannel.
      . Introduced two new client-side functions : mir_surface_get_focus and
        mir_surface_get_visibility.
      . Added symbolic names for cursors.
      . Made "shared" code a true shared library.
      . Provide linker scripts to control symbols exported by [mesa|android]
        libmirclientplatform.
      . Correct xcursor loader test to fail properly instead of segfaulting.
      . Make mir::Fd type copy constructible.
      . Miscellaneous packaging related enhancements.
      . Miscellaneous build related enhancements.
      . Added automated test cases for detecting ABI breakage.
      . examples/fingerpaint: Enable frame dropping so it's faster and more
        responsive.
      . mirprotobuf folded into new libmircommon.
      . Don't propagate exceptions to graphics driver code.
      . Dropped unused/minimally used dependencies : boost-filesystem,
        boost-thread, boost-chrono, boost-regex.
      . platform: provide support for customizing Mir's behavior when a
        fatal_error occurs.
      . Expose an interface for touch visualization.
    - Bugs fixed:
      . Mir servers crash with SIGABRT - assertion failed at
        buffer_queue.cpp:136 - "!pending_client_notifications.empty()"
        (LP: #1335481)
      . [regression][hammerhead] Mir fails to start on Nexus 5 & 10 as it
        fails to turn vsync signal on (LP: #1345533)
      . [qtcomp] Random crash in Mir input when running AP tests: [terminate
        called after throwing an instance of '...' what(): assign: File exists]
        when constructing a mir::AsioMainLoop::FDHandler (LP: #1346952)
      . CI builds fail when trying to install libmircommon-dev (LP: #1348518)
      . [regression] Mir 0.6 GL clients crash immediately on startup (Mesa is
        trying to use X11 instead of Mir) (LP: #1350163)
      . qmlscene crashed with SIGSEGV in _M_release() on quit (LP: #1342694)
      . Clients cannot create surfaces when the screen is off (LP: #1344024)
      . The packaging of headers and libraries is confused (LP: #1347522)
      . [regression] Intermittent CI failure in
        ClientLibrary.receives_surface_dpi_value (LP: #1348095)
      . Installing mir-demos also unexpectedly installs *-dev packages
        (LP: #1297100)
      . mir_unit_tests: XCursorLoader.loads_cursors_from_testing_theme crashes
        on N4 (LP: #1342029)
      . [performance] Mir is spending at least 8% of its time in
         __android_log_print() (LP: #1343074)
      . [performance] Mir demo shell spends ~12% of its time in vector
        allocation under DemoRenderer::tessellate_*() (LP: #1349698)
      . mir_client_library_debug.h functions do not have C linkage
        (LP: #1349742)
      . mir client API is missing getters for some surface attributes
        (LP: #1336553)
      . Building Mir outputs lots of warnings about Android logging functions
        in 3rd_party/ (LP: #1348467)
      . The "shared" code should be a shared library (LP: #1341502)
      . Finish the removal of mirprotobuf library (LP: #1351133)
      . Release overlay buffers when screen is turned off (LP: #1350961)
      . mir_demo_server_shell --disable-overlays false renders incorrectly
        on android (partial fix for LP: #1348330)
      . Remember to honor MIR_ENABLE_TESTS and not emit tests if it's disabled
        (LP: #1352800)
      . Make it easier to separate command line options used by Mir from those
        used elsewhere (LP: #1351255)
      . Expose create_native_platform in libmirplatformgraphics.so
        (LP: #1353658)
      . Add versioning and pkg config to libmirplatform (LP: #1293944)
      . unity-system-compositor FTBFS against Mir: undefined reference to
        `...@MIR_CLIENT_8' (LP: #1355021)

  [ Ubuntu daily release ]
  * New rebuild forced

 -- Ubuntu daily release <ps-jenkins@lists.canonical.com>  Mon, 11 Aug 2014 19:52:06 +0000

mir (0.5.1+14.10.20140728-0ubuntu1) utopic; urgency=medium

  [ Kevin Gunn ]
  * Fixed: Crash due to racing input registration & surface removal
    (LP: #1346952)

  [ Ubuntu daily release ]
  * New rebuild forced

 -- Ubuntu daily release <ps-jenkins@lists.canonical.com>  Mon, 28 Jul 2014 02:49:50 +0000

mir (0.5.0+14.10.20140724-0ubuntu1) utopic; urgency=medium

  [ Kevin Gunn ]
  * Fixed: Crashing on assert of empty client notification queue (LP: #1335481)

 -- Ubuntu daily release <ps-jenkins@lists.canonical.com>  Thu, 24 Jul 2014 08:22:05 +0000

mir (0.5.0+14.10.20140722-0ubuntu1) utopic; urgency=medium

  [ Kevin Gunn ]
  * Fixed: [regression] Mir fails to start on Nexus 5 / Nexus 10 (LP: #1345533)

 -- Ubuntu daily release <ps-jenkins@lists.canonical.com>  Tue, 22 Jul 2014 02:17:22 +0000

mir (0.5.0+14.10.20140717-0ubuntu1) utopic; urgency=medium

  [ Daniel van Vugt ]
  * New upstream release 0.5.0 (https://launchpad.net/mir/+milestone/0.5.0)
    - mirclient ABI unchanged at 8. Clients do not need rebuilding.
    - mirserver ABI bumped to 23. Servers need rebuilding, but probably don't
      need modification:
      . DefaultServerConfiguration/Cursor API: Cursor interfaces changed, most
        notably CursorImages moved from ::mir::graphics to ::mir::input.
      . DefaultServerConfiguration: New "prompt" API.
      . DefaultServerConfiguration: "clock" member is now static.
      . SessionAuthorizer: New functions.
      . ServerConfiguration: New function added: the_prompt_connector().
    - Enhancements:
      . Add AddressSanitizer cmake build type.
      . frontend, client API, tests: add support for prompt session
        permissions and for client detecting errors.
      . server: Ensure our emergency cleanup handling infrastructure is
        signal-safe.
      . Implement and enable an xcursor based image loader for cursors.
      . Fix warnings raised by the new g++-4.9.
      . shared, scene: Introduce a generic listener collection.
      . MirMotionEvent: Define a struct typedef to allow for
        pointer_coordinates to be used individually.
    - Bugs fixed:
      . Nexus 10 leaks during overlay operations (LP: #1331769)
      . MultiThreadedCompositor deadlocks (LP: #1335311)
      . Intermittent test failure in ClientSurfaceEvents can client query 
        orientation (LP: #1335741)
      . Intermittent test failure in ClientSurfaceEvents/OrientationEvents
        (LP: #1335752)
      . Intermittent memory error in ClientSurfaceEvents on
        orientation query (LP: #1335819)
      . mir_unit_tests.EventDistributorTest.* SEGFAULT (LP: #1338902)
      . [regression] Device locks randomly on welcome screen (LP: #1339700)
      . Intermittent deadlock when switching to session with custom display
        config & closing other session (LP: #1340669)
      . Mir cursor has no hotspot setting, assumes (0, 0) (LP: #1189775)
      . clang built mir_unit_tests.ProtobufSocketCommunicatorFD crashes
        intermittently (LP: #1300653)
      . g++-4.9 binary incompatibilities with libraries built with g++-4.8
        (LP: #1329089)
      . [test regression] SurfaceLoop fails sporadically on deleting surfaces
        for a disconnecting client (LP: #1335747)
      . Intermittent test failure ServerShutdown when clients are blocked
        (LP: #1335873)
      . [regression] mir_demo_client_multiwin is displayed with obviously
        wrong colours (LP: #1339471)
      . Partially onscreen surfaces not occluded when covered by another
        surface (LP: #1340078)
      . SurfaceConfigurator::attribute_set always say "unfocused" for focus
        property changes (LP: #1336548)

 -- Ubuntu daily release <ps-jenkins@lists.canonical.com>  Thu, 17 Jul 2014 07:58:53 +0000

mir (0.4.1+14.10.20140714-0ubuntu1) utopic; urgency=medium

  [ Daniel van Vugt ]
  * Bug fix release 0.4.1 (https://launchpad.net/mir/+milestone/0.4.1) fixes:
    - [regression] Device locks randomly on welcome screen (LP: #1339700)

 -- Ubuntu daily release <ps-jenkins@lists.canonical.com>  Mon, 14 Jul 2014 13:13:37 +0000

mir (0.4.0+14.10.20140701.1-0ubuntu1) utopic; urgency=medium

  * New upstream release 0.4.0 (https://launchpad.net/mir/+milestone/0.4.0)
    - mirclient ABI bumped to 8. Clients need rebuilding.
      . Add surface attribute for visibility.
      . Add surface orientation API.
    - mirserver ABI bumped to 22. Shells need rebuilding.
      . Change compositor::Scene to expose compositor::SceneElements instead
        of graphics::Renderables.
      . Change various input and Surface classes to support the client cursor
        API.
      . Support unregistering fd handlers in the EventHandlerRegister and
        related interfaces (MainLoop).
      . server: Change mc::Scene to deal in mc::SceneElements instead of
        mg::Renderables.
      . Add visibility tracking to mc::SceneElement interface and
        implementations.
      . Move InputChannelFactory into DefaultServerConfiguration.
    - Unregister FD Handler from EventHandlerRegister.
    - Sending user input events through Surfaces.
    - Allow setting the orientation of a server surface.
    - Enable client cursor API.
    - Enable support for USB touchscreens.
    - Various test improvements.
    - Bugs fixed:
      . can't display toolbar after dismissing it (LP: #1332632)
      . [regression] demo client connection crashes the server (LP: #1334010)
      . demo server locks up in certain scenarios with --disable-overlays
        false when starting/stopping second clients (LP: #1329868)
      . MultiThreadedCompositor deadlocks (LP: #1335311)
      . Intermittent memory error in
        ClientSurfaceEvents.client_can_query_current_orientation (LP: #1335819)
      . Intermittent hang & fail in mir_acceptance_tests.TestClientCursorAPI.*
        (LP: #1332011)
      . MirClientSurfaceTests tests leak fds and eventually hang when ran
        repeatedly (LP: #1333673)
      . [testfail] Intermittent "Invalid read" in MirSurfaceSwapBuffersTest.
        swap_buffers_does_not_block_when_surface_is_not_composited
        (LP: #1334287)
      . android: support alpha blending during hwc overlay (LP: #1329879)

 -- Ubuntu daily release <ps-jenkins@lists.canonical.com>  Tue, 01 Jul 2014 15:54:36 +0000

mir (0.3.0+14.10.20140618.1-0ubuntu1) utopic; urgency=medium

  [ Cemil Azizoglu ]
  * New upstream release 0.3.0 (https://launchpad.net/mir/+milestone/0.3.0)
    - mirclient ABI unchanged, still at 7. Clients do not need rebuilding.
    - mirserver ABI bumped to 21. Shells need rebuilding.
      . Divide swap_client_buffers into separate functions.
      . Allow buffer swapping even when compositor is turned off or blocked.
        (LP: #1308843, 1308844)
      . Wire the cursor client API through the session mediator to the surface
        observer.
      . Generate destination alpha for alpha enabled display buffers.
      . Named threads.
      . Support for prompt sessions :
        https://wiki.ubuntu.com/Security/TrustStoreAndSessions.

    - mirscreencast screenshots now produce images with correct color instead
      of transparency.
    - Rename bind_to_texture->gl_bind_to_texture.
    - Refinements in test infrastructure.
    - Phablet: allow disabling the overlays via a command line switch.
    - Unify the DisplayBuffer interface's optimization functions
      behind post_renderables_if_optimizable.
    - Clean up the DisplayDevice interface so that it doesn't require the
      functions are called in any particular order.
    - Phablet:  graphics: android: preserve buffer ownership for onscreen
      overlay layers until the subsequent display posting.
    - Allow the platform to register emergency cleanup handlers in order to
      restore the graphics system to a sane state when the server fails
      abruptly.

    - Bugs fixed:
       . Mirscreencast outputs translucency instead of shadows, producing
         incorrect images. (LP: #1301210)
       . JSON formatting. (LP: #1324902)
       . Fix input_area_contains to work properly in global coordinates even
         when input_rectangles is updated. (LP: #1261647)
       . Allow a moment for clients to acquire a buffer. (LP: #1317370)
       . Generate correct alpha by changing blending equation to assume
         pre-multiplied alpha sources. (LP: #1318852)
       . Rework the recomposition messaging so that the DisplayBufferCompositor
         is no longer involved. (LP: #1319907)
  [ Ubuntu daily release ]
  * New rebuild forced

 -- Ubuntu daily release <ps-jenkins@lists.canonical.com>  Wed, 18 Jun 2014 17:51:53 +0000

mir (0.2.0+14.10.20140605-0ubuntu1) utopic; urgency=medium

  [ Daniel van Vugt ]
  * New upstream release 0.2.0 (https://launchpad.net/mir/+milestone/0.2.0)
    - mirclient ABI unchanged, still at 7. Clients do not need rebuilding.
    - mirserver ABI bumped to 20. Shells need rebuilding.
      . Cursor::set_image() parameters changed.
      . Display::the_cursor() renamed to Display::create_hardware_cursor()
      . Platform::create_display() requires a new parameter; gl_program_factory
      . Renderable::buffer() no longer accepts any parameter at all. Multi-
        monitor frame sync is guaranteed in other ways now.
      . Scene::generate_renderable_list() renamed to renderable_list_for(id)
        where id is an opaque compositor ID of your choosing.
      . Scene::set_change_callback() replaced by the more generic:
        add_observer() and remove_observer() functions.
      . Added default implementation for SceneObserver.  
      . SessionCreator renamed to ConnectionCreator.
      . ConnectedSessions renamed to Connections.
      . ProtobufSessionCreator renamed to ProtobufConnectionCreator.
      . SessionAuthorizer: pid_t parameters replaced by SessionCredentials.
      . Massive architectural changes to Input-everything.
      . Surface no longer implements Renderable, but emits one via
        compositor_snapshot().
      . Pass the full renderable list to Renderer::render().
      . Graceful handling of exceptions thrown from server threads.
      . Clarify size position interfaces in the Surface classes.
      . Plumbing for trusted sessions.
      . Allow posting and managing custom main-loop actions.
      . Timer extension.
      . Identify client process when client connects to Mir not when socket
        connects.
      . Use the ServerActionQueue for display config.
      . Recomposition signal moved to the MultiThreadedCompositor.
      . Make timer service replaceable.
      . Clarify assumptions about how many buffers a client can fill without
        blocking.
      . Introduce EmergencyCleanup interface.
    - Demo shell enhancements:
      . You can now change graphics modes on the fly using Ctrl+Alt+(-/=).
        To reset to the preferred mode use Ctrl+Alt+0.
      . The above mode changing as well as existing screen rotation keys
        (Ctrl+Alt+arrows) are now per-display; only applied to the monitor
        the mouse pointer is on.
      . New shell controls documented.
    - A new testing category, performance test, was introduced. It currently
      runs glmark2-es2 and compares the result to a minimum threshold. 
    - MIR_VERSION_MINOR is tied to MIRSERVER_ABI in the sense that a change
      in the former now requires dependent projects that a rebuild is 
      necessary.
    - SwitchingBundle was replaced by BufferQueue.
    - Expand credentials to include uid/gid for session authorizer.
    - Bypass control is now Mesa-specific and tied to the command line options.
      So the environment variable MIR_BYPASS has changed to MIR_SERVER_BYPASS.
    - Ongoing architectural changes in the compositor/renderer logic to
      prepare for overlay support, and to reduce locking overhead.
    - Made InputDispatcher replaceable.
    - Progress made on new cursor interfaces with the end goal of client and
      toolkit control of the mouse cursor appearance. More work required.
    - Updated cross-compile docs and scripts to support the latest utopic
      devel images.
    - Replaced uses of android::sp with std::shared_ptr.
    - Client cursor API infrastructure.
    - Enabled eglSwapInternal(0).
    - Make texture caching algorithm reuseable.
    - Add a DPI surface attribute.
    - Exclude arm64 from build.
    - Bugs fixed:
      . Mir doesn't install cleanly if docs are not built. (LP: #1304271)
      . Unity-system-compositor crashed [what(): Failed to set DRM crtc].
        (LP: #1294510)
      . [regression] unity8 fails to load libmirplatformgraphics
        (undefined symbol: _ZN3mir8graphics9GLProgramD1Ev). (LP: #1317200)
      . [regression] unity8 rendering artifacts. (LP: #1317260)
      . [regression] [BufferQueue] 
        BufferQueueTest.compositor_never_owns_client_buffers occasionally
        crashes with: what(): unexpected release: buffer was not given to
        compositor. (LP: #1317801)
      . Hardcoded size for serialization buffers is neither reliable nor
        secure. (LP: #1320187)
      . [regression] [BufferQueue] mir does not composite last client given
        buffer. (LP: #1321861)
      . [regression] stale frame on seen on greeter when screen is unblanked
        and toolkit/apps are laggy/throttled. (LP: #1321886)
      . [regression] [BufferQueue] current_buffer_users vector memory usage
        grows unbounded. (LP: #1317808)
      . Intermittent test failures in 
        CustomInputDispatcherFixture.custom_input_dispatcher_receives_input.
        (LP: #1318587)
      . [regression] [BufferQueue] Race condition in 
        BufferQueue::compositor_acquire could underflow shared_ptr refcount and
        delete prematurely, crash. (LP: #1318632)
      . Overflow in 
        mir::client::rpc::MirSocketRpcChannel::receive_file_descriptors as
        reported by address sanitizer. (LP: #1320821)
      . [regression] [input] Scroll events are now always zero: 
        event.motion.pointer_coordinates[0].vscroll. (LP: #1321077)
      . CI failures in CustomInputDispatcherFixture
        .custom_input_dispatcher_gets_started_and_stopped. (LP: #1321215)
      . [regression] Mir cursor vanishes after switching VTs. (LP: #1323225)
      . Server library links against libmirserverlttng. (LP: #1323317)
      . [DRM/GBM] Killing (or crashing) Mir often leaves the screen blank and
        difficult to recover. (LP: #1189770)
      . Frame rates of GL clients are limited to 60Hz on Android, even with
        swapinterval=0. (LP: #1206400)
      . mir_surface_is_valid(NULL) crashes instead of returning false.
        (LP: #1248474)
      . [regression] tests/unit-tests/shell/test_mediating_display_changer.cpp
        is not compiled and executed. (LP: #1312832)
      . Android platform does not reset the compositionType to HWC_FRAMEBUFFER
        before prepare() on every frame. (LP: #1314399)
      . The client process is identified when the socket connects, not when the
        client connects to Mir. (LP: #1314574)
      . [regression] Clients can't acquire multiple buffers any more.
        (LP: #1315302)
      . [regression] Enabling SwitchingBundleTest 
        DISABLED_synchronous_clients_only_get_two_real_buffers now crashes with
        no usable stack trace. It used to only fail. (LP: #1315312)
      . [regression] [BufferQueue] double-buffered client freezes as no buffer
        is returned on compositor_release. (LP: #1319765)
      . Uninitialized mem in OutputBuilder.hwc_version_11_success.
        (LP: #1312867)
      . [enhancement] In the tests make it possible to get a
        DefaultConfiguration initialized from the command line (LP: #1316987)
      . ci train blocked due to missing arm64 libandroid-properties-dev.
        (LP: #1323504)
  [ Ubuntu daily release ]
  * New rebuild forced

 -- Ubuntu daily release <ps-jenkins@lists.canonical.com>  Thu, 05 Jun 2014 14:02:57 +0000

mir (0.1.9+14.10.20140430.1-0ubuntu1) utopic; urgency=medium

  [ Daniel van Vugt ]
  * New upstream release 0.1.9 (https://launchpad.net/mir/+milestone/0.1.9)
    - mirclient ABI unchanged, still at 7. Clients do not need rebuilding.
    - mirserver ABI bumped to 19. Shells need rebuilding.
    - More libmirserver class changes and reorganization, including;
      . Moving things from shell:: to scene::
      . Rewriting/refactoring surface factories.
    - Added an id() to Renderable.
    - Scene/Renderer interfaces:
      . Scene is no longer responsible for its own iteration (no for_each
        any more). Instead you should iterate over the list returned by
        Scene::generate_renderable_list().
    - Bugs fixed:
      . Stale socket issue. (LP: #1285215)
      . Qt render gets blocked on EGLSwapBuffers. (LP: #1292306)
      . Lock order violated found in helgrind (potential deadlock). 
        (LP: #1296544)
      . [regression] SwitchingBundle in framedropping mode can hang. 
        (LP: #1306464)
      . [DPMS] Display backlight turns back on almost immediately after
        being turned off. (LP: #1231857)
      . Wrong frame is seen on wake up/resume/unlock. (LP: #1233564)
      . Nested platform is not testable (LP: #1299101)
      . [regression] mir_demo_server_shell crashes on display resume. 
        (LP: #1308941)
      . Multi-threaded composition is actually mostly serialized by
        SurfaceStack::guard. (LP: #1234018)
      . Mirscreencast slows down compositing and makes it very jerky. 
        (LP: #1280938)
      . Mirscreencast can cause clients to render faster than the screen
        refresh rate. (LP: #1294361)
      . Screen turns on when a new session/surface appears. (LP: #1297876)
      . mir-doc package is >56MB in size, expands to >100MB of files. 
        (LP: #1304998)
      . [regression] Clang: 'mir::test::doubles::MockSurface::visible'
        hides overloaded virtual function [-Woverloaded-virtual]. 
        (LP: #1301135)
      . [regression] GLRenderer* unit tests have recently become noisy. 
        (LP: #1308905)
      . FocusController::set_focus_to() no longer seems to raise a session
        to the top. (LP: #1302689)

  [ Ubuntu daily release ]
  * New rebuild forced

 -- Ubuntu daily release <ps-jenkins@lists.canonical.com>  Wed, 30 Apr 2014 13:26:58 +0000

mir (0.1.8+14.04.20140411-0ubuntu1) trusty; urgency=medium

  [ Daniel van Vugt ]
  * New upstream release 0.1.8 (https://launchpad.net/mir/+milestone/0.1.8)
    - mirclient ABI unchanged, still at 7. Clients do not need rebuilding.
    - mirserver ABI bumped to 18. Shells need rebuilding.
    - Server API changes affecting shells:
      . GLRenderer::tessellate() changed syntax.
      . graphics::Platform::create_display() has a new parameter allowing you
        to customize the compositor's (E)GL configutation.
      . Renderable::buffer(unsigned long frameno) is now:
        Renderable::buffer(void const* user_id). See below.
      . Renderable::should_be_rendered_in() is replaced by a more natural:
        Renderable::visble()
      . input::Surface::name() returns by value instead of reference now,
        to ensure future thread safety.
    - Switched EventHub device enumeration and hotplug to Udev. NOTE! This
      means mir_test_* can't run natively on touch devices any more without
      some setup first:
        sudo mount -o remount,rw /
        sudo apt-get update
        sudo apt-get install -y umockdev
        umockdev-run -- bin/mir_unit_tests
    - Added logging for HWC events.
    - Continued consolidation of Surface classes toward a simpler architecture.
    - Introduced "RenderableList" as the way to sample the Scene contents,
      and started using that in the default compositor.
    - Introduced physical length units and conversion (geometry::Length) in
      preparation for arbitrary DPI rendering.
    - Added some decorations to demo-shell; shadows and basic title bars, all
      anti-aliased and high-DPI scalable.
    - Multi-monitor frame sync has been redesigned to eliminate the need for
      frame number tracking.
    - Bugs (and enhancements) resolved:
      . [enhancement] Please move input detection to libudev (LP: #1237784)
      . [enhancement] Add a clamping resize mode to GLRenderer (LP: #1259887)
      . [regression] Intermittent loss of multimonitor frame sync
        (LP: #1290306)
      . [enhancement] Make GL config options configurable (LP: #1290780)
      . memcheck-test doesn't test anything when DISABLED_GTEST_DISCOVERY is
        enabled (LP: #1291876)
      . "Error opening DRM device" is always followed by "Unknown error -(some
        negative number)" (LP: #1292384)
      . Rendering/composition gets stopped early (LP: #1293896)
      . Ubuntu Touch Settings and terminal apps are not rendering correctly on
        rotate. (LP: #1294048)
      . [regression] Apps are much slower to open (LP: #1294051)
      . Settings app opens to a blank screen unless given enough time to render
        or the app is touched (LP: #1294053)
      . TestClientInput/DemoPrivateProtobuf memory leak is causing regular CI
        test failures (LP: #1295231)
      . OSK touch events "fall through" and hit surface behind them
        (LP: #1297878)
      . [enhancement] add a test for composite of last client post
        (LP: #1298596)
      . [regression] Surfaces vanish as soon as their edges touch the edge of
        screen (LP: #1301115)
  * Cherry-picked from future release 0.1.9:
    - Bug fix: mirplatformgraphics does not have boost program options in its
      symbol table (LP: #1301040)
    - Bug fix: unity8 crashed with SIGSEGV in glDeleteTextures() from
      mir::scene::GLPixelBuffer::~GLPixelBuffer() from
      mir::scene::ThreadedSnapshotStrategy::~ThreadedSnapshotStrategy()
      (LP: #1256360)

  [ Ubuntu daily release ]
  * New rebuild forced

 -- Ubuntu daily release <ps-jenkins@lists.canonical.com>  Fri, 11 Apr 2014 21:03:54 +0000

mir (0.1.7+14.04.20140318-0ubuntu1) trusty; urgency=low

  [ Alberto Aguirre ]
  * Fix not compositing the client's last posted buffer (LP: #1294048,
    LP: #1294051, LP: #1294053, LP: #1290306) In single-display cases
    the number of ready buffers decreases after a buffer is acquired by
    the rendering operator. Determine if there will be uncomposited
    buffers before acquiring a buffer so it works for single and multi
    display use cases. (LP: #1294048, #1290306, #1294051, #1294053)

 -- Ubuntu daily release <ps-jenkins@lists.canonical.com>  Tue, 18 Mar 2014 18:38:01 +0000

mir (0.1.7+14.04.20140317.1-0ubuntu1) trusty; urgency=medium

  [ Daniel van Vugt ]
  * New upstream release 0.1.7 (https://launchpad.net/mir/+milestone/0.1.7)
    - mirserver ABI bumped to 17
    - mirclient ABI unchanged, still at 7. Clients do not need rebuilding.
    - Server API changes (AKA why doesn't my code build any more?):
      . Class "CompositingCriteria" has been removed. It's replaced by the more
        flexible "Renderable" interface. This also resulted in parameter
        changes for the Renderer and scene filtering classes.
      . The function "DisplayConfiguration::configure_output()" has been
        removed. Instead, please use the new mutable version of
        "DisplayConfiguration::for_each_output()" with which you can modify
        the output structure passed in on each iteration.
      . Exposed formerly private class "GLRenderer" and demonstrated how
        to override its behaviour in demo-shell. This area is under
        construction and may experience further major changes.
    - Added initial support for hardware (HWC) overlays to accelerate
      rendering and reduce power consumption. Not complete yet.
    - Screen rotation: Added mouse cursor rotation support, so you can now
      still control things on a rotated screen. Still missing rotation of
      the cursor bitmap itself.
    - Lots of fixes to support nested Mir servers (see below).
    - Major simplification to how surface size/position/transformation
      interact, making transformations much easier to manage and work with.
    - Bugs fixed:
      . ./cross-compile-chroot.sh: line 83: popd: build-android-arm: invalid
        argument popd: usage: popd [-n] [+N | -N] (LP: #1287600)
      . Key events sent to the wrong client (and delayed) (LP: #1213804)
      . Nested servers never receive input events (in their filters)
        (LP: #1260612)
      . Software clients crash immediately on nested servers - what(): Failed
        to mmap buffer (LP: #1261286)
      . MirMotionEvent lacks local coordinates. Reports only screen
        coordinates. (LP: #1268819)
      . Nested Mir crashes with - what():
        MesaNativePlatform::create_internal_client is not implemented yet!
        (LP: #1279092)
      . clients fail to find some libraries if mir installed via "make install"
        (LP: #1285566)
      . Nested server hangs with multimonitor and internal clients.
        (LP: #1287282)
      . [regression] Multi-monitor frame sync no longer works (not
        synchronized), and frames skip/jump/stutter (LP: #1288570)
      . Mir FTBFS: /usr/bin/ld: cannot find -lmirtestdraw (when cmake ..
        -DMIR_ENABLE_TESTS=OFF) (LP: #1283951)
      . nested Mir library calls next_buffer() during startup (LP: #1284739)
      . Building Mir produces lots of warnings from GLM headers about
        deprecated degrees values vs radians (LP: #1286010)
      . [enhancement] screencast of a single window (LP: #1288478)
      . Nexus4 + mir_demo_client_eglplasma starts to stutter after a while
        (LP: #1189753)
      . --host-socket documented default argument isn't used as default
        (LP: #1262091)

  [ Ubuntu daily release ]
  * New rebuild forced

 -- Ubuntu daily release <ps-jenkins@lists.canonical.com>  Mon, 17 Mar 2014 15:12:00 +0000

mir (0.1.6+14.04.20140310-0ubuntu1) trusty; urgency=medium

  [ Kevin Gunn ]
  * Cherry-picked from future release 0.1.7:
    - Enhancement: options: Make it easier to customize DefaultConfiguration
    - Bug fix: Don't pass a parameter to bash's popd command. It doesn't expect
      one and will return an error from cross-compile-chroot.sh. (LP: #1287600)
  * New upstream release 0.1.6 (https://launchpad.net/mir/+milestone/0.1.6)
    - mirserver ABI bumped to 16.
    - Server API changes:
      . Report classes have moved to new namespaces/components. Please
        consult the server headers.
      . General clean-ups and virtual function changes affecting the ABI
        (a rebuild is required for all shells).
    - mirclient ABI unchanged, still at 7. Clients do not need rebuilding.
    - Add new feature: Screen recording ("screencasting") as demonstrated by
      the new mir-util "mirscreencast".
    - debian: Provide platform packages managed with dpkg alternatives.
    - Add new valgrind suppressions (mostly for armhf right now)
    - tools: Add new libmirclientplatform.so to install_on_android.sh.
    - Add "mir_demo_standalone_render_overlays", which is a free-standing
      example of overlay support.
    - Proper DisplayConfiguration for the AndroidDisplay to be better 
      prepared for multi-monitor Android.
    - Commenced/continued simplifying the surface class hierarchy: BasicSurface
      has now absorbed SurfaceData.
    - Dynamically load the client platform library.
    - Bugs fixed:
      . Exceptions thrown from within compositing threads were untraceable,
        resulting in a bunch of undebuggable crash reports (LP: #1237332)
      . Ensure we close drm device file descriptors on exec. (LP: #1284081)
      . nested render_surfaces fails on N4 [std::exception::what: Failed to
        compile vertex shader:] (LP: #1284597)
      . examples: correct "fullscreen-surfaces" option. (LP: #1284554)
      . Fix mutex data race reported by helgrind in integration test:
        SwapperSwappingStress (LP: #1282886)
      . scene: Return null snapshots for sessions without surfaces 
        (LP: #1281728)
      . tests: Address some raciness in
        MesaDisplayTest.drm_device_change_event_triggers_handler. 
        (LP: #1283085)
      . tests: Suppress spurious memory errors occuring when running the
        unit tests on armhf with valgrind. (LP: #1279438)
      . Mir shows an old frame on client startup (for Mesa GL clients)
        (LP: #1281938)
      . tests: Add expectation to validate second SessionAuthorizer method
        is called wit correct parameter. (LP: #1218436)
      . Set field "current_format" when sending a display config to the
        server. (LP: #1277343)
      . Fix crash in android devices by working around a subtle threading
        bug, use a dummy thead_local array to push the gl/egl context TLS 
        into a region where the future wait code does not overwrite it. 
        (LP: #1280086)
      . compositor: calling SwitchingBundle::force_requests_to_complete()
        can be a no-op when there are no requests. (LP: #1281145)
      . tests: Don't emit an "add" uevent manually when adding a device
        (LP: #1281146)
      . config: reduce size of default RPC thread pool. (LP: #1233001)
      . Clients freeze on startup if 10 or more are already running
        (LP: #1267323)
      . Fix Nexus 10 leaking FDs in the hwc prepare/set loop. (LP: #1278658)
      . Parallelize page flipping with rendering of the next frame, fixing
        stuttering observed in multi-monitor clone mode (LP: #1213801)
      . Ubuntu trusty update "glm 0.9.5.1-1" broke Mir builds. Work around the
        change. (LP: #1285955)
      . Screencast feature by compositing to offscreen buffer (LP: #1207312)

  [ Ubuntu daily release ]
  * New rebuild forced

 -- Ubuntu daily release <ps-jenkins@lists.canonical.com>  Mon, 10 Mar 2014 19:28:46 +0000

mir (0.1.5+14.04.20140212-0ubuntu1) trusty; urgency=medium

  [ Kevin Gunn ]
  * Cherry-picked from future release 0.1.6:
    - frontend, shell: provide the client process ID in the shell::Session
      interface (LP: #1276704)
  * New upstream release 0.1.5 (https://launchpad.net/mir/+milestone/0.1.5)
    - mirclient ABI bumped to 7
    - mirserver ABI bumped to 15
    - Refactoring to support client-controled RPC.
    - Add an translucent server example (use sparingly, this will kill
      performance!)
    - Add workaround for Qualcomm Snapdragon 8960 driver bug.
    - android-input: Improve debug output
    - Screen rotation support half done (rotation of the screen works but input
      rotation not implemented yet).
    - Add groundwork for overlay support to take better advantage of mobile
      hardware features and optimize composition in future.
    - Add support for HWC 1.2 (Android 4.4)
    - Add groundwork for screencasting (screen recording).
    - Optimized surface resizing, significantly reducing event flooding for
      some input configurations like touch.
    - Bugs fixed:
      . Surfaces no longer visible at all on Nexus 10 (LP: #1271853)
      . mir nested server failure: what(): error binding buffer to texture
        (LP: #1272041)
      . Unity does not process events from evdev device created before unity is
        restarted (autopilot tests) (LP: #1238417)
      . mir_unit_tests can't run on touch images any more (missing
        libumockdev.so.0) (LP: #1271434)
      . chmod 777 /tmp/mir_socket is no longer sufficient for non-root clients
        to connect to a root server (LP: #1272143)
      . Nexus7(2013) flo framerate maxes out at 30fps (LP: #1274189)
      . libmirserver user is unable to #include
         <mir/frontend/template_protobuf_message_processor.h> (LP: #1276162)
      . libmirclient user cannot "#include <mir/client/private.h>"
        (LP: #1276565)
      . AndroidInternalClient.internal_client_creation_and_use hangs on Nexus
        10 (LP: #1270685)
      . Tests that use the InProcessServer bind the default socket file
        (LP: #1271604)
      . BasicConnector threads exit immediately (LP: #1271655)
      . Integration tests TestClientIPCRender.test_accelerated_render fails on
        Galaxy Nexus and Nexus4 (LP: #1272597)
      . Android backend unit-tests FTBS on amd64 (LP: #1276621)
      . Erroneous use of last_consumed in SwitchingBundle::compositor_acquire
        (LP: #1270964)

 -- Ubuntu daily release <ps-jenkins@lists.canonical.com>  Wed, 12 Feb 2014 18:29:29 +0000

mir (0.1.4+14.04.20140204-0ubuntu1) trusty; urgency=medium

  [ Daniel van Vugt ]
  * New upstream release 0.1.4 (https://launchpad.net/mir/+milestone/0.1.4)
    - Fixed snapshotting and flicker problems for Unity8 on various Nexus
      devices.
    - Enhanced reporting of performance information:
      . Report input latency in InputReport/InputReceiverReport.
      . Added a CompositorReport for logging compositor performance and state.
    - Added a new package "mir-utils" containing new tools:
      . mirping: Displays round-trip times between client and server
      . mirout: Displays the monitor layout/configuration details
    - Added GL texture caching to improve performance when multiple surfaces
      are visible.
    - Added opacity controls to mir_demo_server_shell
    - Mir server ABI bumped to 13. Client ABI bumped to 5.
    - Removed lots of Android headers, replaced by build-dep: android-headers
    - Added support for translucent nested servers.
    - tests: Fix unitialized values and incorrect fd closing loops
    - Fix unitialized values and incorrect fd closing loops.
    - client: Add basic MirScreencast C API.
    - config: start moving default values for config options from all the
      call sites to the setup
    - tests: Provide a helper for running clients with a stub ClientPlatform.
    - android: split out HWC layers into their own file and add a
      mga::CompositionLayer type that depends on the interface mg::Renderable.
    - client: Add basic MirOutputCapture class.
    - client: Don't create mesa ClientBuffer objects from invalid
      MirBufferPackages.
    - Optimize surface resizing to avoid doing anything if the dimensions
      are unchanged.
    - SwitchingBundle - add operator<< for debugging.
    - support hwcomposer 1.2 for android 4.4 on nexus 4 (which needs hwc1.2
      support). This patch adds hwc1.2 device construction, as well as progs
      the 'skip' layer in HWC to the buffer properties of the framebuffer.
    - demo-shell: Add simple keyboard controls to rotate outputs; Ctrl +
      Alt + <arrow-key>. Fixes: https://bugs.launchpad.net/bugs/1203215.
    - frontend: exposing internals of the RPC mechanism to enable custom
      function calls to be added.
    - Make udev wrapper into a top-level citizen
    - compositor: ignore double requests to start or stop the
      MultiThreadedCompositor.
    - Add DisplayBuffer::orientation(), to tell the Renderer if we need it
      to do screen rotation in GL (for platforms which don't implement 
      rotation natively) Fixes: https://bugs.launchpad.net/bugs/1203215.
    - graphics: add an post_update function that takes a list of renderables
      to the display buffer. This will let the display buffer take advantage
      of full-surface overlays on android.
    - android-input: Improve debug output
    - the stock qcom 8960 hwcomposer chokes on getDisplayAttributes if the
      submitted arrays are not at least size 6. patched the qcom android 4.2
      hwcomposer driver on the ubuntu touch images to work properly, but
      causes us problems with in-the wild drivers, and the new 4.4 drivers.
      Make sure we always submit a larger-than-needed array to this function.
    - frontend: refactoring to make it easier to expose the underlying RPC
      transport on the server side.
    - Don't assume pressure value is zero if not yet known
    - build: Expose options to allow building but not running tests by default.
    - Translucent Server which prefers a transparent pixel format
    - frontend: refactor ProtobufMessageProcessor to separate out generic
      response sending logic from specific message handling.
    - client: expose the part of the client RPC infrastructure needed for
      downstream to prototype their own message sending.
    - Bugs fixed:
      . unity8 display flickers and stops responding on Nexus 7 (grouper)
        (LP: #1238695)
      . Mir gets textures/buffers confused when running both scroll and flicker
        demos (LP: #1263592)
      . Some snapshots on Nexus10 upside-down (LP: #1263741)
      . mir_unit_tests is crashing with SIGSEGV in libhybris gl functions
        (LP: #1264968)
      . Some snapshots on Nexus10 have swapped red/blue channels (LP: #1265787)
      . Bypass causes some non-bypassed surfaces (on top) to be invisible
        (LP: #1266385)
      . helgrind: Possible data race - MirConnection::mutex not used
        consistently (LP: #1243575)
      . helgrind: Lock order violated (potential deadlock) in
        ConnectionSurfaceMap (LP: #1243576)
      . helgrind: Possible data race - inconsistent locking in PendingCallCache
        (LP: #1243578)
      . helgrind: Lock order violated in
        mir::client::ConnectionSurfaceMap::erase(int) (LP: #1243584)
      . [enhancement] Allow a Mir nested server to have a transparent
        background (LP: #1256702)
      . Compiling without tests fails (-DMIR_ENABLE_TESTS=NO) (LP: #1263724)
      . examples, doc: Make it clear and consistent how to use
        a non-root client with a root compositor endpoint. 
        (LP: #1272143)
      . Avoid linking to umockdev on platforms (android) which don't yet
        use it. This allows mir_unit_tests to run on touch images again
        (LP: #1271434)
      . Workaround for N4 nested server issue. This change removes
        mir_pixel_format_bgr_888 - HAL_PIXEL_FORMAT_RGB_888 from the
        list of supported pixel formats on android. (LP: #1272041)
      . Don't ask glUniformMatrix4fv to transpose your matrix. That option
        was officially deprecated between OpenGL and OpenGL|ES. And some
        drivers like the Nexus 10 don't implement it, resulting in incorrect
        transformations and even nothing on screen! (LP: #1271853)
      . Fixes: bug 1272143 (LP: #1272143)
      . fix integration test failure on the galaxy nexus that was due to
        creating two surfaces and registering the same buffer twice. Fixes:
        (LP: #1272597)
      . Implement screen rotation in GLRenderer, for platforms
        which can't do it natively in DisplayBuffer.
        (LP: #1203215)
      . Add an "orientation" field to output structures in preparation for
        screen rotation. It's not yet functionally wired to anything.
        (LP: #1203215)
      . Only use SwitchingBundle::last_consumed after it has been
        set. Otherwise SwitchingBundle::compositor_acquire could follow a bogus
        code path. (LP:#1270964)
      . tests: Override configuration to avoid creating an (unused)
        filesystem endpoint for connections when using InProcessServer. 
        (LP: #1271604)
      . frontend: ensure that BasicConnector threads don't exit
        immediately. (LP: #1271655)

  [ Ubuntu daily release ]
  * New rebuild forced

 -- Ubuntu daily release <ps-jenkins@lists.canonical.com>  Tue, 04 Feb 2014 14:49:07 +0000

mir (0.1.3+14.04.20140108-0ubuntu3) trusty; urgency=medium

  * No-change rebuild against libprotobuf8 (this time from a clean tree)

 -- Steve Langasek <steve.langasek@ubuntu.com>  Mon, 03 Feb 2014 13:46:05 -0800

mir (0.1.3+14.04.20140108-0ubuntu2) trusty; urgency=medium

  * No-change rebuild against libprotobuf8

 -- Steve Langasek <steve.langasek@ubuntu.com>  Sat, 01 Feb 2014 00:08:28 +0000

mir (0.1.3+14.04.20140108-0ubuntu1) trusty; urgency=low

  [ Daniel van Vugt ]
  * Preparing for release 0.1.3

  [ Ubuntu daily release ]
  * Automatic snapshot from revision 1170

 -- Ubuntu daily release <ps-jenkins@lists.canonical.com>  Wed, 08 Jan 2014 02:04:38 +0000

mir (0.1.2+14.04.20131128.1-0ubuntu2) trusty; urgency=low

  * No-change rebuild for ust.

 -- Mathieu Trudel-Lapierre <mathieu-tl@ubuntu.com>  Fri, 06 Dec 2013 15:03:27 -0500

mir (0.1.2+14.04.20131128.1-0ubuntu1) trusty; urgency=low

  [ Kevin Gunn ]
  * New upstream release 0.1.2
    - graphics: android: improve interface for mga::DisplayDevice so its
      just concerned with rendering and posting.
    - surfaces: rename "surfaces" component to "scene".
    - surfaces, shell: Migrate Session data model from shell to surfaces.
    - graphics: change fill_ipc_package() to use real pointers.
    - mir_client_library.h: Fix typo "do and locking" should be "do any
      locking".
    - API enumerations cleanup: Remove slightly misleading *_enum_max_
      values, and replace them with more accurate plural forms.
    - test_android_communication_package: Do not expect opened fd to be >0,
      we may have closed stdin making this a valid value (LP: #1247718).
    - Update docs about running Mir on the desktop to mention new package
      ubuntu-desktop-mir.
    - offscreen: Add a display that renders its output to offscreen buffers
    - graphics: android: fix regression for hwc1.0 devices introduced in r1228
      (LP: #1252433).
    - OffscreenPlatform provides the services that the offscreen display
      needs from the Platform.
    - graphics: android: consolidate the GLContexts classes in use.
    - Fix uninitialized variable causing random drm_auth_magic test
      failures. (LP: #1252144).
    - Add a fullyish functional Udev wrapper. This currently sits in
      graphics/gbm, but will be moved to the top-level when input device
      detection migrates.
    - Add resizing support to example code; demo-shell and clients.
    - eglapp: Clarify messages about pixel formats (LP: #1168304).
    - Adds support to the MirMotionEvent under pointer_coordinates called
      tool_type. This will allow clients to tell what type of tool is
      being used, from mouse/finger/etc. (LP: #1252498)
    - client,frontend: Report the real available surface pixel formats to
      clients. (LP: #1240833)
    - graphics: android: 1) change hwc1.1 to make use of sync fences during
      the compositor's gl renderloop. Note that we no longer wait for the
      render to complete, we pass this responsibility to the driver and the
      kernel. 2) support nexus 10. (LP: #1252173) (LP: #1203268)
    - shell: don't publish SurfacesContainer - it can be private to shell.
    - gbm: Don't mess up the VT mode on setup failure Only restore the
      previous VT mode during shutdown if it was VT_AUTO.
    - Fix a crash due to a failed eglMakeCurrent() call when in nested mode.
    - shell: unity-mir uses shell::FocusSetter - make the header public again
    - Add resize support to client surfaces (mir::client::MirSurface).
    - graphics: android: support 'old aka 2012' nexus 7 hwc (nvidia tegra3
      SoC) better. (LP: #1231917)
    - Add resize support to *ClientBuffer classes. Now always get dimensions
      from the latest buffer package.
    - android: support driver hooks for the Mali T604 (present in nexus 10)
    - Add width and height to the protocol Buffer messages, in preparation
      for resizable surfaces.
    - surfaces, shell, logging, tests: don't publish headers
      that can be private to surfaces. surfaces/basic_surface.h,
      surfaces/surface_controller.h and shell/surface_builder.h
    - examples: Restore GL framebuffer binding when destroying the render
      target
    - examples, surfaces, shell: remove render_surfaces dependency on
      BasicSurface
    - geometry: remove implementation of streaming operators from headers
      (LP: #1247820)
    - Eliminate the registration order focus sequence, folding it's
      functionality in to the session container.
    - Ensure the session mediator releases acquired buffer resources before
      attempting to acquire a new buffer on behalf of the client. This fixes
      performance regression (LP: #1249210).
    - Some cleanups to test_client_input.cpp.
    - Factor out a bunch of "ClientConfigCommon".
    - Small cleanup to session container test to increase encapsulation.
    - shell, surfaces: Another step in "fixing" the surfaces hierarchies -
      only publish interfaces and putting the data model into surfaces.
    - graphics: android: HWC1.1 use EGL to get further information about
      the framebuffer pixel format.
    - Fix FTBS using use_debflags=ON (building for android-armhf).
      (LP: #1248014)
    - Add a client input receiver report.
    - doc: doxygen 1.8.4 complains about an obsolete config so ran "doxygen
      u Doxyfile.in".
    - Implement resize() for the server-side Surface classes.
    - android: clean up mga::DisplayBuffer and mga::DisplayBufferFactory
    - Add resize() support to BufferStream, in preparation for resizable
      surfaces.
    - Merge metadata changes from the newly reconstructed lp:mir
    - tests: Deduplicate mg::GraphicBufferAllocator stubs.
    - examples: Remove spurious use of mir/shell/surface.h.
    - frontend: remove ClientTrackingSurface from the Surface class
      hierarchy
    - Bumping ABI on server to libmirserver11.
    - Don't mention "Renderable". That interface hasn't existed for quite
      some time now.
    - android-input: Assign more unique touch ids

  [ Ubuntu daily release ]
  * Automatic snapshot from revision 1167

 -- Ubuntu daily release <ps-jenkins@lists.canonical.com>  Thu, 28 Nov 2013 10:05:20 +0000

mir (0.1.1+14.04.20131120-0ubuntu1) trusty; urgency=low

  [ Daniel van Vugt ]
  * New upstream release 0.1.1
    - Add unit tests for V/H scroll events.
    - surfaces: avoid publishing some internal headers, tidy up default
      configuration, integrate surfaces report.
    - client: Add mir_connection_drm_set_gbm_device()
    - graphics: avoid publishing some internal headers.
    - Fixed: unity-system-compositor FTBFS on trusty against new Mir
      (libmirserver9) (LP: #1244192)
    - compositor: avoid publishing some internal headers.
    - shell: Add set_lifecycle_state() to the Session interface.
    - frontend: avoid publishing some internal headers
    - logging: avoid publishing some internal headers.
    - Allow specifying the nested server name by passing --name= or setting
      MIR_SERVER_NAME=.
    - graphics,gbm: Inform the EGL platform about the used gbm device when
      using the native GBM platform
    - examples: Restore GL state after initializing buffers, fixing crashes 
      observed in render_surfaces (LP: #1234563)
    - Continue refactoring the mir android display classes.
    - shell: Hoist focus control functions needed by unity-mir into
      FocusController interface
    - client: Remove the timeout for detecting server crashes
    - Avoid a race condition that could lead to spurious failures of server
      shutdown tests (LP: #1245336)
    - test_client_input.cpp: Bump reception time-out in client test fixture.
      (LP: #1227683)
    - Ensure StubBufferAllocator returns buffers with the properties requested,
      and not the same old hardcoded constants.
    - Update docs and scripting for trusty.
    - compositor: Make DefaultDisplayBufferCompositorFactory private to the
      compositor component.
    - Ignore warnings clang treats as errors, about unused functions being
      generated from macros in <lttng/tracepoint.h> (LP: #1246590)
    - Add resize() support to BufferBundle. This is the first step and lowest
      level of surface resize support.
    - Clean up constants relating to SwitchingBundle.
    - Fix the armhf chroot setup script to point to the right library, so
      cross compiling can work again (LP: #1246975)
    - shell: avoid publishing some internal headers.
    - input: avoid publishing some internal headers.
  * Bump timeouts used in socket testing. It seems 100ms isn't always
    enough, which leads to spurious test failures (LP: #1252144) (LP:
    #1252144)
  * Fix uninitialized variable causing random drm_auth_magic test
    failures. (LP: #1252144). (LP: #1252144)

  [ Ubuntu daily release ]
  * Automatic snapshot from revision 1165

 -- Ubuntu daily release <ps-jenkins@lists.canonical.com>  Wed, 20 Nov 2013 07:36:15 +0000

mir (0.1.0+14.04.20131030-0ubuntu1) trusty; urgency=low

  [ Ubuntu daily release ]
  * New rebuild forced

  [ Alan Griffiths ]
  * client: Remove the timeout for detecting server crashes There are
    valid cases when the server blocks for an indeterminate amount of
    time during a client request, like when a next_buffer request blocks
    because a surface is not visible or the server is paused. In such
    cases, the timeout mechanism we used to detect server crashes caused
    the clients to fail. Furthermore, the clients seem able to detect
    server crashes without the timeout, rendering it needless anyway.
    (LP: #1245958)

  [ Ubuntu daily release ]
  * Automatic snapshot from revision 1161

 -- Ubuntu daily release <ps-jenkins@lists.canonical.com>  Wed, 30 Oct 2013 18:37:21 +0000

mir (0.1.0+14.04.20131028-0ubuntu1) trusty; urgency=low

  [ Daniel van Vugt ]
  * Bump version 0.1.0
  * Add method for testing if Rectangle::contains(Rectangle), which is
    the basis of any occlusion detection. (LP: #1227739)
  * Add support for traversing the Scene from front surface to back.
    This is required for occlusion detection at least (coming soon). .
    (LP: #1227739)
  * Optimization: Turn off blending for surfaces that are not blendable.
    On some systems this can have a noticeable performance benefit.
  * Avoid rendering surfaces that are fully hidden by other surfaces.
    This is particularly important for mobile device performance. (LP:
    #1227739) . (LP: #1227739)
  * Remove orphaned tags, which appear to have come from the Compiz
    project (!?) Add tags for the most recent releases up to 0.0.16. No
    files changed, only tags.
  * Fix significant performance issues LP: #1241369 / LP: #1241371, and
    probably more(!) Added regression test to catch such regressions and
    revert the offending commit r1049. (LP: #1241369, #1241371)

  [ Brandon Schaefer ]
  * When Scroll events come in we don't keep around the android vscroll
    hscroll data. Store it now. (LP: #1233089)

  [ Albert Astals ]
  * Fix mismatched free() / delete / delete [] reported by valgrind

  [ Alexandros Frantzis ]
  * server: Extend server status (formerly pause/resume) listener to
    report "started" events This change is needed by users of
    libmirserver, so they can properly synchronize external interactions
    with the server. (LP: #1239876)
  * graphics,examples: Don't enable more outputs than supported when
    changing the display configuration. (LP: #1217877)
  * client: Allow clients to call API functions after a connection break
    has been detected When a client tries to call an API function after
    a connection break has been detected in a previous API call, the
    client blocks in the new call. This happens because in
    MirSocketRpcChannel::notify_disconnected() the pending RPC calls are
    not forced to complete, since the channel has already been marked as
    'disconnected' by the failure in the previous call. Note that if the
    break is first detected while calling an API function, then that
    call doesn't block, since this is the first time we call
    MirSocketRpcChannel::notify_disconnected() and the pending RPC calls
    are forced to complete. This commit solves this problem by always
    forcing requests to complete when a communication failure occurs,
    even if a disconnection has already been handled. This is preferred
    over the alternative of manually calling the completion callback in
    a try-catch block when calling an RPC method because of: 1.
    Correctness: In case the communication problem first occurs in that
    call, the callback will be called twice, once by
    notify_disconnected() and once manually. 2. Consistency: The
    callback is called from one place regardless of whether the
    communication problem is first detected during that call or not.
    (LP: #1201436)
  * graphics: Improve signature of native platform initialization method
    Use an interface to provide the functionality needed by native
    platforms.

  [ Eleni Maria Stea ]
  * Test GBMBufferAllocatorTest.bypass_disables_via_environment
    overrides the MIR_BYPASS env variable, causing other tests that use
    the MIR_BYPASS to fail when we run the unit-tests with --
    gtest_repeat=N, N>1. Set back the MIR_BYPASS env. var. (LP:
    #1238000)

  [ Kevin DuBois ]
  * fix: lp 1239577 TestClientIPCRender (an android-only gfx driver
    test) was hanging due to changes in signal handling. refactor the
    test, changing the cross-process sync mechanism so it doesn't use
    sigcont. (LP: #1239577)
  * graphics: android: eliminate one of the two DisplayBuffers. both
    hwc/gpu displays use the same displaybuffer now. .

  [ Daniel d'Andrada ]
  * Add InputReader performance test.

  [ Alan Griffiths ]
  * logging: correct component tag in connector report.
  * client: fix hang(s) in client API when server dies. (LP: #1227743)
  * Fix failing acceptance-test:
    ServerShutdown/OnSignal.removes_endpoint_on_signal (LP: #1237710)
    Avoid fatal_signal_cleanup getting caught in a loop restoring itself
    and then re-entering itself. This could happen in some permutations
    of acceptance-tests where run_mir is entered with
    fatal_signal_cleanup already set up from previous tests' server
    instances. (LP: #1237710)
  * CMake: remove creation of link to non-existent file.
  * shared: some utility functions to provide some consistent ways to
    use RAII and application of these functions to some code that has
    had RAII related discussions recently.
  * config: separate out the configuration options from the
    configuration builder.
  * config: ensure USC can access
    DefaultConfigurationOptions::parse_options (LP: #1244192) (LP:
    #1244192)

  [ Ubuntu daily release ]
  * Automatic snapshot from revision 1161

 -- Ubuntu daily release <ps-jenkins@lists.canonical.com>  Mon, 28 Oct 2013 02:04:31 +0000

mir (0.0.15+13.10.20131014-0ubuntu2) trusty; urgency=low

  * No change rebuild for Boost 1.54 transition.

 -- Dmitrijs Ledkovs <xnox@ubuntu.com>  Mon, 21 Oct 2013 15:06:19 +0100

mir (0.0.15+13.10.20131014-0ubuntu1) saucy; urgency=low

  [ Kevin Gunn ]
  * bump version 0.0.15

  [ Ubuntu daily release ]
  * Automatic snapshot from revision 1133

 -- Ubuntu daily release <ps-jenkins@lists.canonical.com>  Mon, 14 Oct 2013 23:55:33 +0000

mir (0.0.14+13.10.20131011-0ubuntu1) saucy; urgency=low

  [ thomas-voss ]
  * Clean up duplicate instances of the valid connections set. Remove
    the static instances from the header file. (LP: #1238312) Requested
    to be merged directly to lp:mir by didrocks, tvoss. (LP: #1238312)

  [ Ubuntu daily release ]
  * Automatic snapshot from revision 1097

 -- Ubuntu daily release <ps-jenkins@lists.canonical.com>  Fri, 11 Oct 2013 06:59:30 +0000

mir (0.0.14+13.10.20131010-0ubuntu1) saucy; urgency=low

  [ Colin Watson ]
  * Don't build-depend on valgrind on arm64 for now, as it is not yet
    ported there.

  [ Ubuntu daily release ]
  * Automatic snapshot from revision 1095

 -- Ubuntu daily release <ps-jenkins@lists.canonical.com>  Thu, 10 Oct 2013 01:17:01 +0000

mir (0.0.14+13.10.20131009.4-0ubuntu1) saucy; urgency=low

  [Kevin Gunn]
  * bump version to 0.0.14

  [ Robert Carr ]
  * Hold ms::Surface alive from msh::Surface, and remove the explicit
    throw calls. This way holding a shared_ptr to msh::Surface becomes
    safe (as long as you drop it eventually!). (LP: #1234609). (LP:
    #1234609)

  [ Alan Griffiths ]
  * client: use lock_guard as it is simpler than unique_lock. (fix for
    mallit) frontend: Remove the endpoint first when shutting down.
    Fixes bug lp#1235159. (LP: #1235159)

  [ Ubuntu daily release ]
  * Automatic snapshot from revision 1093

 -- Ubuntu daily release <ps-jenkins@lists.canonical.com>  Wed, 09 Oct 2013 21:57:59 +0000

mir (0.0.13+13.10.20131003-0ubuntu1) saucy; urgency=low

  [ Kevin Gunn ]
  * bump version to 0.0.13

  [ Daniel d'Andrada ]
  * Fix for LP#1233944 Fixes the Mir-side of bug
    https://bugs.launchpad.net/mir/+bug/1233944 Event files are first
    created with root:root permissions and only later udev rules are
    applied to it, changing its permissions to root:android-input and
    therefore making it readable by unity8-mir in short: Retry opening a
    file when its permissions change as it might be readable now. (LP:
    #1233944)

  [ Robert Carr ]
  * Fix for LP#1233944 Fixes the Mir-side of bug
    https://bugs.launchpad.net/mir/+bug/1233944 Event files are first
    created with root:root permissions and only later udev rules are
    applied to it, changing its permissions to root:android-input and
    therefore making it readable by unity8-mir in short: Retry opening a
    file when its permissions change as it might be readable now. (LP:
    #1233944)

  [ Ubuntu daily release ]
  * Automatic snapshot from revision 1089

 -- Ubuntu daily release <ps-jenkins@lists.canonical.com>  Thu, 03 Oct 2013 06:34:41 +0000

mir (0.0.12+13.10.20131001.1-0ubuntu1) saucy; urgency=low

  [ Michael Terry ]
  * merge latest dev branch.

  [ Kevin DuBois ]
  * merge latest dev branch.

  [ Daniel d'Andrada ]
  * merge latest dev branch.

  [ Ubuntu daily release ]
  * Automatic snapshot from revision 1086

 -- Ubuntu daily release <ps-jenkins@lists.canonical.com>  Tue, 01 Oct 2013 10:04:25 +0000

mir (0.0.12+13.10.20130926.1-0ubuntu1) saucy; urgency=low

  [ Robert Ancell ]
  * Bump version to 0.0.12

  [ Alexandros Frantzis ]
  * tests: Fix compiler warning about maybe-uninitialized struct member

  [ Ubuntu daily release ]
  * Automatic snapshot from revision 1084

 -- Ubuntu daily release <ps-jenkins@lists.canonical.com>  Thu, 26 Sep 2013 08:39:29 +0000

mir (0.0.11+13.10.20130924.1-0ubuntu1) saucy; urgency=low

  [ kg ]
  * bump version for ABI break (LP: #1229212)

  [ Robert Ancell ]
  * Allow an application to override the options being populated.
  * Pass the program options to parse_options().
  * Add missing include for std::cerr.
  * Report when paused and resumed via configuration. (LP: #1192843)
  * Add missing directory separator when searching for a config file to
    parse.

  [ Kevin Gunn ]
  * change test timeouts and fix fence.

  [ Alexandros Frantzis ]
  * examples: Only check key information for key events This fixes a
    memory error reported by valgrind for examples that use eglapp.
  * shell: Apply the base configuration on a hardware change only if no
    per-session configuration is active.
  * graphics: consolidated fixed for nested code and examples on android
    stack.

  [ Eleni Maria Stea ]
  * graphics: Pull in Eleni's changes to get the DRM fd to init GBM from
    the host Mir instance.

  [ Didier Roche ]
  * remove (unused in the ppa as we have libmirserver3) hack to force
    depending and building against the exact same version.

  [ Robert Carr ]
  * Add DPMS configuration API. (LP: #1193222)
  * Deduplicate mtd::NullDisplayConfig and
    mtd::NullDisplayConfiguration.
  * Fix multiple internal client surfaces on android. (LP: #1228144)
  * change test timeouts and fix fence.
  * Add DPMS API and GBM/android impls.

  [ Kevin DuBois ]
  * platform, graphics: support nested (mir-on-mir) rendering on the
    Android platform.

  [ Michael Terry ]
  * Change how Mir chooses socket locations to make it simpler for a
    nested-Mir world, by using MIR_SOCKET as the host socket if no other
    host socket is provided and passing MIR_SOCKET on to any children.
    Also, change --nested-mode to --host-socket for clarity and add --
    standalone to force standalone mode.

  [ Daniel d'Andrada ]
  * android-input housekeeping - Updated README - Removed some dead
    code.

  [ Daniel van Vugt ]
  * Add DPMS configuration API. (LP: #1193222)
  * Add a "flags" field to MirBufferPackage so that clients can find out
    if the buffer they've been given is scanout-capable. This is
    normally something a client should never need to know. However there
    are two specialized cases where it's required to fix bugs in the
    intel and radeon X drivers:   LP: #1218735, LP: #1218815 The intel
    fix (already landed) contains a hack which will be updated after
    this branch lands. (LP: #1218815, #1218735)
  * GBM: Ensure that we don't create scanout buffers if bypass is
    explicitly disabled from the environment. (LP: #1227133) . (LP:
    #1227133)

  [ Alan Griffiths ]
  * graphics: Pull in Eleni's changes to get the DRM fd to init GBM from
    the host Mir instance.
  * input: Separate the code for dispatching input from that reading it.
  * graphics: Hook up nested surfaces events to input.
  * input: Connect nested input relay to input dispatch.
  * graphics: Simplify NativeAndroidPlatform out of existence.
  * tests: Fixes to get the tests "passing" on android/arm stack. (LP:
    #1226284)
  * graphics: consolidated fixed for nested code and examples on android
    stack.
  * examples: add command-line options to examples so the Mir server
    connection can be selected.
  * change test timeouts and fix fence.
  * client: Add client side support for connecting via an existing FD.

  [ Łukasz 'sil2100' Zemczak ]
  * Revert revision 1054 ABI-change (the libmirclient3 one), which seems
    to cause a lot of problems.

  [ Ubuntu daily release ]
  * Automatic snapshot from revision 1081

 -- Ubuntu daily release <ps-jenkins@lists.canonical.com>  Tue, 24 Sep 2013 06:04:59 +0000

mir (0.0.10+13.10.20130904-0ubuntu1) saucy; urgency=low

  [ Kevin DuBois ]
  * fix lp:1220441 (a test for android display ID was not updated). (LP:
    #1220441)

  [ Ubuntu daily release ]
  * Automatic snapshot from revision 1051

 -- Ubuntu daily release <ps-jenkins@lists.canonical.com>  Wed, 04 Sep 2013 06:04:46 +0000

mir (0.0.10+13.10.20130903-0ubuntu1) saucy; urgency=low

  [ Daniel van Vugt ]
  * SwitchingBundle: Simplify and clarify guarantees that
    compositor_acquire always has a buffer to return without blocking or
    throwing an exception. The trade-off is that to enforce the
    guarantee we need to permanently reserve one buffer for compositing.
    This reduces the flexibility of SwitchingBundle a little, such that
    minimum nbuffers is now 2. This was originally requested by
    Alexandros, as the potential throw concerned him. Although, it was
    logically guaranteed to never happen for other reasons. The second
    reason for doing this is to eliminate recycling logic, which while
    safe and correct, was quite confusing. So this change further proves
    that that logic (now removed) is not to blame for frame ordering
    bugs. .

  [ Christopher James Halse Rogers ]
  * Synthesise an unfocused event on destruction of a focused window We
    probably need to rethink focus entirely, but this is an incremental
    improvement that I need.

  [ Ubuntu daily release ]
  * Automatic snapshot from revision 1049

 -- Ubuntu daily release <ps-jenkins@lists.canonical.com>  Tue, 03 Sep 2013 14:04:56 +0000

mir (0.0.10+13.10.20130902-0ubuntu1) saucy; urgency=low

  [ Alan Griffiths ]
  * graphics: tidy up the roles and responsibilities of nested classes.

  [ Ubuntu daily release ]
  * Automatic snapshot from revision 1046

 -- Ubuntu daily release <ps-jenkins@lists.canonical.com>  Mon, 02 Sep 2013 18:05:02 +0000

mir (0.0.10+13.10.20130830.1-0ubuntu1) saucy; urgency=low

  [ Alan Griffiths ]
  * config, input: make nested::HostConnection available in
    input::NestedInput.

  [ Ubuntu daily release ]
  * Automatic snapshot from revision 1044

 -- Ubuntu daily release <ps-jenkins@lists.canonical.com>  Fri, 30 Aug 2013 18:04:58 +0000

mir (0.0.10+13.10.20130830-0ubuntu1) saucy; urgency=low

  [ Daniel van Vugt ]
  * Dramatically improved multi-monitor frame synchronization, using a
    global frame count equivalent to the highest refresh rate of all
    monitors. This is much more reliable than the old logic which was
    based on timers. This fixes LP: #1210478. (LP: #1210478)
  * Remove dead code: surfaces::Surface::compositor_buffer() It's
    unused. Though I suspect in future we might or should go back to
    using it instead of accessing the buffer stream directly (r856). .

  [ Alan Griffiths ]
  * graphcs, config: make the nested HostConnection available in
    configuration.

  [ Ubuntu daily release ]
  * Automatic snapshot from revision 1042

 -- Ubuntu daily release <ps-jenkins@lists.canonical.com>  Fri, 30 Aug 2013 10:04:58 +0000

mir (0.0.10+13.10.20130829.2-0ubuntu1) saucy; urgency=low

  [ Daniel van Vugt ]
  * eglapp: Add a new option -oN to force the surface placement onto
    output N. Unfortunately we haven't yet written any tool to tell you
    what your output IDs are.

  [ Ubuntu daily release ]
  * Automatic snapshot from revision 1038

 -- Ubuntu daily release <ps-jenkins@lists.canonical.com>  Thu, 29 Aug 2013 18:05:29 +0000

mir (0.0.10+13.10.20130829.1-0ubuntu1) saucy; urgency=low

  [ Alan Griffiths ]
  * config, input: default_android_input_configuration.cpp should only
    use public headers.
  * config, input: Stubbed version of input for nested mir.

  [ Ubuntu daily release ]
  * Automatic snapshot from revision 1036

 -- Ubuntu daily release <ps-jenkins@lists.canonical.com>  Thu, 29 Aug 2013 14:05:26 +0000

mir (0.0.10+13.10.20130829-0ubuntu1) saucy; urgency=low

  [ Daniel van Vugt ]
  * Add "composition bypass" support, whereby fullscreen surfaces are
    allowed to go straight to the display hardware without being
    composited at all, hence avoiding the overhead of any OpenGL or
    texturing where possible. Hardware support: intel: Excellent radeon:
    Good, but REQUIRES kernel 3.11.0 nouveau: Good, but REQUIRES kernel
    3.11.0 android: No bypass implemented yet. (LP: #1109963)

  [ Ubuntu daily release ]
  * Automatic snapshot from revision 1033

 -- Ubuntu daily release <ps-jenkins@lists.canonical.com>  Thu, 29 Aug 2013 10:04:53 +0000

mir (0.0.10+13.10.20130828.1-0ubuntu1) saucy; urgency=low

  [ Daniel van Vugt ]
  * I've noticed some confusion in the community around the purposes of
    the mir_demo_* binaries. For example: - Users expected
    mir_demo_client to do something. - Users expected mir_demo_server to
    be useful, when they would get more use from mir_demo_server_shell.
    - Users thought mir_demo_client_{un}accelerated were the only
    examples of {un}accelerated clients. This proposal renames
    mir_demo_client_* to more accurately describe what they are and what
    they do. .

  [ Alan Griffiths ]
  * graphics: make nested code compatable with "bypass" branch.

  [ Ubuntu daily release ]
  * Automatic snapshot from revision 1031

 -- Ubuntu daily release <ps-jenkins@lists.canonical.com>  Wed, 28 Aug 2013 22:05:08 +0000

mir (0.0.10+13.10.20130828-0ubuntu1) saucy; urgency=low

  [ Alan Griffiths ]
  * graphics.nested: sketch out NestedOutput implementation.

  [ Eleni Maria Stea ]
  * removed the struct NativeGBMPlatform from gbm_platform.cpp and added
    a NativeGBMPlatform class instead.

  [ Ubuntu daily release ]
  * Automatic snapshot from revision 1028

 -- Ubuntu daily release <ps-jenkins@lists.canonical.com>  Wed, 28 Aug 2013 10:04:57 +0000

mir (0.0.10+13.10.20130827.1-0ubuntu1) saucy; urgency=low

  [ Alan Griffiths ]
  * ipc: add a protocol version to the wire protocol so that we can bump
    it in future.
  * graphics::nested: Handling of output configuration changes.
  * graphics.nested: Hookup NestedDisplay to display change
    notifications.

  [ Daniel van Vugt ]
  * Introducing mir_demo_client_progressbar. It's pretty boring;
    designed to simulate key repeat scrolling in a terminal, as an aid
    for tracking down bug 1216472. . (LP: #1216472)

  [ Eleni Maria Stea ]
  * changed the GBMBufferAllocator constructor and class to use the
    gbm_device instead of the GBMPlatform to remove the dependency from
    the mg::Platform interface - this way we can use the
    GBMBufferAllocator with the NativeGBMPlatform (nested mir).

  [ Ubuntu daily release ]
  * Automatic snapshot from revision 1025

 -- Ubuntu daily release <ps-jenkins@lists.canonical.com>  Tue, 27 Aug 2013 18:04:47 +0000

mir (0.0.10+13.10.20130827-0ubuntu1) saucy; urgency=low

  [ Robert Ancell ]
  * Allow the Mir server socket to be set with the MIR_SOCKET enviroment
    variable.

  [ Ubuntu daily release ]
  * Automatic snapshot from revision 1019

 -- Ubuntu daily release <ps-jenkins@lists.canonical.com>  Tue, 27 Aug 2013 06:04:57 +0000

mir (0.0.10+13.10.20130826.1-0ubuntu1) saucy; urgency=low

  [ Christopher James Halse Rogers ]
  * Fix server-side tracking of client buffers When the server knows the
    client has a given buffer cached it only needs to send the BufferID
    rather than the full IPC package. While this is an optimisation,
    it's also required for correctness - the client will not clean up
    fds for buffers it has cached, so if the server sends a full IPC
    package for a buffer the client knows about any buffer fds leak. The
    buffer cache is per-surface on the client side, but was per-session
    on the server side. This meant that the server did not accurately
    track the client's buffers, resulting in it sending unexpected fds
    that the client then leaked. Fix this by making the buffer tracker
    per-surface server-side.

  [ Ubuntu daily release ]
  * Automatic snapshot from revision 1017

 -- Ubuntu daily release <ps-jenkins@lists.canonical.com>  Mon, 26 Aug 2013 14:04:34 +0000

mir (0.0.10+13.10.20130826-0ubuntu1) saucy; urgency=low

  [ Daniel van Vugt ]
  * Fix uninitialized fields causing strange exceptions in some clients
    such as fingerpaint and multiwin since r991. (LP: #1215754) The
    uninitialized field output_id was only introduced in r991. Of
    course, giving it an invalid value should not cause such wacky
    exceptions. I'll log a bug to improve the error checking separately.
    (LP: #1215754)

  [ Ubuntu daily release ]
  * Automatic snapshot from revision 1015

 -- Ubuntu daily release <ps-jenkins@lists.canonical.com>  Mon, 26 Aug 2013 04:52:13 +0000

mir (0.0.10-0ubuntu1) saucy; urgency=low

  * New release

 -- Robert Ancell <robert.ancell@canonical.com>  Mon, 26 Aug 2013 11:36:02 +1200

mir (0.0.9+13.10.20130825.1-0ubuntu1) saucy; urgency=low

  [ Daniel van Vugt ]
  * Disambiguate an exception message which could come from three
    places: Output has no associated crtc with more rich and meaningful
    information: Output <NAME> has no associated CRTC to <ACTION> on.

  [ Robert Carr ]
  * SessionMediator must hold only a weak reference to the session. (LP:
    #1195089)

  [ Ubuntu daily release ]
  * Automatic snapshot from revision 1012

 -- Ubuntu daily release <ps-jenkins@lists.canonical.com>  Sun, 25 Aug 2013 14:04:38 +0000

mir (0.0.9+13.10.20130825-0ubuntu1) saucy; urgency=low

  [ Ricardo Mendoza ]
  * Add whitespace to prevent errors in non -fpermissive compilations.

  [ Ubuntu daily release ]
  * Automatic snapshot from revision 1009

 -- Ubuntu daily release <ps-jenkins@lists.canonical.com>  Sun, 25 Aug 2013 10:05:08 +0000

mir (0.0.9+13.10.20130823.3-0ubuntu1) saucy; urgency=low

  [ Alan Griffiths ]
  * mir: std::hash support for mir::IntWrapper<> .

  [ Ubuntu daily release ]
  * Automatic snapshot from revision 1007

 -- Ubuntu daily release <ps-jenkins@lists.canonical.com>  Fri, 23 Aug 2013 22:04:51 +0000

mir (0.0.9+13.10.20130823.2-0ubuntu1) saucy; urgency=low

  [ Ricardo Mendoza ]
  * * Implement lifecycle events interface.

  [ Ubuntu daily release ]
  * Automatic snapshot from revision 1005

 -- Ubuntu daily release <ps-jenkins@lists.canonical.com>  Fri, 23 Aug 2013 18:04:51 +0000

mir (0.0.9+13.10.20130823.1-0ubuntu1) saucy; urgency=low

  [ Kevin DuBois ]
  * Send focus notifications to client. (LP: #1196744, #1192843,
    #1102757, #1201435)

  [ Robert Carr ]
  * Send focus notifications to client. (LP: #1196744, #1192843,
    #1102757, #1201435)

  [ Alan Griffiths ]
  * graphics: spike of NestedDisplayConfiguration.

  [ Ubuntu daily release ]
  * Automatic snapshot from revision 1003

 -- Ubuntu daily release <ps-jenkins@lists.canonical.com>  Fri, 23 Aug 2013 14:05:22 +0000

mir (0.0.9+13.10.20130823-0ubuntu1) saucy; urgency=low

  [ Daniel van Vugt ]
  * event_sender.cpp: I've never seen this before. So it should not have
    my name on it.

  [ Ubuntu daily release ]
  * Automatic snapshot from revision 1000

 -- Ubuntu daily release <ps-jenkins@lists.canonical.com>  Fri, 23 Aug 2013 06:05:00 +0000

mir (0.0.9+13.10.20130822.1-0ubuntu1) saucy; urgency=low

  [ Daniel van Vugt ]
  * Revert the grey background. It's too visually intrusive while we
    don't yet have the ability to give a shell any control over
    compositing (and override GLRenderer::clear) like it should
    eventually have. (LP: #1215322). (LP: #1215322)

  [ Alan Griffiths ]
  * graphics: Fills in some more bits of NestedDisplay.

  [ Ubuntu daily release ]
  * Automatic snapshot from revision 998

 -- Ubuntu daily release <ps-jenkins@lists.canonical.com>  Thu, 22 Aug 2013 14:04:56 +0000

mir (0.0.9+13.10.20130822-0ubuntu1) saucy; urgency=low

  [ Daniel van Vugt ]
  * eglplasma: Don't include the alpha component in gradient
    calculations. We want the whole surface to be opaque. (LP:
    #1215285). (LP: #1215285)

  [ Ubuntu daily release ]
  * Automatic snapshot from revision 995

 -- Ubuntu daily release <ps-jenkins@lists.canonical.com>  Thu, 22 Aug 2013 10:05:21 +0000

mir (0.0.9+13.10.20130821.1-0ubuntu1) saucy; urgency=low

  [ Daniel van Vugt ]
  * Make compositor::Scene lockable. This allows us to do multiple
    operations on a scene atomically using a nice simple:
    std::lock_guard<Scene> lock(scene); In the short term, this is
    required by the bypass branch. In the longer term it will also be
    useful if/when Scene gets an iterator.
  * Check a connection is valid (not NULL) before trying to dereference
    it. Such a NULL dereference led to worrying valgrind errors seen in
    LP: #1212516. (LP: #1212516)

  [ Alan Griffiths ]
  * graphics: hard-wire nested Mir to create an output for every host
    output.

  [ Alexandros Frantzis ]
  * Allow clients to specify the output they want to place a surface in.
    Only fullscreen placements are supported for now, but the policy is
    easy to change. This MP breaks the client API/ABI, so I bumped the
    client ABI version. I took this opportunity to rename some fields in
    MirDisplayConfiguration to improve consistency. .

  [ Ubuntu daily release ]
  * Automatic snapshot from revision 993

 -- Ubuntu daily release <ps-jenkins@lists.canonical.com>  Wed, 21 Aug 2013 14:05:07 +0000

mir (0.0.9+13.10.20130821-0ubuntu1) saucy; urgency=low

  [ Brandon Schaefer ]
  * Release the mir surfaces when done in multiwin demo.
  * Clean up config->cards when were are deleting the display config.

  [ Alexandros Frantzis ]
  * server: Handle both user initiated and hardware display changes with
    MediatingDisplayChanger Enhance MediatingDisplayChanger to handle
    both user initiated display changes and hardware changes, by making
    it implement two interfaces for the two responsibilities
    (mg::DisplayChanger, mf::DisplayChanger).
  * shell: Notify sessions when the display configuration changes This
    patchset implements client notifications for display configuration
    changes. It also adds a mir_demo_client_display_config example which
    can be used to test and demo client initiated display configuration
    changes. Use of the example uncovered some issues that are also
    fixed by this patchset (see individual commits for more info).
  * shell: Add infrastructure for emitting and handling session related
    events.
  * shell: Support per-session display configurations This MP adds
    support for per-session display configurations, i.e., configurations
    that are active only when the client that submitted them has the
    focus. mir_connection_apply_display_config() now changes the session
    display configuration instead of the base/global one.

  [ Alan Griffiths ]
  * graphics::nested: sketch out some more of the nested mir
    implementation.
  * tests: Workaround for test timeout under valgrind. (LP: #1212518)
  * config: use the DisplayServer to hold ownership of system
    components, not the DefaultServerConfiguration.
  * graphics: Start on the NativePlatform interface.
  * graphics: Split the output state out of the NestedDisplay class.

  [ Daniel van Vugt ]
  * setup-android-dependencies.sh: Update for saucy flipped phablet
    images.
  * Give Mir a grey background by default, so you can see which monitors
    it is using.

  [ Eleni Maria Stea ]
  * graphics::nested: sketch out some more of the nested mir
    implementation.
  * nested_platform.cpp functions.

  [ Robert Carr ]
  * Pass session through placement strategy.

  [ Christopher James Halse Rogers ]
  * Add a little extra debugging API.
  * Add missing mutex around display config call.

  [ Ubuntu daily release ]
  * Automatic snapshot from revision 988

 -- Ubuntu daily release <ps-jenkins@lists.canonical.com>  Wed, 21 Aug 2013 06:04:49 +0000

mir (0.0.9+13.10.20130813-0ubuntu1) saucy; urgency=low

  [ Daniel d'Andrada ]
  * Add mir_surface_type_inputmethod enum value.

  [ Ubuntu daily release ]
  * Automatic snapshot from revision 970

 -- Ubuntu daily release <ps-jenkins@lists.canonical.com>  Tue, 13 Aug 2013 02:04:54 +0000

mir (0.0.9+13.10.20130812.4-0ubuntu1) saucy; urgency=low

  [ Alexandros Frantzis ]
  * server,client: Add type, preferred mode and max. simultaneous
    outputs information to the display configuration.

  [ Ubuntu daily release ]
  * Automatic snapshot from revision 968

 -- Ubuntu daily release <ps-jenkins@lists.canonical.com>  Mon, 12 Aug 2013 18:05:30 +0000

mir (0.0.9+13.10.20130812.3-0ubuntu1) saucy; urgency=low

  [ Daniel van Vugt ]
  * eglapp: Add sizing parameters: -f (fullscreen) and -s WxH (specific
    size).

  [ Alan Griffiths ]
  * frontend, examples, tests: provide a utility to adapt
    frontend::Surface to the graphics::InternalSurface interface.

  [ Ubuntu daily release ]
  * Automatic snapshot from revision 966

 -- Ubuntu daily release <ps-jenkins@lists.canonical.com>  Mon, 12 Aug 2013 14:04:37 +0000

mir (0.0.9+13.10.20130812.2-0ubuntu1) saucy; urgency=low

  [ Robert Ancell ]
  * Remove apport hook - we're not installing it and libraries don't
    have hooks anyway. Apps that use libmirserver will have hooks
    (unity-system-compositor, unity-mir). (LP: #1204284)

  [ Alexandros Frantzis ]
  * protobuf: Pass a DisplayConfiguration submessage with the
    Connection.

  [ Ubuntu daily release ]
  * Automatic snapshot from revision 963

 -- Ubuntu daily release <ps-jenkins@lists.canonical.com>  Mon, 12 Aug 2013 11:04:00 +0000

mir (0.0.9+13.10.20130812.1-0ubuntu1) saucy; urgency=low

  [ Robert Ancell ]
  * Fix libmirserver dependent packages requiring the exact version - it
    hadn't been updated for the soname change in revision 948. (LP:
    #1210811)

  [ Alan Griffiths ]
  * platform: workaround link errors on i386/g++ 4.8.1. (LP: #1208774)

  [ Ubuntu daily release ]
  * Automatic snapshot from revision 960

 -- Ubuntu daily release <ps-jenkins@lists.canonical.com>  Mon, 12 Aug 2013 06:04:36 +0000

mir (0.0.9-0ubuntu1) saucy; urgency=low

  * New release

 -- Robert Ancell <robert.ancell@canonical.com>  Mon, 12 Aug 2013 09:19:43 +1200

mir (0.0.8+13.10.20130810-0ubuntu1) saucy; urgency=low

  [ Robert Ancell ]
  * Remove documentation on the system-compositor-testing PPA now
    everything is in main/universe in saucy.

  [ Kevin DuBois ]
  * Add an object for sending display config change messages to all
    connected clients (globally).

  [ Daniel van Vugt ]
  * Fix the compositor side of lag observed between input events and the
    screen. This is half the fix for LP: #1199450. The other half of the
    fix is to resolve client buffers arriving out of order, which has
    not been fully diagnosed but is known to be resolved by the "switch"
    branch. . (LP: #1199450)

  [ Ubuntu daily release ]
  * Automatic snapshot from revision 956

 -- Ubuntu daily release <ps-jenkins@lists.canonical.com>  Sat, 10 Aug 2013 02:04:55 +0000

mir (0.0.8+13.10.20130809.4-0ubuntu1) saucy; urgency=low

  [ Michael Terry ]
  * Pass on the owning Session when creating Surfaces. (LP: #1200035)

  [ Ubuntu daily release ]
  * Automatic snapshot from revision 952

 -- Ubuntu daily release <ps-jenkins@lists.canonical.com>  Fri, 09 Aug 2013 18:05:05 +0000

mir (0.0.8+13.10.20130809.3-0ubuntu1) saucy; urgency=low

  [ Daniel van Vugt ]
  * Simplify and generalize buffer swapping to support arbitrary numbers
    of: - buffers - compositors - clients This is a unified N-buffers
    algorithm which supports any positive number of buffers, as well as
    dynamically switching between synchronous and asynchronous
    behaviour. So it does everything the existing code does and more.
    The key requirement is to support an arbitrary number of (different)
    simultaneous compositor acquisitions, as is needed for bypass
    support (coming soon). This then leads to the requirement that a
    compositor and a snapshot buffer should be acquired differently.
    Because a snapshot should never consume frames, only observe them.
    On the other hand, a compositior acquire must consume a frame (if
    available) so as to guarantee correct ordering when more than one
    are acquired simultaneously in bypass mode. Also fixes LP: #1199717
    and is half the fix for LP: #1199450. (LP: #1199450, #1199717)

  [ Alan Griffiths ]
  * doc, tools: update instructions for "flipped" image.

  [ Christopher James Halse Rogers ]
  * Split out unversioned Mir platform package to fix upgrades across
    libmirserver SONAME bumps.

  [ Ubuntu daily release ]
  * Automatic snapshot from revision 950

 -- Ubuntu daily release <ps-jenkins@lists.canonical.com>  Fri, 09 Aug 2013 11:14:41 +0000

mir (0.0.8+13.10.20130808.2-0ubuntu1) saucy; urgency=low

  [ Alexandros Frantzis ]
  * gbm: Don't try to allocate buffers with unsupported formats. (LP:
    #1124948)

  [ Ubuntu daily release ]
  * Automatic snapshot from revision 946

 -- Ubuntu daily release <ps-jenkins@lists.canonical.com>  Thu, 08 Aug 2013 15:18:56 +0000

mir (0.0.8+13.10.20130808.1-0ubuntu1) saucy; urgency=low

  [ Robert Ancell ]
  * VT switch on alt+ctrl+Fn.
  * Add missing iostream import. This was accidentally removed in
    revision 939. Local builds and CI builds both seem to have treated
    this as a warning; debian package builds as an error. Fixes
    packaging builds.

  [ Robert Carr ]
  * Add an interface by which the shell may be notified of and interfere
    with surface configuration requests.

  [ Alexandros Frantzis ]
  * Bring back revision 931 with a fix for the crash it caused (LP:
    #1209053). (LP: #1209053)
  * examples: Quit the example servers and standalone programs when
    Ctrl+Alt+Backspace is pressed.

  [ Maarten Lankhorst ]
  * Re-introduce console support, and ignore control characters. (LP:
    #1102756, #1195509)

  [ Ubuntu daily release ]
  * Automatic snapshot from revision 944

 -- Ubuntu daily release <ps-jenkins@lists.canonical.com>  Thu, 08 Aug 2013 05:03:26 +0000

mir (0.0.8+13.10.20130807.3-0ubuntu1) saucy; urgency=low

  [ Robert Ancell ]
  * platform: Install and use mirplatform headers. (LP: #1209104)

  [ Daniel van Vugt ]
  * Revert r931. It is causing instant and widespread crashes (LP:
    #1209053). (LP: #1209053)

  [ Alan Griffiths ]
  * platform: remove spurious ${MIR_COMMON_PLATFORM_LIBRARIES}.
  * platform: Install and use mirplatform headers. (LP: #1209104)

  [ Christopher James Halse Rogers ]
  * Fix multihead API usage in EGL example clients.

  [ Ubuntu daily release ]
  * Automatic snapshot from revision 937

 -- Ubuntu daily release <ps-jenkins@lists.canonical.com>  Wed, 07 Aug 2013 16:24:16 +0000

mir (0.0.8+13.10.20130807.1-0ubuntu1) saucy; urgency=low

  [ Kevin DuBois ]
  * Add support for sending display change events to the client to the
    api/protocol.

  [ Ricardo Salveti de Araujo ]
  * Just use libhardware instead of libhybris when building mir (avoid
    conflicts with egl/gles) .

  [ Alan Griffiths ]
  * graphics: Split off platform abstraction as a shared library.
  * graphics: Split off platform abstraction as an LGPL shared library.

  [ Alexandros Frantzis ]
  * display_server: Don't configure the display while the display server
    is paused Don't configure the display while the display server is
    paused. Postpone the configuration until the display server resumes.
  * server: Make EventFilter customization easier.

  [ Ubuntu daily release ]
  * Automatic snapshot from revision 932

 -- Ubuntu daily release <ps-jenkins@lists.canonical.com>  Wed, 07 Aug 2013 06:10:58 +0000

mir (0.0.8+13.10.20130806-0ubuntu1) saucy; urgency=low

  [ Kevin DuBois ]
  * Add protobuf message and api for requesting display configuration
    change. Requests to change the display are authorized by the shell
    authorizer .

  [ Alan Griffiths ]
  * 1. establish a MirConnection during the NestedPlatform
    initialization 2. check that the socket filename that is used by the
    nested mir to accept connections is not the same with the host mir's
    socket filename 3. release the connection when the NestedPlatform is
    deleted.

  [ Eleni Maria Stea ]
  * 1. establish a MirConnection during the NestedPlatform
    initialization 2. check that the socket filename that is used by the
    nested mir to accept connections is not the same with the host mir's
    socket filename 3. release the connection when the NestedPlatform is
    deleted.

  [ Colin Watson ]
  * The upcoming arm64 architecture is called arm64, not armel64.

  [ Alexandros Frantzis ]
  * gbm,compositor: Misc multimonitor related fixes. (LP: #1208354)

  [ Ubuntu daily release ]
  * Automatic snapshot from revision 925

 -- Ubuntu daily release <ps-jenkins@lists.canonical.com>  Tue, 06 Aug 2013 00:02:45 +0000

mir (0.0.8+13.10.20130803-0ubuntu1) saucy; urgency=low

  [ Daniel van Vugt ]
  * fingerpaint: Paint on single clicks, and not just drags. This helps
    in testing input/buffer lag issues ;).

  [ Robert Carr ]
  * Replace SingleVisibilityFocusMechanism with a simpler and more
    flexible mechanism based around raising the surface.
  * Do not target hidden surfaces for pointer events.

  [ Alan Griffiths ]
  * graphics: Break the dependency of graphics platforms on MainLoop.

  [ Christopher James Halse Rogers ]
  * Fix mir_connection_get_display_info There's no guarantee that
    config->displays[0] will be valid, and indeed it's always invalid in
    all my tests. This causes a segfault when trying to dereference the
    current mode of an inactive display.

  [ Ubuntu daily release ]
  * Automatic snapshot from revision 920

 -- Ubuntu daily release <ps-jenkins@lists.canonical.com>  Sat, 03 Aug 2013 00:02:40 +0000

mir (0.0.8+13.10.20130802-0ubuntu1) saucy; urgency=low

  [ Daniel van Vugt ]
  * Fix crashing demo clients, since the introduction of multimonitor.
    (LP: #1207145). (LP: #1207145)
  * tools/install_on_android.sh: Don't upload to/test in Android
    directories. We don't need to now that the phablet images are
    flipped. /tmp is much safer. Also don't hardcode a particular ABI
    (which was wrong). .

  [ Alan Griffiths ]
  * graphics, compositor: Move compositor/buffer_properties.h and
    compositor/graphic_buffer_allocator.h to graphics.
  * graphics, compositor: Move buffer_ipc_packer.h to graphics.
  * graphics/gbm: negate negative error codes returned by drm so they
    can be interpreted by boost.

  [ Alexandros Frantzis ]
  * examples: Add option to specify the display configuration policy to
    use We offer three display configuration policies to all the
    examples that use configurations based on
    mir::example::ServerConfiguration: 1. clone (default) 2. sidebyside
    (outputs are placed side-by-side in the virtual space, in increasing
    connector id order) 3. single (only the first, in connector id
    order, is used).

  [ Ubuntu daily release ]
  * Automatic snapshot from revision 914

 -- Ubuntu daily release <ps-jenkins@lists.canonical.com>  Fri, 02 Aug 2013 00:02:52 +0000

mir (0.0.8+13.10.20130801-0ubuntu1) saucy; urgency=low

  [ Kevin DuBois ]
  * connect multi-display info from the display, to the client by
    improving SessionMediator.
  * prepare for global event sending (like display resizing) by
    separating the ability to send messages into distinct classes that
    is used in the client request service loops clean up constructors
    that aren't used, functions that aren't needed as well.

  [ Robert Carr ]
  * Support monitor input channels for the shell.

  [ Eleni Maria Stea ]
  * stub Platform functions to NestedPlatform replaced
    create_nested_platform with a call to the NestedPlatform constructor
    in the default_server_configuration.cpp.

  [ Alexandros Frantzis ]
  * gbm: Handle the cursor properly with multiple monitors.

  [ Ubuntu daily release ]
  * Automatic snapshot from revision 907

 -- Ubuntu daily release <ps-jenkins@lists.canonical.com>  Thu, 01 Aug 2013 00:02:49 +0000

mir (0.0.8+13.10.20130731.2-0ubuntu1) saucy; urgency=low

  [ Dmitrijs Ledkovs ]
  * Use explicit boost-dev packages.

  [ Alexandros Frantzis ]
  * gbm: Support non-cloned display configurations.

  [ Thomas Voß ]
  * Adjust documentation to account for lightdm/packaging changes.
  * Don't make Mir become a process group leader, to avoid CTRL-C
    killing the X server.

  [ Alan Griffiths ]
  * test_framework: Provide boost exception diagnostics.
  * graphics: Remove use of frontend::Surface from graphics interface &
    implementation.

  [ Daniel van Vugt ]
  * Don't run Android commands which are no longer valid in flipped
    phablet images. They will only kill your connection to the device.
    (LP: #1206369). (LP: #1206369)
  * Fix documentation to suit the new "flipped" phablet images. Also
    remove extraneous comment which could cause copy/paste mistakes.

  [ Eleni Maria Stea ]
  * mir option --nested-mode <host-socket>.
  * added a native platform interface in
    include/server/mir/graphics/native_platform.h added a new static
    library for the nested platform added some stub
    create_native_platform and create_nested_platform functions to be
    called when mir runs in nested mode.

  [ Ubuntu daily release ]
  * Automatic snapshot from revision 901

 -- Ubuntu daily release <ps-jenkins@lists.canonical.com>  Wed, 31 Jul 2013 12:55:57 +0000

mir (0.0.8+13.10.20130730-0ubuntu1) saucy; urgency=low

  [ Robert Ancell ]
  * Use the soname in the filename of all the public libraries.
    Explicityly set soname for libmirserver and libmirprotobuf.

  [ Daniel van Vugt ]
  * Separate MockBufferAllocator for reuse in other test cases.
  * Silence noisy integration tests (Uninteresting mock function calls)
    (LP: #1192618). (LP: #1192618)
  * Distinguish between a buffer locked for composition vs snapshotting.
    The difference will become very important with the introduction of
    bypass. Stay tuned.

  [ Alexandros Frantzis ]
  * graphics, shell: move GLPixelBuffer to shell.
  * compositor: Introduce and use a different DisplayBufferCompositor
    object per non-cloned output.
  * geometry: Use an closed-open representation for Rectangle end
    points.

  [ Thomas Voß ]
  * Adjust the Process class to correctly trace child processes. This
    should help a lot in avoiding/diagnosing races on armhf.

  [ Kevin DuBois ]
  * expand client api so that multiple MirDisplayInfo can be returned
    for multimonitor situations.
  * add a function to the client api to query the possible formats to
    create a surface with.
  * client: decouple MirConnection from MirEvent a bit. stop two-step
    initialization of the client rpc channel.

  [ Robert Carr ]
  * Add surface lifecycle notification to the session listener.
  * Build test_android_input_registrar.cpp.

  [ Alan Griffiths ]
  * graphics, shell: move GLPixelBuffer to shell.

  [ Maarten Lankhorst ]
  * Fixes LP: #1195509. (LP: #1195509)

  [ Ubuntu daily release ]
  * Automatic snapshot from revision 890

 -- Ubuntu daily release <ps-jenkins@lists.canonical.com>  Tue, 30 Jul 2013 00:03:17 +0000

mir (0.0.8-0ubuntu1) saucy; urgency=low

  * New release

 -- Robert Ancell <robert.ancell@canonical.com>  Mon, 22 Jul 2013 10:07:38 +1200

mir (0.0.7+13.10.20130721ubuntu.unity.next-0ubuntu1) saucy; urgency=low

  [ Robert Ancell ]
  * Update debian/copyright for 3rd_party files. (LP: #1194073)
  * update to xmir instructions.
  * Put demos back into bin, not libexec. It's confusing, conflicts with
    the documentation and makes it harder to run them.
  * Add some XMir diagnostic and recovery documentation.
  * Update docs to refer to saucy, not raring.
  * Display command line options error when failed.
  * Remove dead tag code in SessionManager.
  * Remove dead code in ProtobufSocketCommunicator.
  * Releasing 0.0.6
  * Close the platform file descriptors on destruction of MirConnection.
    (LP: #1198022)
  * Remove libancilliary and implement required functionality directly.
  * add xmir guide to debug.
  * Only use a DRM device if it has connections. (LP: #1197708)
  * Add instructions on how to compile Mesa and X.Org with Mir support.
    (LP: #1193261)

  [ Jussi Pakkanen ]
  * Explicitly create output directory before running custom command.

  [ Alexandros Frantzis ]
  * graphics: Implement GLBufferPixels to extract buffer pixels using
    GL.
  * lttng: Install tracepoint provider libraries in private lib
    subdirectory.
  * surfaces: Fix Surface::flag_for_render() Fixes lp:1195105. (LP:
    #1195105)
  * compositor: Manage the rendering target properly in the compositing
    threads.
  * shell: Implement Session::take_snapshot() method.
  * graphics: Add Display::configure() method.
  * server: Support handlers for file descriptors in MainLoop.
  * graphics: Reconfigure the Display when the display configuration
    changes.
  * tests: Fix race condition in MockDRM leading to memory errors
    Previously, because we allocated and returned memory in two step,
    using a unique storage point to hold the allocated memory, there was
    the potential for memory errors (e.g. double frees) in multithreaded
    tests (like
    drm_close_not_called_concurrently_on_ipc_package_destruction). (LP:
    #1197408)
  * server: Make symbols of loaded SharedLibraries available globally.
  * gbm: Provide different functions for validating server and client
    Mesa EGL native displays. (LP: #1177902)
  * gbm: Update mesa egl native display validation function names Update
    mesa egl native display validation function names to match the ones
    used by Mesa.
  * graphics: Introduce a DisplayConfigurationPolicy to set up
    DisplayConfigurations.
  * geometry: Add Rectangles class to hold a collection of rectangles.
  * android: Separate Display and DisplayBuffer implementations.
  * graphics: Fall back to reading RGBA pixel data in GLPixelBuffer if
    BGRA is not supported.
  * Replace ViewableArea with more fitting interfaces.

  [ Eleni Maria Stea ]
  * minor fix of typo in the example: mir_client_accelerated.
  * fixed invalid C++ code, which was using a non-standard gcc language
    extension, for named initialization of structure elements.

  [ Stephen M. Webb ]
  * disable running the integration test suite on arm architecture
    during the packaging builds (lp: #1195265). (LP: #1195265, #1195260)

  [ Didier Roche ]
  * lttng: Install tracepoint provider libraries in private lib
    subdirectory.
  * build-dep on valgrind as it's used in integration tests. (LP:
    #1195265)
  * only build on archs we support.
  * Don't build on powerpc.
  * Disable unity armhf tests, they are failing the armhf build on
    buildds.

  [ Kevin DuBois ]
  * unify advance_client_buffer and client_buffer() interfaces on
    ms::Surface. change the ms::Surface class so that it does not hold
    the client resource on behalf of the clients, the frontend or native
    windows do.
  * android drivers have an interface for the drivers to obtain a strong
    reference to the native window type. Allow the drivers to acquire
    this strong reference to the buffer backing their texture/fbo.
  * Activate sending a "swapinterval" signal over IPC. Add client api
    for software clients to request different swapintervals.
    (eglSwapInterval is not glued together just yet) Currently only
    swapinterval of 0 or 1 is supported. (LP: #1130553)
  * link eglSwapInterval hook in gbm driver to the ipc message to enable
    swapinterval0. This makes eglSwapInterval (1) or (0) work for gbm
    ipc clients only.
  * fix: lp:1196647 (test bug results in crash in android unit tests)
    bug was just in test code on android. (LP: #1196647)
  * fix: lp1192742 by cleaning up FD's when an android client
    unregisters its native_handle_t. (LP: #1192742)
  * saucy's default boost version is 1.53, yet the cross compile script
    was still on 1.49. switch script to 1.53.
  * begin cleanup of ms::Surface by breaking "ms::Surface : public
    mi::SurfaceTarget" inheritance the input system was using the
    surface object (specifically the std::weak_ptr<mi::SurfaceTarget> to
    the ms::Surface) as its 'key' for coordinating the surfaces. This
    bound the input system tightly to the surface stack, which prevented
    any proxying of ms::Surface and made the lifetime of ms::Surface
    tangled. This change breaks this dependency by making ms::Surface
    own an InputChannel, instead of it being a SurfaceTarget.
  * remove google mock from the internal source tree. Rather, use the
    google-mock package and build the source externally. (LP: #1185265,
    #1194017)
  * disable running the integration test suite on arm architecture
    during the packaging builds (lp: #1195265). (LP: #1195265, #1195260)
  * break ms::Surface : public mg::Renderable dependency, paving the way
    for a more sensible interface surrounding our ms::Surface object.
    Also ensure that graphics data is maintained synchronously. Remove
    most state from ms::Surface.
  * fixes: lp:1200782 by freeing fd's associated with buffer package.
    (LP: #1200782)

  [ Kevin Gunn ]
  * this is to change the doc's fpr preinstalled binaries to reference
    using the system-compositor-testing ppa.
  * update to xmir instructions.
  * add xmir guide to debug.

  [ Alan Griffiths ]
  * graphics, config: Dynamically load the graphics platform.
  * config: allow graphics platform library to be selected by command-
    line/config. (LP: #1118909)
  * docs: A move towards house style for the webpages.
  * Make gmock and umockdev dependencies of the tests, clean up, and
    make not building tests an option. (LP: #1196987)
  * client: remove some unnecessary memory allocation, copying and
    threading.
  * frontend: Guard SessionMediator::session against race conditions.
  * frontend: remove redundant and misleading comment.
  * frontend: cut down memory allocations by pre-allocating and reusing
    buffers.
  * geometry: more tractable construction of objects. (LP: #1199756)
  * tests: rework test to prevent test input events being missed before
    handler is registered. (LP: #1200236)
  * geometry: make geometry compound types easier to construct. (LP:
    #1199756)
  * doc: use house font and colors for coding guidelines.
  * mir: Simpler IntWrapper that doesn't need type tags upfront.
  * graphics, conpositor: Move dependencies of graphics platform into
    graphics.
  * graphics: Delete unused file -
    include/server/mir/graphics/framebuffer_backend.h.
  * graphics, compositor: Move the rendering interfaces and code to
    compositor.
  * graphics, compositor: move BufferBasic to graphics.
  * graphics::gbm: delete unused headers.

  [ Christopher James Halse Rogers ]
  * Improve GBM platform's device probing, by actually making it probe
    devices.
  * Fix clearly-broken code, for which clang produced deliberately
    broken output.
  * Fix two issues caught by Clang's static analyser.
  * I like clang's error messages. Let's keep Mir building on clang.
  * Make libmirclient not aggressively signal-unsafe by blocking signals
    on our IO thread. Fixes infinite loop in XMir (LP: #1199319). (LP:
    #1199319)
  * Document XMir drivers too.

  [ Sebastien Bacher ]
  * Small copyright fixes (lp: #1195647). (LP: #1195647)

  [ Daniel van Vugt ]
  * Cache the transformation matrix; only recalculate it when some part
    of the transformation changes. (LP: #1193020) . (LP: #1193020)
  * Don't pass a clang-only option to gcc. It will not understand and
    cause build failure (LP: #1194385). (LP: #1194385)
  * Fix build failure due to differing exception specifiers. noexcept
    destructors should be enforced in derived classes if the base uses
    them. (LP: #1194703). (LP: #1194703)
  * Document thread safety pitfalls about client-side callbacks. .
  * Fix mismatched destructor exception specifiers causing build failure
    in gcc 4.7. Also fix struct/class mismatches that some compilers
    will treat as an error. (LP: #1196415). (LP: #1196415)
  * mir_demo_client_unaccelerated: Add an FPS count, and a "-n" option
    to disable vsync (set swap interval to 0).
  * mir_demo_client_egl*: Add a "-n" option to disable syncing to vblank
    (hence to use swap interval == 0).
  * Initial attempts at making the Mir client API thread safe.
    Ordinarily you would not build locking into an API, however the fact
    that Mir clients implicitly get multiple threads created for them
    makes it important for the API itself to be automatically thread
    safe. I've tried to avoid API changes, but adding a new function:
    mir_wait_for_one was necessary. This is because mir_wait_for doesn't
    work if multiple threads are waiting on the same thing
    simultaneously. And the fact that waiting at all is optional means
    we can't change the behaviour of mir_wait_for -- it must always wait
    for all outstanding results (which is only safe in clients where the
    waiting happens in a single thread). .
  * Work around GCC issue 50043 which is causing build failures on
    raring. (LP: #1199210) The gcc bug is only fixed in 4.8/saucy. (LP:
    #1199210)
  * MockDisplayConfigurationPolicy: Work around gcc-4.7 bugs causing
    build failure on raring. (LP: #1200064). (LP: #1200064)
  * Another workaround for gcc-4.7 bugs causing build failure. (LP:
    #1200107). (LP: #1200107)
  * buffer_swapper_spin.h: Remove dead code: initialize_queues.
  * Remove unused interface surfaces::GraphicRegion It became unused
    when Kevin's work landed in r856 yesterday. .
  * Rename compositor::Renderables --> compositor::Scene What is a
    "Renderables"? It's the interface by which we know the scene graph,
    or the model of how all the surfaces relate to each other. Right,
    then call it a scene graph... but the word "graph" might imply a
    particular structure. And we don't want to imply such things in an
    interface. So just call it "scene". That makes slightly more sense
    than imagining what a "Renderables" (singular) is.
  * Fix comments which mention incorrect namespaces for Buffer following
    yesterday's landings.

  [ Ricardo Mendoza ]
  * Fix broken tests/unit-
    tests/client/android/test_client_android_registrar.cpp due to unused
    return value.

  [ Thomas Voß ]
  * Wait for vt to become active if we need to activate it.
  * Remove disabling asio's epoll reactor implementation from the
    package build flags.
  * Introduce cmake options to be able to selectively switch acceptance,
    integration and unit tests on/off. (LP: #1195265)

  [ Thomi Richards ]
  * Remove workaround for bug #1198022. (LP: #1198022)

  [ Robert Carr ]
  * Add raise method to surface stack.
  * Remove cucumber and all references. (LP: #1194075)
  * Add support for shaped input regions.
  * Store MirMotionAction as integer due to usage of extra bits by
    android input stack. (LP: #1197108)
  * Fix obscurance of touch events according to stacking.
  * Extract DefaultServerConfiguration::the_cursor_listener from
    DefaultServerConfiguration::the_input_configuration. (LP: #1192916)
  * Implement a connection authorization mechanism.
  * Correct test_surface_stack.cpp ordering tests.
  * Move the DepthId in surface creation to
    msh::SurfaceCreationParameters.

  [ Ubuntu daily release ]
  * Automatic snapshot from revision 874 (ubuntu-unity/next)

 -- Ubuntu daily release <ps-jenkins@lists.canonical.com>  Sun, 21 Jul 2013 00:03:59 +0000

mir (0.0.7-0ubuntu1) saucy; urgency=low

  * New release

 -- Robert Ancell <robert.ancell@canonical.com>  Mon, 15 Jul 2013 09:29:56 +1200

mir (0.0.6-0ubuntu1) saucy; urgency=low

  * New release

 -- Robert Ancell <robert.ancell@canonical.com>  Thu, 27 Jun 2013 15:47:06 +1200

mir (0.0.5-0ubuntu1) saucy; urgency=low

  * Misc a numerous package fixes.
  * Automatic snapshot from revision 766 (bootstrap)

 -- Didier Roche <didrocks@ubuntu.com>  Mon, 24 Jun 2013 19:02:49 +0200

mir (0.0.4-0ubuntu1) raring; urgency=low

  * change mesa header to clean up the file and add swapinterval 0 hook

 -- Kevin DuBois <kevin.dubois@canonical.com>  Mon, 17 Jun 2013 18:02:32 -0700

mir (0.0.3-0ubuntu1) raring; urgency=low

  [ Bryce Harrington ]
  * Add apport hook, source_mir.py

 -- Robert Ancell <robert.ancell@canonical.com>  Wed, 15 May 2013 11:47:32 +1200

mir (0.0.2-0ubuntu2) raring; urgency=low

  * Put mir in split mode

 -- Didier Roche <didrocks@ubuntu.com>  Wed, 20 Feb 2013 14:51:48 +0000

mir (0.0.2-0ubuntu1) raring; urgency=low

  * New upstream release
  * debian/control:
    - libmirclient-demos breaks older version of mir

 -- Robert Ancell <robert.ancell@canonical.com>  Tue, 12 Feb 2013 14:22:17 +1300

mir (0.0.1-0ubuntu1) quantal; urgency=low

  * Initial release

 -- Thomas Voß <thomas.voss@canonical.com>  Thu, 10 Jan 2013 08:53:02 +0100<|MERGE_RESOLUTION|>--- conflicted
+++ resolved
@@ -1,4 +1,3 @@
-<<<<<<< HEAD
 mir (0.24.0-0ubuntu1) UNRELEASED; urgency=medium
 
   * New upstream release 0.24.0 (https://launchpad.net/mir/+milestone/0.24.0)
@@ -13,7 +12,7 @@
       . TODO: list these after branching
  
  -- Daniel van Vugt <daniel.van.vugt@canonical.com>  Fri, 10 Jun 2016 16:29:31 -0400
-=======
+
 mir (0.23.3+16.10.20160707.1-0ubuntu1) yakkety; urgency=medium
 
   * New upstream release 0.23.3 (https://launchpad.net/mir/+milestone/0.23.3)
@@ -24,7 +23,6 @@
         android devices (LP: #1599867)
 
  -- Alberto Aguirre <alberto.aguirre@canonical.com>  Thu, 07 Jul 2016 17:07:38 +0000
->>>>>>> 559dd87c
 
 mir (0.23.2+16.10.20160624-0ubuntu1) yakkety; urgency=medium
 
