/*
 * Copyright © 2013-2014 Canonical Ltd.
 *
 * This program is free software: you can redistribute it and/or modify
 * it under the terms of the GNU General Public License version 3 as
 * published by the Free Software Foundation.
 *
 * This program is distributed in the hope that it will be useful,
 * but WITHOUT ANY WARRANTY; without even the implied warranty of
 * MERCHANTABILITY or FITNESS FOR A PARTICULAR PURPOSE.  See the
 * GNU General Public License for more details.
 *
 * You should have received a copy of the GNU General Public License
 * along with this program.  If not, see <http://www.gnu.org/licenses/>.
 *
 * Authored by: Robert Carr <robert.carr@canonical.com>
 */

/// \example demo_shell.cpp A simple mir shell

#include "demo_compositor.h"
#include "window_manager.h"
#include "fullscreen_placement_strategy.h"
#include "../server_configuration.h"

#include "mir/options/default_configuration.h"
#include "mir/run_mir.h"
#include "mir/report_exception.h"
#include "mir/graphics/display.h"
#include "mir/input/composite_event_filter.h"
#include "mir/compositor/display_buffer_compositor_factory.h"

#include <iostream>

namespace me = mir::examples;
namespace ms = mir::scene;
namespace mg = mir::graphics;
namespace mf = mir::frontend;
namespace mi = mir::input;
namespace mo = mir::options;
namespace mc = mir::compositor;
namespace mir
{
namespace examples
{

class DisplayBufferCompositorFactory : public mc::DisplayBufferCompositorFactory
{
public:
    DisplayBufferCompositorFactory(
        std::shared_ptr<mc::Scene> const& scene,
        std::shared_ptr<mg::GLProgramFactory> const& gl_program_factory,
        std::shared_ptr<mc::CompositorReport> const& report) :
        scene(scene),
        gl_program_factory(gl_program_factory),
        report(report)
    {
    }

<<<<<<< HEAD
    std::unique_ptr<mc::DisplayBufferCompositor> create_compositor_for(
        mg::DisplayBuffer& display_buffer) override
    {
        return std::unique_ptr<mc::DisplayBufferCompositor>(
            new me::DemoCompositor{display_buffer, scene, *gl_program_factory, report});
=======
    std::unique_ptr<compositor::Renderer> create_renderer_for(
        geometry::Rectangle const& rect,
        mir::compositor::DestinationAlpha dest_alpha) override
    {
        return std::unique_ptr<compositor::Renderer>(new DemoRenderer(*gl_program_factory, rect, dest_alpha));
>>>>>>> 389e6f18
    }

private:
    std::shared_ptr<mc::Scene> const scene;
    std::shared_ptr<mg::GLProgramFactory> const gl_program_factory;
    std::shared_ptr<mc::CompositorReport> const report;
};

class DemoServerConfiguration : public mir::examples::ServerConfiguration
{
public:
    DemoServerConfiguration(int argc, char const* argv[],
                            std::initializer_list<std::shared_ptr<mi::EventFilter>> const& filter_list)
      : ServerConfiguration([argc, argv]
        {
            auto result = std::make_shared<mo::DefaultConfiguration>(argc, argv);

            namespace po = boost::program_options;

            result->add_options()
                ("fullscreen-surfaces", "Make all surfaces fullscreen");

            return result;
        }()),
        filter_list(filter_list)
    {
    }


    std::shared_ptr<compositor::DisplayBufferCompositorFactory> the_display_buffer_compositor_factory()
    {
        return display_buffer_compositor_factory(
            [this]()
            {
                return std::make_shared<me::DisplayBufferCompositorFactory>(
                    the_scene(),
                    the_gl_program_factory(),
                    the_compositor_report());
            });
    }

    std::shared_ptr<ms::PlacementStrategy> the_placement_strategy() override
    {
        return shell_placement_strategy(
            [this]() -> std::shared_ptr<ms::PlacementStrategy>
            {
                if (the_options()->is_set("fullscreen-surfaces"))
                    return std::make_shared<me::FullscreenPlacementStrategy>(the_shell_display_layout());
                else
                    return DefaultServerConfiguration::the_placement_strategy();
            });
    }

    std::shared_ptr<mi::CompositeEventFilter> the_composite_event_filter() override
    {
        auto composite_filter = ServerConfiguration::the_composite_event_filter();
        for (auto const& filter : filter_list)
            composite_filter->append(filter);

        return composite_filter;
    }

private:
    std::vector<std::shared_ptr<mi::EventFilter>> const filter_list;
};

}
}

int main(int argc, char const* argv[])
try
{
    auto wm = std::make_shared<me::WindowManager>();
    me::DemoServerConfiguration config(argc, argv, {wm});

    mir::run_mir(config, [&config, &wm](mir::DisplayServer&)
        {
            // We use this strange two stage initialization to avoid a circular dependency between the EventFilters
            // and the SessionStore
            wm->set_focus_controller(config.the_focus_controller());
            wm->set_display(config.the_display());
            wm->set_compositor(config.the_compositor());
        });
    return 0;
}
catch (...)
{
    mir::report_exception(std::cerr);
    return 1;
}<|MERGE_RESOLUTION|>--- conflicted
+++ resolved
@@ -29,6 +29,7 @@
 #include "mir/graphics/display.h"
 #include "mir/input/composite_event_filter.h"
 #include "mir/compositor/display_buffer_compositor_factory.h"
+#include "mir/compositor/destination_alpha.h"
 
 #include <iostream>
 
@@ -57,19 +58,11 @@
     {
     }
 
-<<<<<<< HEAD
     std::unique_ptr<mc::DisplayBufferCompositor> create_compositor_for(
         mg::DisplayBuffer& display_buffer) override
     {
         return std::unique_ptr<mc::DisplayBufferCompositor>(
             new me::DemoCompositor{display_buffer, scene, *gl_program_factory, report});
-=======
-    std::unique_ptr<compositor::Renderer> create_renderer_for(
-        geometry::Rectangle const& rect,
-        mir::compositor::DestinationAlpha dest_alpha) override
-    {
-        return std::unique_ptr<compositor::Renderer>(new DemoRenderer(*gl_program_factory, rect, dest_alpha));
->>>>>>> 389e6f18
     }
 
 private:
