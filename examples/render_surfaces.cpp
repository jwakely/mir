/*
 * Copyright © 2012 Canonical Ltd.
 *
 * This program is free software: you can redistribute it and/or modify
 * it under the terms of the GNU General Public License version 3 as
 * published by the Free Software Foundation.
 *
 * This program is distributed in the hope that it will be useful,
 * but WITHOUT ANY WARRANTY; without even the implied warranty of
 * MERCHANTABILITY or FITNESS FOR A PARTICULAR PURPOSE.  See the
 * GNU General Public License for more details.
 *
 * You should have received a copy of the GNU General Public License
 * along with this program.  If not, see <http://www.gnu.org/licenses/>.
 *
 * Authored by: Alexandros Frantzis <alexandros.frantzis@canonical.com>
 */

#include "mir/compositor/display_buffer_compositor_factory.h"
#include "mir/compositor/display_buffer_compositor.h"
#include "mir/graphics/graphic_buffer_allocator.h"
#include "mir/frontend/connector.h"
#include "mir/shell/surface_creation_parameters.h"
#include "mir/geometry/size.h"
#include "mir/geometry/rectangles.h"
#include "mir/graphics/buffer_initializer.h"
#include "mir/graphics/cursor.h"
#include "mir/graphics/display.h"
#include "mir/graphics/display_buffer.h"
#include "mir/shell/surface_factory.h"
#include "mir/shell/surface.h"
#include "mir/run_mir.h"
#include "mir/report_exception.h"

#include "mir_image.h"
#include "buffer_render_target.h"
#include "image_renderer.h"
#include "server_configuration.h"

#include <thread>
#include <atomic>
#include <chrono>
#include <csignal>
#include <iostream>
#include <sstream>
#include <vector>

#include <glm/gtc/matrix_transform.hpp>

namespace mg = mir::graphics;
namespace mc = mir::compositor;
namespace ms = mir::scene;
namespace mf = mir::frontend;
namespace msh = mir::shell;
namespace mi = mir::input;
namespace geom = mir::geometry;
namespace mt = mir::tools;
namespace me = mir::examples;

///\page render_surfaces-example render_surfaces.cpp: A simple program using the mir library.
///\tableofcontents
///render_surfaces shows the use of mir to render some moving surfaces
///\section main main()
/// The main() function uses a RenderSurfacesServerConfiguration to initialize and run mir.
/// \snippet render_surfaces.cpp main_tag
///\section RenderSurfacesServerConfiguration RenderSurfacesServerConfiguration
/// The configuration stubs out client connectivity and input.
/// \snippet render_surfaces.cpp RenderSurfacesServerConfiguration_stubs_tag
/// it also provides a bespoke buffer initializer
/// \snippet render_surfaces.cpp RenderResourcesBufferInitializer_tag
/// and a bespoke display buffer compositor
/// \snippet render_surfaces.cpp RenderSurfacesDisplayBufferCompositor_tag
///\section Utilities Utility classes
/// For smooth animation we need to track time and move surfaces accordingly
///\subsection StopWatch StopWatch
/// \snippet render_surfaces.cpp StopWatch_tag
///\subsection Moveable Moveable
/// \snippet render_surfaces.cpp Moveable_tag

///\example render_surfaces.cpp A simple program using the mir library.

namespace
{
bool input_is_on = false;
std::weak_ptr<mg::Cursor> cursor;
static const uint32_t bg_color = 0x00000000;
static const uint32_t fg_color = 0xffdd4814;

void update_cursor(uint32_t bg_color, uint32_t fg_color)
{
    if (auto cursor = ::cursor.lock())
    {
        static const int width = 64;
        static const int height = 64;
        std::vector<uint32_t> image(height * width, bg_color);
        for (int i = 0; i != width-1; ++i)
        {
            if (i < 16)
            {
                image[0 * height + i] = fg_color;
                image[1 * height + i] = fg_color;
                image[i * height + 0] = fg_color;
                image[i * height + 1] = fg_color;
            }
            image[i * height + i] = fg_color;
            image[(i+1) * height + i] = fg_color;
            image[i * height + i + 1] = fg_color;
        }
        cursor->set_image(image.data(), geom::Size{width, height});
    }
}

void animate_cursor()
{
    if (!input_is_on)
    {
        if (auto cursor = ::cursor.lock())
        {
            static int cursor_pos = 0;
            if (++cursor_pos == 300)
            {
                cursor_pos = 0;

                static const uint32_t fg_colors[3] = { fg_color, 0xffffffff, 0x3f000000 };
                static int fg_color = 0;

                if (++fg_color == 3) fg_color = 0;

                update_cursor(bg_color, fg_colors[fg_color]);
            }

            cursor->move_to(geom::Point{cursor_pos, cursor_pos});
        }
    }
}

char const* const surfaces_to_render = "surfaces-to-render";
char const* const display_cursor     = "display-cursor";

///\internal [StopWatch_tag]
// tracks elapsed time - for animation.
class StopWatch
{
public:
    StopWatch() : start(std::chrono::high_resolution_clock::now()),
                  last(start),
                  now(last)
    {
    }

    void stop()
    {
        now = std::chrono::high_resolution_clock::now();
    }

    double elapsed_seconds_since_start()
    {
        auto elapsed = now - start;
        float elapsed_sec = std::chrono::duration_cast<std::chrono::microseconds>(elapsed).count() / 1000000.0f;
        return elapsed_sec;
    }

    double elapsed_seconds_since_last_restart()
    {
        auto elapsed = now - last;
        float elapsed_sec = std::chrono::duration_cast<std::chrono::microseconds>(elapsed).count() / 1000000.0f;
        return elapsed_sec;
    }

    void restart()
    {
        std::swap(last, now);
    }

private:
    std::chrono::high_resolution_clock::time_point start;
    std::chrono::high_resolution_clock::time_point last;
    std::chrono::high_resolution_clock::time_point now;
};
///\internal [StopWatch_tag]

///\internal [Moveable_tag]
// Adapter to support movement of surfaces.
class Moveable
{
public:
    Moveable() {}
    Moveable(std::shared_ptr<msh::Surface> const& s, const geom::Size& display_size,
             float dx, float dy, const glm::vec3& rotation_axis, float alpha_offset)
        : surface(s), display_size(display_size),
          x{static_cast<float>(s->top_left().x.as_uint32_t())},
          y{static_cast<float>(s->top_left().y.as_uint32_t())},
          w{static_cast<float>(s->size().width.as_uint32_t())},
          h{static_cast<float>(s->size().height.as_uint32_t())},
          dx{dx},
          dy{dy},
          rotation_axis{rotation_axis},
          alpha_offset{alpha_offset}
    {
    }

    void step()
    {
        stop_watch.stop();
        float elapsed_sec = stop_watch.elapsed_seconds_since_last_restart();
        float total_elapsed_sec = stop_watch.elapsed_seconds_since_start();
        stop_watch.restart();

        bool should_update = true;
        float new_x = x + elapsed_sec * dx;
        float new_y = y + elapsed_sec * dy;
        if (new_x < 0.0 || new_x + w > display_size.width.as_uint32_t())
        {
            dx = -dx;
            should_update = false;
        }

        if (new_y < 0.0 || new_y + h > display_size.height.as_uint32_t())
        {
            dy = -dy;
            should_update = false;
        }

        if (should_update)
        {
            surface->move_to({new_x, new_y});
            x = new_x;
            y = new_y;
        }

        surface->set_rotation(total_elapsed_sec * 120.0f, rotation_axis);
        surface->set_alpha(0.5 + 0.5 * sin(alpha_offset + 2 * M_PI * total_elapsed_sec / 3.0));
    }

private:
    std::shared_ptr<msh::Surface> surface;
    geom::Size display_size;
    float x;
    float y;
    float w;
    float h;
    float dx;
    float dy;
    StopWatch stop_watch;
    glm::vec3 rotation_axis;
    float alpha_offset;
};
///\internal [Moveable_tag]

///\internal [RenderSurfacesServerConfiguration_tag]
// Extend the default configuration to manage moveables.
class RenderSurfacesServerConfiguration : public me::ServerConfiguration
{
public:
    RenderSurfacesServerConfiguration(int argc, char const** argv)
        : ServerConfiguration(argc, argv)
    {
        namespace po = boost::program_options;

        add_options()
            (surfaces_to_render, po::value<int>()->default_value(5),
                "Number of surfaces to render")
            (display_cursor, po::value<bool>()->default_value(false),
                "Display test cursor. (If input is disabled it gets animated.)");
    }

    ///\internal [RenderSurfacesServerConfiguration_stubs_tag]
    // Stub out server connectivity.
    std::shared_ptr<mf::Connector> the_connector() override
    {
        struct NullConnector : public mf::Connector
        {
            void start() {}
            void stop() {}
            int client_socket_fd() const override { return 0; }
            void remove_endpoint() const override { }
        };

        return std::make_shared<NullConnector>();
    }
    ///\internal [RenderSurfacesServerConfiguration_stubs_tag]

    ///\internal [RenderResourcesBufferInitializer_tag]
    // Override for a bespoke buffer initializer
    std::shared_ptr<mg::BufferInitializer> the_buffer_initializer() override
    {
        class RenderResourcesBufferInitializer : public mg::BufferInitializer
        {
        public:
            RenderResourcesBufferInitializer()
            {
            }

            void operator()(mg::Buffer& buffer)
            {
                mt::ImageRenderer img_renderer{mir_image.pixel_data,
                               geom::Size{mir_image.width, mir_image.height},
                               mir_image.bytes_per_pixel};
                mt::BufferRenderTarget brt{buffer};
                brt.make_current();
                img_renderer.render();
            }
        };

        return std::make_shared<RenderResourcesBufferInitializer>();
    }
    ///\internal [RenderResourcesBufferInitializer_tag]

    ///\internal [RenderSurfacesDisplayBufferCompositor_tag]
    // Decorate the DefaultDisplayBufferCompositor in order to move surfaces.
    std::shared_ptr<mc::DisplayBufferCompositorFactory> the_display_buffer_compositor_factory() override
    {
        class RenderSurfacesDisplayBufferCompositor : public mc::DisplayBufferCompositor
        {
        public:
            RenderSurfacesDisplayBufferCompositor(
                std::unique_ptr<DisplayBufferCompositor> db_compositor,
                std::vector<Moveable>& moveables)
                : db_compositor{std::move(db_compositor)},
                  moveables(moveables),
                  frames{0}
            {
            }

            void composite()
            {
                animate_cursor();
                stop_watch.stop();
                if (stop_watch.elapsed_seconds_since_last_restart() >= 1)
                {
                    std::cout << "FPS: " << frames << " Frame Time: " << 1.0 / frames << std::endl;
                    frames = 0;
                    stop_watch.restart();
                }

                glClearColor(0.0, 1.0, 0.0, 1.0);
                db_compositor->composite();

                for (auto& m : moveables)
                    m.step();

                frames++;
            }

        private:
            std::unique_ptr<DisplayBufferCompositor> const db_compositor;
            StopWatch stop_watch;
            std::vector<Moveable>& moveables;
            uint32_t frames;
        };

        class RenderSurfacesDisplayBufferCompositorFactory : public mc::DisplayBufferCompositorFactory
        {
        public:
            RenderSurfacesDisplayBufferCompositorFactory(
                std::shared_ptr<mc::DisplayBufferCompositorFactory> const& factory,
                std::vector<Moveable>& moveables)
                : factory{factory},
                  moveables(moveables)
            {
            }

            std::unique_ptr<mc::DisplayBufferCompositor> create_compositor_for(mg::DisplayBuffer& display_buffer)
            {
                auto compositor = factory->create_compositor_for(display_buffer);
                auto raw = new RenderSurfacesDisplayBufferCompositor(
                    std::move(compositor), moveables);
                return std::unique_ptr<RenderSurfacesDisplayBufferCompositor>(raw);
            }

        private:
            std::shared_ptr<mc::DisplayBufferCompositorFactory> const factory;
            std::vector<Moveable>& moveables;
        };

        return std::make_shared<RenderSurfacesDisplayBufferCompositorFactory>(
            me::ServerConfiguration::the_display_buffer_compositor_factory(),
            moveables);
    }
    ///\internal [RenderSurfacesDisplayBufferCompositor_tag]

    // New function to initialize moveables with surfaces
    void create_surfaces()
    {
        moveables.resize(the_options()->get<int>(surfaces_to_render));
        std::cout << "Rendering " << moveables.size() << " surfaces" << std::endl;

        auto const display = the_display();
        auto const surface_factory = the_scene_surface_factory();
        /* TODO: Get proper configuration */
        geom::Rectangles view_area;
        display->for_each_display_buffer([&view_area](mg::DisplayBuffer const& db)
        {
            view_area.add(db.view_area());
        });
        geom::Size const display_size{view_area.bounding_rectangle().size};
        uint32_t const surface_side{300};
        geom::Size const surface_size{surface_side, surface_side};

        float const angular_step = 2.0 * M_PI / moveables.size();
        float const w = display_size.width.as_uint32_t();
        float const h = display_size.height.as_uint32_t();
        auto const surface_pf = the_buffer_allocator()->supported_pixel_formats()[0];

        int i = 0;
        for (auto& m : moveables)
        {
            auto const s = surface_factory->create_surface(
                    nullptr,
                    msh::a_surface().of_size(surface_size)
                                   .of_pixel_format(surface_pf)
                                   .of_buffer_usage(mg::BufferUsage::hardware),
                    mf::SurfaceId(), {});

            /*
             * We call swap_buffers() twice so that the surface is
             * considers the first buffer to be posted.
             * (TODO There must be a better way!)
             */
            {
                mg::Buffer* buffer{nullptr};
<<<<<<< HEAD
                s->swap_buffers(buffer, []{});
                s->swap_buffers(buffer, []{});
=======
                auto const complete = [&](mg::Buffer* new_buf){ buffer = new_buf; };
                s->swap_buffers(buffer, complete);
                s->swap_buffers(buffer, complete);
>>>>>>> 8aeb04c7
            }

            /*
             * Place each surface at a different starting location and give it a
             * different speed, rotation and alpha offset.
             */
            uint32_t const x = w * (0.5 + 0.25 * cos(i * angular_step)) - surface_side / 2.0;
            uint32_t const y = h * (0.5 + 0.25 * sin(i * angular_step)) - surface_side / 2.0;

            s->move_to({x, y});
            m = Moveable(s, display_size,
                    cos(0.1f + i * M_PI / 6.0f) * w / 3.0f,
                    sin(0.1f + i * M_PI / 6.0f) * h / 3.0f,
                    glm::vec3{(i % 3 == 0) * 1.0f, (i % 3 == 1) * 1.0f, (i % 3 == 2) * 1.0f},
                    2.0f * M_PI * cos(i));
            ++i;
        }
    }

    bool input_is_on()
    {
        return the_options()->get<bool>(enable_input_opt);
    }

    std::weak_ptr<mg::Cursor> the_cursor()
    {
        if (the_options()->get<bool>(display_cursor))
        {
            return the_display()->the_cursor();
        }
        else
        {
            return {};
        }
    }

private:
    std::vector<Moveable> moveables;
};
///\internal [RenderSurfacesServerConfiguration_tag]
}

int main(int argc, char const** argv)
try
{
    ///\internal [main_tag]
    RenderSurfacesServerConfiguration conf{argc, argv};

    mir::run_mir(conf, [&](mir::DisplayServer&)
    {
        conf.create_surfaces();

        cursor = conf.the_cursor();

        input_is_on = conf.input_is_on();
    });
    ///\internal [main_tag]

    return 0;
}
catch (...)
{
    mir::report_exception(std::cerr);
    return 1;
}<|MERGE_RESOLUTION|>--- conflicted
+++ resolved
@@ -419,14 +419,9 @@
              */
             {
                 mg::Buffer* buffer{nullptr};
-<<<<<<< HEAD
-                s->swap_buffers(buffer, []{});
-                s->swap_buffers(buffer, []{});
-=======
                 auto const complete = [&](mg::Buffer* new_buf){ buffer = new_buf; };
                 s->swap_buffers(buffer, complete);
                 s->swap_buffers(buffer, complete);
->>>>>>> 8aeb04c7
             }
 
             /*
