--- conflicted
+++ resolved
@@ -46,10 +46,7 @@
                     "google:ubuntu-20.04-64:spread/build/ubuntu:rpi"
                     "google:ubuntu-20.04-64:spread/build/ubuntu:clang"
                     "google:fedora-35-64:spread/build/fedora:amd64"
-<<<<<<< HEAD
-=======
                     "google:fedora-36-64:spread/build/fedora:amd64"
->>>>>>> 3155355b
                     "google:ubuntu-20.04-64:spread/build/sbuild:ubuntu_devel"
                     "google:ubuntu-20.04-64:spread/build/sbuild:ubuntu_proposed"
                     "google:fedora-rawhide-64:spread/build/fedora:amd64"'
